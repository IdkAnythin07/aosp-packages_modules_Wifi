{
  "name": "com.android.wifi",
<<<<<<< HEAD
  "version": 302100000
=======
  "version": 319999900
>>>>>>> e882be50
}
<|MERGE_RESOLUTION|>--- conflicted
+++ resolved
@@ -1,8 +1,4 @@
 {
   "name": "com.android.wifi",
-<<<<<<< HEAD
-  "version": 302100000
-=======
-  "version": 319999900
->>>>>>> e882be50
+  "version": 310911000
 }
