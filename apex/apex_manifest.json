{
  "name": "com.android.wifi",
<<<<<<< HEAD
  "version": 330410000
=======
  "version": 339990000
>>>>>>> 7353356c
}
<|MERGE_RESOLUTION|>--- conflicted
+++ resolved
@@ -1,8 +1,4 @@
 {
   "name": "com.android.wifi",
-<<<<<<< HEAD
-  "version": 330410000
-=======
-  "version": 339990000
->>>>>>> 7353356c
+  "version": 330510000
 }
