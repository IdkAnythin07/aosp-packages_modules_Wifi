/*
 * Copyright (C) 2016 The Android Open Source Project
 *
 * Licensed under the Apache License, Version 2.0 (the "License");
 * you may not use this file except in compliance with the License.
 * You may obtain a copy of the License at
 *
 *      http://www.apache.org/licenses/LICENSE-2.0
 *
 * Unless required by applicable law or agreed to in writing, software
 * distributed under the License is distributed on an "AS IS" BASIS,
 * WITHOUT WARRANTIES OR CONDITIONS OF ANY KIND, either express or implied.
 * See the License for the specific language governing permissions and
 * limitations under the License.
 */

package com.android.server.wifi;

import static com.android.server.wifi.ActiveModeManager.ROLE_CLIENT_LOCAL_ONLY;
import static com.android.server.wifi.ActiveModeManager.ROLE_CLIENT_PRIMARY;
import static com.android.server.wifi.ActiveModeManager.ROLE_CLIENT_SCAN_ONLY;
import static com.android.server.wifi.ActiveModeManager.ROLE_CLIENT_SECONDARY_LONG_LIVED;
import static com.android.server.wifi.ActiveModeManager.ROLE_CLIENT_SECONDARY_TRANSIENT;
import static com.android.server.wifi.ActiveModeManager.ROLE_SOFTAP_LOCAL_ONLY;
import static com.android.server.wifi.ActiveModeManager.ROLE_SOFTAP_TETHERED;
import static com.android.server.wifi.ActiveModeWarden.INTERNAL_REQUESTOR_WS;

import static com.google.common.truth.Truth.assertThat;
import static com.google.common.truth.Truth.assertWithMessage;

import static org.junit.Assert.assertEquals;
import static org.junit.Assert.assertFalse;
import static org.junit.Assert.assertNull;
import static org.junit.Assert.assertTrue;
import static org.mockito.ArgumentMatchers.anyBoolean;
import static org.mockito.ArgumentMatchers.argThat;
import static org.mockito.Mockito.any;
import static org.mockito.Mockito.anyInt;
import static org.mockito.Mockito.anyString;
import static org.mockito.Mockito.atLeastOnce;
import static org.mockito.Mockito.clearInvocations;
import static org.mockito.Mockito.doAnswer;
import static org.mockito.Mockito.doThrow;
import static org.mockito.Mockito.eq;
import static org.mockito.Mockito.inOrder;
import static org.mockito.Mockito.mock;
import static org.mockito.Mockito.mockingDetails;
import static org.mockito.Mockito.never;
import static org.mockito.Mockito.reset;
import static org.mockito.Mockito.times;
import static org.mockito.Mockito.verify;
import static org.mockito.Mockito.verifyNoMoreInteractions;
import static org.mockito.Mockito.verifyZeroInteractions;
import static org.mockito.Mockito.when;

import android.annotation.Nullable;
import android.content.BroadcastReceiver;
import android.content.Context;
import android.content.Intent;
import android.content.res.Resources;
import android.location.LocationManager;
import android.net.wifi.ISubsystemRestartCallback;
import android.net.wifi.IWifiConnectedNetworkScorer;
import android.net.wifi.SoftApCapability;
import android.net.wifi.SoftApConfiguration;
import android.net.wifi.SoftApConfiguration.Builder;
import android.net.wifi.SoftApInfo;
import android.net.wifi.WifiClient;
import android.net.wifi.WifiConfiguration;
import android.net.wifi.WifiManager;
import android.os.BatteryStatsManager;
import android.os.Build;
import android.os.IBinder;
import android.os.Process;
import android.os.RemoteException;
import android.os.WorkSource;
import android.os.test.TestLooper;
import android.telephony.TelephonyManager;
import android.util.Log;

import androidx.test.filters.SmallTest;

import com.android.server.wifi.ActiveModeManager.ClientConnectivityRole;
import com.android.server.wifi.ActiveModeManager.Listener;
import com.android.server.wifi.ActiveModeManager.SoftApRole;
import com.android.server.wifi.ActiveModeWarden.ExternalClientModeManagerRequestListener;
import com.android.server.wifi.util.GeneralUtil.Mutable;
import com.android.server.wifi.util.WifiPermissionsUtil;
import com.android.wifi.resources.R;

import org.junit.After;
import org.junit.Before;
import org.junit.Test;
import org.mockito.ArgumentCaptor;
import org.mockito.InOrder;
import org.mockito.Mock;
import org.mockito.Mockito;
import org.mockito.MockitoAnnotations;
import org.mockito.invocation.InvocationOnMock;
import org.mockito.stubbing.Answer;

import java.io.ByteArrayOutputStream;
import java.io.PrintWriter;
import java.util.Collection;
import java.util.HashMap;
import java.util.List;
import java.util.Map;
import java.util.stream.Collectors;

/**
 * Unit tests for {@link com.android.server.wifi.ActiveModeWarden}.
 */
@SmallTest
public class ActiveModeWardenTest extends WifiBaseTest {
    public static final String TAG = "WifiActiveModeWardenTest";

    private static final String ENABLED_STATE_STRING = "EnabledState";
    private static final String DISABLED_STATE_STRING = "DisabledState";
    private static final String TEST_SSID_1 = "\"Ssid12345\"";
    private static final String TEST_SSID_2 = "\"Ssid45678\"";
    private static final String TEST_SSID_3 = "\"Ssid98765\"";
    private static final String TEST_BSSID_1 = "01:12:23:34:45:56";
    private static final String TEST_BSSID_2 = "10:21:32:43:54:65";
    private static final String TEST_BSSID_3 = "11:22:33:44:55:66";

    private static final String WIFI_IFACE_NAME = "mockWlan";
    private static final String WIFI_IFACE_NAME_1 = "mockWlan1";
    private static final int TEST_WIFI_RECOVERY_DELAY_MS = 2000;
    private static final int TEST_AP_FREQUENCY = 2412;
    private static final int TEST_AP_BANDWIDTH = SoftApInfo.CHANNEL_WIDTH_20MHZ;
    private static final int TEST_UID = 435546654;
    private static final String TEST_PACKAGE = "com.test";
    private static final WorkSource TEST_WORKSOURCE = new WorkSource(TEST_UID, TEST_PACKAGE);

    TestLooper mLooper;
    @Mock WifiInjector mWifiInjector;
    @Mock Context mContext;
    @Mock Resources mResources;
    @Mock WifiNative mWifiNative;
    @Mock WifiApConfigStore mWifiApConfigStore;
    @Mock ConcreteClientModeManager mClientModeManager;
    @Mock SoftApManager mSoftApManager;
    @Mock DefaultClientModeManager mDefaultClientModeManager;
    @Mock BatteryStatsManager mBatteryStats;
    @Mock SelfRecovery mSelfRecovery;
    @Mock WifiDiagnostics mWifiDiagnostics;
    @Mock ScanRequestProxy mScanRequestProxy;
    @Mock FrameworkFacade mFacade;
    @Mock WifiSettingsStore mSettingsStore;
    @Mock WifiPermissionsUtil mWifiPermissionsUtil;
    @Mock SoftApCapability mSoftApCapability;
    @Mock ActiveModeWarden.ModeChangeCallback mModeChangeCallback;
    @Mock ActiveModeWarden.PrimaryClientModeManagerChangedCallback mPrimaryChangedCallback;
    @Mock WifiMetrics mWifiMetrics;
    @Mock ISubsystemRestartCallback mSubsystemRestartCallback;
    @Mock ExternalScoreUpdateObserverProxy mExternalScoreUpdateObserverProxy;
    @Mock DppManager mDppManager;
    @Mock SarManager mSarManager;
    @Mock HalDeviceManager mHalDeviceManager;

    Listener<ConcreteClientModeManager> mClientListener;
    Listener<SoftApManager> mSoftApListener;
    WifiServiceImpl.SoftApCallbackInternal mSoftApManagerCallback;
    SoftApModeConfiguration mSoftApConfig;
    @Mock WifiServiceImpl.SoftApCallbackInternal mSoftApStateMachineCallback;
    @Mock WifiServiceImpl.SoftApCallbackInternal mLohsStateMachineCallback;
    WifiNative.StatusListener mWifiNativeStatusListener;
    ActiveModeWarden mActiveModeWarden;
    private SoftApInfo mTestSoftApInfo;

    final ArgumentCaptor<WifiNative.StatusListener> mStatusListenerCaptor =
            ArgumentCaptor.forClass(WifiNative.StatusListener.class);

    private BroadcastReceiver mEmergencyCallbackModeChangedBr;
    private BroadcastReceiver mEmergencyCallStateChangedBr;

    /**
     * Set up the test environment.
     */
    @Before
    public void setUp() throws Exception {
        Log.d(TAG, "Setting up ...");

        MockitoAnnotations.initMocks(this);
        mLooper = new TestLooper();

        when(mWifiInjector.getScanRequestProxy()).thenReturn(mScanRequestProxy);
        when(mWifiInjector.getSarManager()).thenReturn(mSarManager);
        when(mWifiInjector.getHalDeviceManager()).thenReturn(mHalDeviceManager);
        when(mClientModeManager.getRole()).thenReturn(ROLE_CLIENT_PRIMARY);
        when(mClientModeManager.getInterfaceName()).thenReturn(WIFI_IFACE_NAME);
        when(mContext.getResources()).thenReturn(mResources);
        when(mSoftApManager.getRole()).thenReturn(ROLE_SOFTAP_TETHERED);

        when(mResources.getString(R.string.wifi_localhotspot_configure_ssid_default))
                .thenReturn("AndroidShare");
        when(mResources.getInteger(R.integer.config_wifi_framework_recovery_timeout_delay))
                .thenReturn(TEST_WIFI_RECOVERY_DELAY_MS);
        when(mResources.getBoolean(R.bool.config_wifiScanHiddenNetworksScanOnlyMode))
                .thenReturn(false);
        when(mResources.getBoolean(R.bool.config_wifi_turn_off_during_emergency_call))
                .thenReturn(true);

        when(mSettingsStore.isWifiToggleEnabled()).thenReturn(false);
        when(mSettingsStore.isAirplaneModeOn()).thenReturn(false);
        when(mSettingsStore.isScanAlwaysAvailable()).thenReturn(false);
        when(mWifiPermissionsUtil.isLocationModeEnabled()).thenReturn(true);
        when(mFacade.getSettingsWorkSource(mContext)).thenReturn(TEST_WORKSOURCE);

        doAnswer(new Answer<ClientModeManager>() {
            public ClientModeManager answer(InvocationOnMock invocation) {
                Object[] args = invocation.getArguments();
                mClientListener = (Listener<ConcreteClientModeManager>) args[0];
                return mClientModeManager;
            }
        }).when(mWifiInjector).makeClientModeManager(
                any(Listener.class), any(), any(), anyBoolean());
        doAnswer(new Answer<SoftApManager>() {
            public SoftApManager answer(InvocationOnMock invocation) {
                Object[] args = invocation.getArguments();
                mSoftApListener = (Listener<SoftApManager>) args[0];
                mSoftApManagerCallback = (WifiServiceImpl.SoftApCallbackInternal) args[1];
                mSoftApConfig = (SoftApModeConfiguration) args[2];
                return mSoftApManager;
            }
        }).when(mWifiInjector).makeSoftApManager(any(Listener.class),
                any(WifiServiceImpl.SoftApCallbackInternal.class), any(), any(), any(),
                anyBoolean());
        when(mWifiNative.initialize()).thenReturn(true);
        when(mWifiPermissionsUtil.isSystem(TEST_PACKAGE, TEST_UID)).thenReturn(true);

        mActiveModeWarden = createActiveModeWarden();
        mActiveModeWarden.start();
        mLooper.dispatchAll();

        verify(mWifiMetrics).noteWifiEnabledDuringBoot(false);

        verify(mWifiNative).registerStatusListener(mStatusListenerCaptor.capture());
        verify(mWifiNative).initialize();
        mWifiNativeStatusListener = mStatusListenerCaptor.getValue();

        mActiveModeWarden.registerSoftApCallback(mSoftApStateMachineCallback);
        mActiveModeWarden.registerLohsCallback(mLohsStateMachineCallback);
        mActiveModeWarden.registerModeChangeCallback(mModeChangeCallback);
        mActiveModeWarden.registerPrimaryClientModeManagerChangedCallback(mPrimaryChangedCallback);
        when(mSubsystemRestartCallback.asBinder()).thenReturn(Mockito.mock(IBinder.class));
        mActiveModeWarden.registerSubsystemRestartCallback(mSubsystemRestartCallback);
        mTestSoftApInfo = new SoftApInfo();
        mTestSoftApInfo.setFrequency(TEST_AP_FREQUENCY);
        mTestSoftApInfo.setBandwidth(TEST_AP_BANDWIDTH);

        ArgumentCaptor<BroadcastReceiver> bcastRxCaptor =
                ArgumentCaptor.forClass(BroadcastReceiver.class);
        verify(mContext).registerReceiver(
                bcastRxCaptor.capture(),
                argThat(filter ->
                        filter.hasAction(TelephonyManager.ACTION_EMERGENCY_CALLBACK_MODE_CHANGED)));
        mEmergencyCallbackModeChangedBr = bcastRxCaptor.getValue();

        verify(mContext).registerReceiver(
                bcastRxCaptor.capture(),
                argThat(filter ->
                        filter.hasAction(TelephonyManager.ACTION_EMERGENCY_CALL_STATE_CHANGED)));
        mEmergencyCallStateChangedBr = bcastRxCaptor.getValue();
    }

    private ActiveModeWarden createActiveModeWarden() {
        ActiveModeWarden warden = new ActiveModeWarden(
                mWifiInjector,
                mLooper.getLooper(),
                mWifiNative,
                mDefaultClientModeManager,
                mBatteryStats,
                mWifiDiagnostics,
                mContext,
                mSettingsStore,
                mFacade,
                mWifiPermissionsUtil,
                mWifiMetrics,
                mExternalScoreUpdateObserverProxy,
                mDppManager);
        // SelfRecovery is created in WifiInjector after ActiveModeWarden, so getSelfRecovery()
        // returns null when constructing ActiveModeWarden.
        when(mWifiInjector.getSelfRecovery()).thenReturn(mSelfRecovery);
        return warden;
    }

    /**
     * Clean up after tests - explicitly set tested object to null.
     */
    @After
    public void cleanUp() throws Exception {
        mActiveModeWarden = null;
        mLooper.dispatchAll();
    }

    private void emergencyCallbackModeChanged(boolean enabled) {
        Intent intent = new Intent(TelephonyManager.ACTION_EMERGENCY_CALLBACK_MODE_CHANGED);
        intent.putExtra(TelephonyManager.EXTRA_PHONE_IN_ECM_STATE, enabled);
        mEmergencyCallbackModeChangedBr.onReceive(mContext, intent);
    }

    private void emergencyCallStateChanged(boolean enabled) {
        Intent intent = new Intent(TelephonyManager.ACTION_EMERGENCY_CALL_STATE_CHANGED);
        intent.putExtra(TelephonyManager.EXTRA_PHONE_IN_EMERGENCY_CALL, enabled);
        mEmergencyCallStateChangedBr.onReceive(mContext, intent);
    }

    private void enterClientModeActiveState() throws Exception {
        enterClientModeActiveState(false);
    }

    /**
     * Helper method to enter the EnabledState and set ClientModeManager in ConnectMode.
     * @param isClientModeSwitch true if switching from another mode, false if creating a new one
     */
    private void enterClientModeActiveState(boolean isClientModeSwitch) throws Exception {
        String fromState = mActiveModeWarden.getCurrentMode();
        when(mSettingsStore.isWifiToggleEnabled()).thenReturn(true);
        mActiveModeWarden.wifiToggled(TEST_WORKSOURCE);
        mLooper.dispatchAll();
        when(mClientModeManager.getRole()).thenReturn(ROLE_CLIENT_PRIMARY);
        // ClientModeManager starts in SCAN_ONLY role.
        mClientListener.onRoleChanged(mClientModeManager);
        mLooper.dispatchAll();

        assertInEnabledState();
        if (!isClientModeSwitch) {
            verify(mWifiInjector).makeClientModeManager(
                    any(), eq(TEST_WORKSOURCE), eq(ROLE_CLIENT_PRIMARY), anyBoolean());
        } else {
            verify(mClientModeManager).setRole(ROLE_CLIENT_PRIMARY, TEST_WORKSOURCE);
        }
        verify(mScanRequestProxy).enableScanning(true, true);
        if (fromState.equals(DISABLED_STATE_STRING)) {
            verify(mBatteryStats).reportWifiOn();
        }
        assertEquals(mClientModeManager, mActiveModeWarden.getPrimaryClientModeManager());
        verify(mModeChangeCallback).onActiveModeManagerRoleChanged(mClientModeManager);
    }

    private void enterScanOnlyModeActiveState() throws Exception {
        enterScanOnlyModeActiveState(false);
    }

    /**
     * Helper method to enter the EnabledState and set ClientModeManager in ScanOnlyMode.
     */
    private void enterScanOnlyModeActiveState(boolean isClientModeSwitch) throws Exception {
        String fromState = mActiveModeWarden.getCurrentMode();
        when(mWifiPermissionsUtil.isLocationModeEnabled()).thenReturn(true);
        when(mSettingsStore.isAirplaneModeOn()).thenReturn(false);
        when(mSettingsStore.isScanAlwaysAvailable()).thenReturn(true);
        when(mSettingsStore.isWifiToggleEnabled()).thenReturn(false);
        mActiveModeWarden.wifiToggled(TEST_WORKSOURCE);
        mLooper.dispatchAll();
        when(mClientModeManager.getRole()).thenReturn(ROLE_CLIENT_SCAN_ONLY);

        if (!isClientModeSwitch) {
            mClientListener.onStarted(mClientModeManager);
            mLooper.dispatchAll();
            verify(mWifiInjector).makeClientModeManager(
                    any(), eq(TEST_WORKSOURCE), eq(ROLE_CLIENT_SCAN_ONLY), anyBoolean());
            verify(mModeChangeCallback).onActiveModeManagerAdded(mClientModeManager);
        } else {
            mClientListener.onRoleChanged(mClientModeManager);
            mLooper.dispatchAll();
            verify(mClientModeManager).setRole(ROLE_CLIENT_SCAN_ONLY, INTERNAL_REQUESTOR_WS);
            // If switching from client mode back to scan only mode, role change would have been
            // called once before when transitioning from scan only mode to client mode.
            // Verify that it was called again.
            verify(mModeChangeCallback, times(2))
                    .onActiveModeManagerRoleChanged(mClientModeManager);
        }
        assertInEnabledState();
        verify(mScanRequestProxy).enableScanning(true, false);
        if (fromState.equals(DISABLED_STATE_STRING)) {
            verify(mBatteryStats).reportWifiOn();
        }
        verify(mBatteryStats).reportWifiState(BatteryStatsManager.WIFI_STATE_OFF_SCANNING, null);
        assertEquals(mClientModeManager, mActiveModeWarden.getScanOnlyClientModeManager());
    }

    private void enterSoftApActiveMode() throws Exception {
        enterSoftApActiveMode(
                new SoftApModeConfiguration(WifiManager.IFACE_IP_MODE_TETHERED, null,
                mSoftApCapability));
    }

    private int mTimesCreatedSoftApManager = 1;

    /**
     * Helper method to activate SoftApManager.
     *
     * This method puts the test object into the correct state and verifies steps along the way.
     */
    private void enterSoftApActiveMode(SoftApModeConfiguration softApConfig) throws Exception {
        String fromState = mActiveModeWarden.getCurrentMode();
        SoftApRole softApRole = softApConfig.getTargetMode() == WifiManager.IFACE_IP_MODE_TETHERED
                ? ROLE_SOFTAP_TETHERED : ROLE_SOFTAP_LOCAL_ONLY;
        mActiveModeWarden.startSoftAp(softApConfig, TEST_WORKSOURCE);
        mLooper.dispatchAll();
        when(mSoftApManager.getRole()).thenReturn(softApRole);
        when(mSoftApManager.getSoftApModeConfiguration()).thenReturn(softApConfig);
        mSoftApListener.onStarted(mSoftApManager);
        mLooper.dispatchAll();

        assertInEnabledState();
        assertThat(softApConfig).isEqualTo(mSoftApConfig);
        verify(mWifiInjector, times(mTimesCreatedSoftApManager)).makeSoftApManager(
                any(), any(), any(), eq(TEST_WORKSOURCE), eq(softApRole), anyBoolean());
        mTimesCreatedSoftApManager++;
        if (fromState.equals(DISABLED_STATE_STRING)) {
            verify(mBatteryStats).reportWifiOn();
        }
        if (softApRole == ROLE_SOFTAP_TETHERED) {
            assertEquals(mSoftApManager, mActiveModeWarden.getTetheredSoftApManager());
            assertNull(mActiveModeWarden.getLocalOnlySoftApManager());
        } else {
            assertEquals(mSoftApManager, mActiveModeWarden.getLocalOnlySoftApManager());
            assertNull(mActiveModeWarden.getTetheredSoftApManager());
        }
        verify(mModeChangeCallback).onActiveModeManagerAdded(mSoftApManager);
    }

    private void enterStaDisabledMode(boolean isSoftApModeManagerActive) {
        String fromState = mActiveModeWarden.getCurrentMode();
        when(mSettingsStore.isWifiToggleEnabled()).thenReturn(false);
        when(mWifiPermissionsUtil.isLocationModeEnabled()).thenReturn(false);
        when(mSettingsStore.isScanAlwaysAvailable()).thenReturn(false);
        mActiveModeWarden.wifiToggled(TEST_WORKSOURCE);
        mLooper.dispatchAll();
        if (mClientListener != null) {
            mClientListener.onStopped(mClientModeManager);
            mLooper.dispatchAll();
            verify(mModeChangeCallback).onActiveModeManagerRemoved(mClientModeManager);
        }

        if (isSoftApModeManagerActive) {
            assertInEnabledState();
        } else {
            assertInDisabledState();
        }
        if (fromState.equals(ENABLED_STATE_STRING)) {
            verify(mScanRequestProxy).enableScanning(false, false);
        }
        // Ensure we return the default client mode manager when wifi is off.
        assertEquals(mDefaultClientModeManager, mActiveModeWarden.getPrimaryClientModeManager());
    }

    private void shutdownWifi() {
        mActiveModeWarden.recoveryDisableWifi();
        mLooper.dispatchAll();
    }

    private void assertInEnabledState() {
        assertThat(mActiveModeWarden.getCurrentMode()).isEqualTo(ENABLED_STATE_STRING);
    }

    private void assertInDisabledState() {
        assertThat(mActiveModeWarden.getCurrentMode()).isEqualTo(DISABLED_STATE_STRING);
    }

    /**
     * Emergency mode is a sub-mode within each main state (ScanOnly, Client, DisabledState).
     */
    private void assertInEmergencyMode() {
        assertThat(mActiveModeWarden.isInEmergencyMode()).isTrue();
    }

    private void assertNotInEmergencyMode() {
        assertThat(mActiveModeWarden.isInEmergencyMode()).isFalse();
    }

    /**
     * Counts the number of times a void method was called on a mock.
     *
     * Void methods cannot be passed to Mockito.mockingDetails(). Thus we have to use method name
     * matching instead.
     */
    private static int getMethodInvocationCount(Object mock, String methodName) {
        long count = mockingDetails(mock).getInvocations()
                .stream()
                .filter(invocation -> methodName.equals(invocation.getMethod().getName()))
                .count();
        return (int) count;
    }

    /**
     * Counts the number of times a non-void method was called on a mock.
     *
     * For non-void methods, can pass the method call literal directly:
     * e.g. getMethodInvocationCount(mock.method());
     */
    private static int getMethodInvocationCount(Object mockMethod) {
        return mockingDetails(mockMethod).getInvocations().size();
    }

    private void assertWifiShutDown(Runnable r) {
        assertWifiShutDown(r, 1);
    }

    /**
     * Asserts that the runnable r has shut down wifi properly.
     *
     * @param r     runnable that will shut down wifi
     * @param times expected number of times that <code>r</code> shut down wifi
     */
    private void assertWifiShutDown(Runnable r, int times) {
        // take snapshot of ActiveModeManagers
        Collection<ActiveModeManager> activeModeManagers =
                mActiveModeWarden.getActiveModeManagers();

        List<Integer> expectedStopInvocationCounts = activeModeManagers
                .stream()
                .map(manager -> getMethodInvocationCount(manager, "stop") + times)
                .collect(Collectors.toList());

        r.run();

        List<Integer> actualStopInvocationCounts = activeModeManagers
                .stream()
                .map(manager -> getMethodInvocationCount(manager, "stop"))
                .collect(Collectors.toList());

        String managerNames = activeModeManagers.stream()
                .map(manager -> manager.getClass().getCanonicalName())
                .collect(Collectors.joining(", ", "[", "]"));

        assertWithMessage(managerNames).that(actualStopInvocationCounts)
                .isEqualTo(expectedStopInvocationCounts);
    }

    private void assertEnteredEcmMode(Runnable r) {
        assertEnteredEcmMode(r, 1);
    }

    /**
     * Asserts that the runnable r has entered ECM state properly.
     *
     * @param r     runnable that will enter ECM
     * @param times expected number of times that <code>r</code> shut down wifi
     */
    private void assertEnteredEcmMode(Runnable r, int times) {
        // take snapshot of ActiveModeManagers
        Collection<ActiveModeManager> activeModeManagers =
                mActiveModeWarden.getActiveModeManagers();

        boolean disableWifiInEcm = mFacade.getConfigWiFiDisableInECBM(mContext);

        List<Integer> expectedStopInvocationCounts = activeModeManagers.stream()
                .map(manager -> {
                    int initialCount = getMethodInvocationCount(manager, "stop");
                    // carrier config enabled, all mode managers should have been shut down once
                    int count = disableWifiInEcm ? initialCount + times : initialCount;
                    if (manager instanceof SoftApManager) {
                        // expect SoftApManager.close() to be called
                        return count + times;
                    } else {
                        // don't expect other Managers close() to be called
                        return count;
                    }
                })
                .collect(Collectors.toList());

        r.run();

        assertInEmergencyMode();

        List<Integer> actualStopInvocationCounts = activeModeManagers.stream()
                .map(manager -> getMethodInvocationCount(manager, "stop"))
                .collect(Collectors.toList());

        String managerNames = activeModeManagers.stream()
                .map(manager -> manager.getClass().getCanonicalName())
                .collect(Collectors.joining(", ", "[", "]"));

        assertWithMessage(managerNames).that(actualStopInvocationCounts)
                .isEqualTo(expectedStopInvocationCounts);
    }

    /** Test that after starting up, ActiveModeWarden is in the DisabledState State. */
    @Test
    public void testDisabledStateAtStartup() {
        assertInDisabledState();
    }

    /**
     * Test that ActiveModeWarden properly enters the EnabledState (in ScanOnlyMode) from the
     * DisabledState state.
     */
    @Test
    public void testEnterScanOnlyModeFromDisabled() throws Exception {
        enterScanOnlyModeActiveState();
    }

    /**
     * Test that ActiveModeWarden enables hidden network scanning in scan-only-mode
     * if configured to do.
     */
    @Test
    public void testScanOnlyModeScanHiddenNetworks() throws Exception {
        when(mResources.getBoolean(R.bool.config_wifiScanHiddenNetworksScanOnlyMode))
                .thenReturn(true);

        mActiveModeWarden = createActiveModeWarden();
        mActiveModeWarden.start();
        mLooper.dispatchAll();

        when(mClientModeManager.getRole()).thenReturn(ROLE_CLIENT_SCAN_ONLY);
        when(mSettingsStore.isScanAlwaysAvailable()).thenReturn(true);
        when(mSettingsStore.isWifiToggleEnabled()).thenReturn(false);
        mActiveModeWarden.wifiToggled(TEST_WORKSOURCE);
        mLooper.dispatchAll();
        mClientListener.onStarted(mClientModeManager);
        mLooper.dispatchAll();

        assertInEnabledState();
        verify(mWifiInjector).makeClientModeManager(
                any(), eq(TEST_WORKSOURCE), eq(ROLE_CLIENT_SCAN_ONLY), anyBoolean());
        verify(mScanRequestProxy).enableScanning(true, true);
    }

    /**
     * Test that ActiveModeWarden properly starts the SoftApManager from the
     * DisabledState state.
     */
    @Test
    public void testEnterSoftApModeFromDisabled() throws Exception {
        enterSoftApActiveMode();
    }

    /**
     * Test that ActiveModeWarden properly starts the SoftApManager from another state.
     */
    @Test
    public void testEnterSoftApModeFromDifferentState() throws Exception {
        enterClientModeActiveState();
        assertInEnabledState();
        reset(mBatteryStats, mScanRequestProxy);
        enterSoftApActiveMode();
    }

    /**
     * Test that we can disable wifi fully from the EnabledState (in ScanOnlyMode).
     */
    @Test
    public void testDisableWifiFromScanOnlyModeActiveState() throws Exception {
        enterScanOnlyModeActiveState();

        when(mSettingsStore.isScanAlwaysAvailable()).thenReturn(false);
        mActiveModeWarden.scanAlwaysModeChanged();
        mLooper.dispatchAll();
        mClientListener.onStopped(mClientModeManager);
        mLooper.dispatchAll();

        verify(mClientModeManager).stop();
        verify(mBatteryStats).reportWifiOff();
        assertInDisabledState();
    }

    /**
     * Test that we can disable wifi when SoftApManager is active and not impact softap.
     */
    @Test
    public void testDisableWifiFromSoftApModeActiveStateDoesNotStopSoftAp() throws Exception {
        enterSoftApActiveMode();
        enterScanOnlyModeActiveState();

        reset(mDefaultClientModeManager);
        enterStaDisabledMode(true);
        verify(mSoftApManager, never()).stop();
        verify(mBatteryStats, never()).reportWifiOff();
    }

    /**
     * Test that we can switch from the EnabledState (in ScanOnlyMode) to another mode.
     */
    @Test
    public void testSwitchModeWhenScanOnlyModeActiveState() throws Exception {
        enterScanOnlyModeActiveState();

        reset(mBatteryStats, mScanRequestProxy);
        enterClientModeActiveState(true);
        mLooper.dispatchAll();
    }

    /**
     * Test that we can switch from the EnabledState (in ConnectMode) to another mode.
     */
    @Test
    public void testSwitchModeWhenConnectModeActiveState() throws Exception {
        enterClientModeActiveState();

        verify(mPrimaryChangedCallback).onChange(null, mClientModeManager);

        reset(mBatteryStats, mScanRequestProxy);
        enterScanOnlyModeActiveState(true);
        mLooper.dispatchAll();

        verify(mPrimaryChangedCallback).onChange(mClientModeManager, null);
    }

    /**
     * Test that wifi toggle switching the primary to scan only mode will also remove the additional
     * CMMs.
     */
    @Test
    public void testSwitchFromConnectModeToScanOnlyModeRemovesAdditionalCMMs() throws Exception {
        // Ensure that we can create more client ifaces.
        when(mWifiNative.isItPossibleToCreateStaIface(any())).thenReturn(true);
        when(mResources.getBoolean(
                R.bool.config_wifiMultiStaNetworkSwitchingMakeBeforeBreakEnabled))
                .thenReturn(true);
        assertTrue(mActiveModeWarden.canRequestMoreClientModeManagersInRole(
                TEST_WORKSOURCE, ROLE_CLIENT_SECONDARY_TRANSIENT));

        // request for an additional CMM
        ConcreteClientModeManager additionalClientModeManager =
                mock(ConcreteClientModeManager.class);
        ExternalClientModeManagerRequestListener externalRequestListener = mock(
                ExternalClientModeManagerRequestListener.class);
        Listener<ConcreteClientModeManager> additionalClientListener =
                requestAdditionalClientModeManager(ROLE_CLIENT_SECONDARY_TRANSIENT,
                        additionalClientModeManager, externalRequestListener, TEST_SSID_2,
                        TEST_BSSID_2);

        // Verify that there exists both a primary and a secondary transient CMM
        List<ClientModeManager> currentCMMs = mActiveModeWarden.getClientModeManagers();
        assertEquals(2, currentCMMs.size());
        assertTrue(currentCMMs.stream().anyMatch(cmm -> cmm.getRole() == ROLE_CLIENT_PRIMARY));
        assertTrue(currentCMMs.stream().anyMatch(
                cmm -> cmm.getRole() == ROLE_CLIENT_SECONDARY_TRANSIENT));

        InOrder inOrder = inOrder(additionalClientModeManager, mClientModeManager);
        // disable wifi and switch primary CMM to scan only mode
        when(mWifiPermissionsUtil.isLocationModeEnabled()).thenReturn(true);
        when(mSettingsStore.isAirplaneModeOn()).thenReturn(false);
        when(mSettingsStore.isScanAlwaysAvailable()).thenReturn(true);
        when(mSettingsStore.isWifiToggleEnabled()).thenReturn(false);
        mActiveModeWarden.wifiToggled(TEST_WORKSOURCE);
        mLooper.dispatchAll();

        // Verify that we first stop the additional CMM and then switch the primary to scan only
        // mode
        inOrder.verify(additionalClientModeManager).stop();
        inOrder.verify(mClientModeManager).setRole(ROLE_CLIENT_SCAN_ONLY, INTERNAL_REQUESTOR_WS);
    }

    /**
     * Verify that when there are only secondary CMMs available, the user toggling wifi on will
     * create a new primary CMM.
     */
    @Test
    public void testToggleWifiWithOnlySecondaryCmmsCreatesPrimaryOrScanOnlyCmm() throws Exception {
        enterClientModeActiveState();
        verify(mWifiInjector, times(1)).makeClientModeManager(
                any(), eq(TEST_WORKSOURCE), eq(ROLE_CLIENT_PRIMARY), anyBoolean());

        // toggling wifi on again should be no-op when primary is already available
        when(mSettingsStore.isWifiToggleEnabled()).thenReturn(true);
        mActiveModeWarden.wifiToggled(TEST_WORKSOURCE);
        mLooper.dispatchAll();

        verify(mWifiInjector, times(1)).makeClientModeManager(
                any(), eq(TEST_WORKSOURCE), eq(ROLE_CLIENT_PRIMARY), anyBoolean());

        // Make the primary CMM change to local only secondary role.
        when(mClientModeManager.getRole()).thenReturn(ROLE_CLIENT_LOCAL_ONLY);
        mClientListener.onRoleChanged(mClientModeManager);
        mLooper.dispatchAll();

        // Verify that there only exists the ROLE_CLIENT_LOCAL_ONLY CMM.
        List<ClientModeManager> currentCMMs = mActiveModeWarden.getClientModeManagers();
        assertEquals(1, currentCMMs.size());
        assertTrue(currentCMMs.get(0).getRole() == ROLE_CLIENT_LOCAL_ONLY);

        // verify wifi toggling on should recreate the primary CMM
        when(mSettingsStore.isWifiToggleEnabled()).thenReturn(true);
        mActiveModeWarden.wifiToggled(TEST_WORKSOURCE);
        mLooper.dispatchAll();

        verify(mWifiInjector, times(2)).makeClientModeManager(
                any(), eq(TEST_WORKSOURCE), eq(ROLE_CLIENT_PRIMARY), anyBoolean());
    }

    /**
     * Reentering EnabledState should be a NOP.
     */
    @Test
    public void testReenterClientModeActiveStateIsNop() throws Exception {
        enterClientModeActiveState();
        verify(mWifiInjector, times(1)).makeClientModeManager(
                any(), eq(TEST_WORKSOURCE), eq(ROLE_CLIENT_PRIMARY), anyBoolean());

        when(mSettingsStore.isWifiToggleEnabled()).thenReturn(true);
        mActiveModeWarden.wifiToggled(TEST_WORKSOURCE);
        mLooper.dispatchAll();
        // Should not start again.
        verify(mWifiInjector, times(1)).makeClientModeManager(
                any(), eq(TEST_WORKSOURCE), eq(ROLE_CLIENT_PRIMARY), anyBoolean());
    }

    /**
     * Test that we can switch mode when SoftApManager is active to another mode.
     */
    @Test
    public void testSwitchModeWhenSoftApActiveMode() throws Exception {
        enterSoftApActiveMode();

        reset(mWifiNative);

        enterClientModeActiveState();
        mLooper.dispatchAll();
        verify(mSoftApManager, never()).stop();
        assertInEnabledState();
        verify(mWifiNative, never()).teardownAllInterfaces();
    }

    /**
     * Test that we activate SoftApModeManager if we are already in DisabledState due to
     * a failure.
     */
    @Test
    public void testEnterSoftApModeActiveWhenAlreadyInSoftApMode() throws Exception {
        enterSoftApActiveMode();
        // now inject failure through the SoftApManager.Listener
        mSoftApListener.onStartFailure(mSoftApManager);
        mLooper.dispatchAll();
        verify(mModeChangeCallback).onActiveModeManagerRemoved(mSoftApManager);
        assertInDisabledState();
        // clear the first call to start SoftApManager
        reset(mSoftApManager, mBatteryStats, mModeChangeCallback);

        enterSoftApActiveMode();
    }

    /**
     * Test that we return to the DisabledState after a failure is reported when in the
     * EnabledState.
     */
    @Test
    public void testScanOnlyModeFailureWhenActive() throws Exception {
        enterScanOnlyModeActiveState();
        // now inject a failure through the ScanOnlyModeManager.Listener
        mClientListener.onStartFailure(mClientModeManager);
        mLooper.dispatchAll();
        verify(mModeChangeCallback).onActiveModeManagerRemoved(mClientModeManager);
        assertInDisabledState();
        verify(mBatteryStats).reportWifiOff();
    }

    /**
     * Test that we return to the DisabledState after a failure is reported when
     * SoftApManager is active.
     */
    @Test
    public void testSoftApFailureWhenActive() throws Exception {
        enterSoftApActiveMode();
        // now inject failure through the SoftApManager.Listener
        mSoftApListener.onStartFailure(mSoftApManager);
        mLooper.dispatchAll();
        verify(mModeChangeCallback).onActiveModeManagerRemoved(mSoftApManager);
        verify(mBatteryStats).reportWifiOff();
    }

    /**
     * Test that we return to the DisabledState after the ClientModeManager running in ScanOnlyMode
     * is stopped.
     */
    @Test
    public void testScanOnlyModeDisabledWhenActive() throws Exception {
        enterScanOnlyModeActiveState();

        // now inject the stop message through the ScanOnlyModeManager.Listener
        mClientListener.onStopped(mClientModeManager);
        mLooper.dispatchAll();

        assertInDisabledState();
        verify(mBatteryStats).reportWifiOff();
    }

    /**
     * Test that we return to the DisabledState after the SoftApManager is stopped.
     */
    @Test
    public void testSoftApDisabledWhenActive() throws Exception {
        enterSoftApActiveMode();
        reset(mWifiNative);
        // now inject failure through the SoftApManager.Listener
        mSoftApListener.onStartFailure(mSoftApManager);
        mLooper.dispatchAll();
        verify(mModeChangeCallback).onActiveModeManagerRemoved(mSoftApManager);
        verify(mBatteryStats).reportWifiOff();
        verifyNoMoreInteractions(mWifiNative);
    }

    /**
     * Verifies that SoftApStateChanged event is being passed from SoftApManager to WifiServiceImpl
     */
    @Test
    public void callsWifiServiceCallbackOnSoftApStateChanged() throws Exception {
        enterSoftApActiveMode();

        mSoftApListener.onStarted(mSoftApManager);
        mSoftApManagerCallback.onStateChanged(WifiManager.WIFI_AP_STATE_ENABLED, 0);
        mLooper.dispatchAll();

        verify(mSoftApStateMachineCallback).onStateChanged(WifiManager.WIFI_AP_STATE_ENABLED, 0);
    }

    /**
     * Verifies that SoftApStateChanged event isn't passed to WifiServiceImpl for LOHS,
     * so the state change for LOHS doesn't affect Wifi Tethering indication.
     */
    @Test
    public void doesntCallWifiServiceCallbackOnLOHSStateChanged() throws Exception {
        enterSoftApActiveMode(new SoftApModeConfiguration(
                WifiManager.IFACE_IP_MODE_LOCAL_ONLY, null, mSoftApCapability));

        mSoftApListener.onStarted(mSoftApManager);
        mSoftApManagerCallback.onStateChanged(WifiManager.WIFI_AP_STATE_ENABLED, 0);
        mLooper.dispatchAll();

        verify(mSoftApStateMachineCallback, never()).onStateChanged(anyInt(), anyInt());
        verify(mSoftApStateMachineCallback, never()).onConnectedClientsOrInfoChanged(any(),
                any(), anyBoolean());
    }

    /**
     * Verifies that ConnectedClientsOrInfoChanged event is being passed from SoftApManager
     * to WifiServiceImpl
     */
    @Test
    public void callsWifiServiceCallbackOnSoftApConnectedClientsChanged() throws Exception {
        final Map<String, List<WifiClient>> testClients = new HashMap();
        final Map<String, SoftApInfo> testInfos = new HashMap();
        enterSoftApActiveMode();
        mSoftApManagerCallback.onConnectedClientsOrInfoChanged(testInfos, testClients, false);
        mLooper.dispatchAll();

        verify(mSoftApStateMachineCallback).onConnectedClientsOrInfoChanged(
                testInfos, testClients, false);
    }

    /**
     * Test that we remain in the active state when we get a state change update that scan mode is
     * active.
     */
    @Test
    public void testScanOnlyModeStaysActiveOnEnabledUpdate() throws Exception {
        enterScanOnlyModeActiveState();
        // now inject success through the Listener
        mClientListener.onStarted(mClientModeManager);
        mLooper.dispatchAll();
        assertInEnabledState();
        verify(mClientModeManager, never()).stop();
    }

    /**
     * Test that a config passed in to the call to enterSoftApMode is used to create the new
     * SoftApManager.
     */
    @Test
    public void testConfigIsPassedToWifiInjector() throws Exception {
        Builder configBuilder = new SoftApConfiguration.Builder();
        configBuilder.setSsid("ThisIsAConfig");
        SoftApModeConfiguration softApConfig = new SoftApModeConfiguration(
                WifiManager.IFACE_IP_MODE_TETHERED, configBuilder.build(), mSoftApCapability);
        enterSoftApActiveMode(softApConfig);
    }

    /**
     * Test that when enterSoftAPMode is called with a null config, we pass a null config to
     * WifiInjector.makeSoftApManager.
     *
     * Passing a null config to SoftApManager indicates that the default config should be used.
     */
    @Test
    public void testNullConfigIsPassedToWifiInjector() throws Exception {
        enterSoftApActiveMode();
    }

    /**
     * Test that two calls to switch to SoftAPMode in succession ends up with the correct config.
     *
     * Expectation: we should end up in SoftAPMode state configured with the second config.
     */
    @Test
    public void testStartSoftApModeTwiceWithTwoConfigs() throws Exception {
        when(mWifiInjector.getWifiApConfigStore()).thenReturn(mWifiApConfigStore);
        Builder configBuilder1 = new SoftApConfiguration.Builder();
        configBuilder1.setSsid("ThisIsAConfig");
        SoftApModeConfiguration softApConfig1 = new SoftApModeConfiguration(
                WifiManager.IFACE_IP_MODE_TETHERED, configBuilder1.build(),
                mSoftApCapability);
        Builder configBuilder2 = new SoftApConfiguration.Builder();
        configBuilder2.setSsid("ThisIsASecondConfig");
        SoftApModeConfiguration softApConfig2 = new SoftApModeConfiguration(
                WifiManager.IFACE_IP_MODE_TETHERED, configBuilder2.build(),
                mSoftApCapability);

        doAnswer(new Answer<SoftApManager>() {
            public SoftApManager answer(InvocationOnMock invocation) {
                Object[] args = invocation.getArguments();
                mSoftApListener = (Listener<SoftApManager>) args[0];
                return mSoftApManager;
            }
        }).when(mWifiInjector).makeSoftApManager(any(Listener.class),
                any(WifiServiceImpl.SoftApCallbackInternal.class), eq(softApConfig1), any(), any(),
                anyBoolean());
        // make a second softap manager
        SoftApManager softapManager = mock(SoftApManager.class);
        Mutable<Listener<SoftApManager>> softApListener =
                new Mutable<>();
        doAnswer(new Answer<SoftApManager>() {
            public SoftApManager answer(InvocationOnMock invocation) {
                Object[] args = invocation.getArguments();
                softApListener.value = (Listener<SoftApManager>) args[0];
                return softapManager;
            }
        }).when(mWifiInjector).makeSoftApManager(any(Listener.class),
                any(WifiServiceImpl.SoftApCallbackInternal.class), eq(softApConfig2), any(), any(),
                anyBoolean());

        mActiveModeWarden.startSoftAp(softApConfig1, TEST_WORKSOURCE);
        mLooper.dispatchAll();
        mSoftApListener.onStarted(mSoftApManager);
        mActiveModeWarden.startSoftAp(softApConfig2, TEST_WORKSOURCE);
        mLooper.dispatchAll();
        softApListener.value.onStarted(softapManager);

        verify(mWifiInjector, times(2)).makeSoftApManager(
                any(), any(), any(), eq(TEST_WORKSOURCE), eq(ROLE_SOFTAP_TETHERED), anyBoolean());
        verify(mBatteryStats).reportWifiOn();
    }

    /**
     * Test that we safely disable wifi if it is already disabled.
     */
    @Test
    public void disableWifiWhenAlreadyOff() throws Exception {
        enterStaDisabledMode(false);
        verifyZeroInteractions(mWifiNative);
    }

    /**
     * Trigger recovery and a bug report if we see a native failure
     * while the device is not shutting down
     */
    @Test
    public void handleWifiNativeFailureDeviceNotShuttingDown() throws Exception {
        mWifiNativeStatusListener.onStatusChanged(false);
        mLooper.dispatchAll();
        verify(mWifiDiagnostics).triggerBugReportDataCapture(
                WifiDiagnostics.REPORT_REASON_WIFINATIVE_FAILURE);
        verify(mSelfRecovery).trigger(eq(SelfRecovery.REASON_WIFINATIVE_FAILURE));
    }

    /**
     * Verify the device shutting down doesn't trigger recovery or bug report.
     */
    @Test
    public void handleWifiNativeFailureDeviceShuttingDown() throws Exception {
        mActiveModeWarden.notifyShuttingDown();
        mWifiNativeStatusListener.onStatusChanged(false);
        mLooper.dispatchAll();
        verify(mWifiDiagnostics, never()).triggerBugReportDataCapture(
                WifiDiagnostics.REPORT_REASON_WIFINATIVE_FAILURE);
        verify(mSelfRecovery, never()).trigger(eq(SelfRecovery.REASON_WIFINATIVE_FAILURE));
    }

    /**
     * Verify an onStatusChanged callback with "true" does not trigger recovery.
     */
    @Test
    public void handleWifiNativeStatusReady() throws Exception {
        mWifiNativeStatusListener.onStatusChanged(true);
        mLooper.dispatchAll();
        verify(mWifiDiagnostics, never()).triggerBugReportDataCapture(
                WifiDiagnostics.REPORT_REASON_WIFINATIVE_FAILURE);
        verify(mSelfRecovery, never()).trigger(eq(SelfRecovery.REASON_WIFINATIVE_FAILURE));
    }

    /**
     * Verify that mode stop is safe even if the underlying Client mode exited already.
     */
    @Test
    public void shutdownWifiDoesNotCrashWhenClientModeExitsOnDestroyed() throws Exception {
        enterClientModeActiveState();

        mClientListener.onStopped(mClientModeManager);
        mLooper.dispatchAll();

        shutdownWifi();

        assertInDisabledState();
    }

    /**
     * Verify that an interface destruction callback is safe after already having been stopped.
     */
    @Test
    public void onDestroyedCallbackDoesNotCrashWhenClientModeAlreadyStopped() throws Exception {
        enterClientModeActiveState();

        shutdownWifi();

        mClientListener.onStopped(mClientModeManager);
        mLooper.dispatchAll();

        assertInDisabledState();
    }

    /**
     * Verify that mode stop is safe even if the underlying softap mode exited already.
     */
    @Test
    public void shutdownWifiDoesNotCrashWhenSoftApExitsOnDestroyed() throws Exception {
        enterSoftApActiveMode();

        mSoftApListener.onStopped(mSoftApManager);
        mLooper.dispatchAll();
        mSoftApManagerCallback.onStateChanged(WifiManager.WIFI_AP_STATE_DISABLED, 0);
        mLooper.dispatchAll();

        shutdownWifi();

        verify(mSoftApStateMachineCallback).onStateChanged(WifiManager.WIFI_AP_STATE_DISABLED, 0);
    }

    /**
     * Verify that an interface destruction callback is safe after already having been stopped.
     */
    @Test
    public void onDestroyedCallbackDoesNotCrashWhenSoftApModeAlreadyStopped() throws Exception {
        enterSoftApActiveMode();

        shutdownWifi();

        mSoftApListener.onStopped(mSoftApManager);
        mSoftApManagerCallback.onStateChanged(WifiManager.WIFI_AP_STATE_DISABLED, 0);
        mLooper.dispatchAll();

        verify(mSoftApStateMachineCallback).onStateChanged(WifiManager.WIFI_AP_STATE_DISABLED, 0);
        verify(mModeChangeCallback).onActiveModeManagerRemoved(mSoftApManager);
    }

    /**
     * Verify that we do not crash when calling dump and wifi is fully disabled.
     */
    @Test
    public void dumpWhenWifiFullyOffDoesNotCrash() throws Exception {
        ByteArrayOutputStream stream = new ByteArrayOutputStream();
        PrintWriter writer = new PrintWriter(stream);
        mActiveModeWarden.dump(null, writer, null);
    }

    /**
     * Verify that we trigger dump on active mode managers.
     */
    @Test
    public void dumpCallsActiveModeManagers() throws Exception {
        enterSoftApActiveMode();
        enterClientModeActiveState();

        ByteArrayOutputStream stream = new ByteArrayOutputStream();
        PrintWriter writer = new PrintWriter(stream);
        mActiveModeWarden.dump(null, writer, null);

        verify(mSoftApManager).dump(null, writer, null);
        verify(mClientModeManager).dump(null, writer, null);
    }

    /**
     * Verify that stopping tethering doesn't stop LOHS.
     */
    @Test
    public void testStopTetheringButNotLOHS() throws Exception {
        // prepare WiFi configurations
        when(mWifiInjector.getWifiApConfigStore()).thenReturn(mWifiApConfigStore);
        SoftApModeConfiguration tetherConfig =
                new SoftApModeConfiguration(WifiManager.IFACE_IP_MODE_TETHERED, null,
                mSoftApCapability);
        SoftApConfiguration lohsConfigWC = mWifiApConfigStore.generateLocalOnlyHotspotConfig(
                mContext, SoftApConfiguration.BAND_2GHZ, null);
        SoftApModeConfiguration lohsConfig =
                new SoftApModeConfiguration(WifiManager.IFACE_IP_MODE_LOCAL_ONLY, lohsConfigWC,
                mSoftApCapability);

        // mock SoftAPManagers
        when(mSoftApManager.getRole()).thenReturn(ROLE_SOFTAP_TETHERED);
        doAnswer(new Answer<SoftApManager>() {
            public SoftApManager answer(InvocationOnMock invocation) {
                Object[] args = invocation.getArguments();
                mSoftApListener = (Listener<SoftApManager>) args[0];
                return mSoftApManager;
            }
        }).when(mWifiInjector).makeSoftApManager(any(Listener.class),
                any(WifiServiceImpl.SoftApCallbackInternal.class), eq(tetherConfig),
                eq(TEST_WORKSOURCE), eq(ROLE_SOFTAP_TETHERED), anyBoolean());
        // make a second softap manager
        SoftApManager lohsSoftapManager = mock(SoftApManager.class);
        when(lohsSoftapManager.getRole()).thenReturn(ROLE_SOFTAP_LOCAL_ONLY);
        Mutable<Listener<SoftApManager>> lohsSoftApListener = new Mutable<>();
        doAnswer(new Answer<SoftApManager>() {
            public SoftApManager answer(InvocationOnMock invocation) {
                Object[] args = invocation.getArguments();
                lohsSoftApListener.value = (Listener<SoftApManager>) args[0];
                return lohsSoftapManager;
            }
        }).when(mWifiInjector).makeSoftApManager(any(Listener.class),
                any(WifiServiceImpl.SoftApCallbackInternal.class), eq(lohsConfig),
                eq(TEST_WORKSOURCE), eq(ROLE_SOFTAP_LOCAL_ONLY), anyBoolean());

        // enable tethering and LOHS
        mActiveModeWarden.startSoftAp(tetherConfig, TEST_WORKSOURCE);
        mLooper.dispatchAll();
        mSoftApListener.onStarted(mSoftApManager);
        mActiveModeWarden.startSoftAp(lohsConfig, TEST_WORKSOURCE);
        mLooper.dispatchAll();
        lohsSoftApListener.value.onStarted(lohsSoftapManager);
        verify(mWifiInjector).makeSoftApManager(any(Listener.class),
                any(WifiServiceImpl.SoftApCallbackInternal.class), eq(tetherConfig),
                eq(TEST_WORKSOURCE), eq(ROLE_SOFTAP_TETHERED), anyBoolean());
        verify(mWifiInjector).makeSoftApManager(any(Listener.class),
                any(WifiServiceImpl.SoftApCallbackInternal.class), eq(lohsConfig),
                eq(TEST_WORKSOURCE), eq(ROLE_SOFTAP_LOCAL_ONLY), anyBoolean());
        verify(mBatteryStats).reportWifiOn();

        // disable tethering
        mActiveModeWarden.stopSoftAp(WifiManager.IFACE_IP_MODE_TETHERED);
        mLooper.dispatchAll();
        verify(mSoftApManager).stop();
        verify(lohsSoftapManager, never()).stop();

        mSoftApListener.onStopped(mSoftApManager);
        verify(mModeChangeCallback).onActiveModeManagerRemoved(mSoftApManager);
    }

    /**
     * Verify that toggling wifi from disabled starts client mode.
     */
    @Test
    public void enableWifi() throws Exception {
        assertInDisabledState();

        when(mSettingsStore.isWifiToggleEnabled()).thenReturn(true);
        mActiveModeWarden.wifiToggled(TEST_WORKSOURCE);
        mLooper.dispatchAll();

        verify(mWifiInjector).makeClientModeManager(
                any(), eq(TEST_WORKSOURCE), eq(ROLE_CLIENT_PRIMARY),
                anyBoolean());
        mClientListener.onStarted(mClientModeManager);
        mLooper.dispatchAll();

        // always set primary, even with single STA
        verify(mWifiNative).setMultiStaPrimaryConnection(WIFI_IFACE_NAME);

        assertInEnabledState();
    }

    /**
     * Test verifying that we can enter scan mode when the scan mode changes
     */
    @Test
    public void enableScanMode() throws Exception {
        when(mSettingsStore.isScanAlwaysAvailable()).thenReturn(true);
        mActiveModeWarden.scanAlwaysModeChanged();
        mLooper.dispatchAll();
        verify(mWifiInjector).makeClientModeManager(
                any(), eq(new WorkSource(Process.WIFI_UID)), eq(ROLE_CLIENT_SCAN_ONLY),
                anyBoolean());
        assertInEnabledState();
        verify(mClientModeManager, never()).stop();
    }

    /**
     * Test verifying that we ignore scan enable event when wifi is already enabled.
     */
    @Test
    public void ignoreEnableScanModeWhenWifiEnabled() throws Exception {
        // Turn on WIFI
        assertInDisabledState();
        when(mSettingsStore.isWifiToggleEnabled()).thenReturn(true);
        mActiveModeWarden.wifiToggled(TEST_WORKSOURCE);
        mLooper.dispatchAll();
        mClientListener.onStarted(mClientModeManager);
        mLooper.dispatchAll();
        assertInEnabledState();

        // Now toggle scan only change, should be ignored. We should send a role change
        // again with PRIMARY & the cached requestorWs.
        when(mSettingsStore.isScanAlwaysAvailable()).thenReturn(true);
        mActiveModeWarden.scanAlwaysModeChanged();
        mLooper.dispatchAll();
        verify(mClientModeManager).setRole(ROLE_CLIENT_PRIMARY, TEST_WORKSOURCE);
        assertInEnabledState();
        verify(mClientModeManager, never()).stop();
    }

    /**
     * Verify that if scanning is enabled at startup, we enter scan mode
     */
    @Test
    public void testEnterScanModeAtStartWhenSet() throws Exception {
        when(mSettingsStore.isScanAlwaysAvailable()).thenReturn(true);

        mActiveModeWarden = createActiveModeWarden();
        mActiveModeWarden.start();
        mLooper.dispatchAll();

        assertInEnabledState();
    }

    /**
     * Verify that if Wifi is enabled at startup, we enter client mode
     */
    @Test
    public void testEnterClientModeAtStartWhenSet() throws Exception {
        when(mSettingsStore.isWifiToggleEnabled()).thenReturn(true);

        mActiveModeWarden = createActiveModeWarden();
        mActiveModeWarden.start();
        mLooper.dispatchAll();

        verify(mWifiMetrics).noteWifiEnabledDuringBoot(true);

        assertInEnabledState();

        verify(mWifiInjector)
                .makeClientModeManager(any(), any(), eq(ROLE_CLIENT_PRIMARY), anyBoolean());
    }

    /**
     * Do not enter scan mode if location mode disabled.
     */
    @Test
    public void testDoesNotEnterScanModeWhenLocationModeDisabled() throws Exception {
        // Start a new WifiController with wifi disabled
        when(mSettingsStore.isWifiToggleEnabled()).thenReturn(false);
        when(mSettingsStore.isScanAlwaysAvailable()).thenReturn(false);
        when(mWifiPermissionsUtil.isLocationModeEnabled()).thenReturn(false);

        mActiveModeWarden = createActiveModeWarden();
        mActiveModeWarden.start();
        mLooper.dispatchAll();

        assertInDisabledState();

        // toggling scan always available is not sufficient for scan mode
        when(mSettingsStore.isScanAlwaysAvailable()).thenReturn(true);
        mActiveModeWarden.scanAlwaysModeChanged();
        mLooper.dispatchAll();

        assertInDisabledState();
    }

    /**
     * Only enter scan mode if location mode enabled
     */
    @Test
    public void testEnterScanModeWhenLocationModeEnabled() throws Exception {
        when(mSettingsStore.isScanAlwaysAvailable()).thenReturn(true);
        when(mWifiPermissionsUtil.isLocationModeEnabled()).thenReturn(false);

        reset(mContext);
        when(mContext.getResources()).thenReturn(mResources);
        mActiveModeWarden = createActiveModeWarden();
        mActiveModeWarden.start();
        mLooper.dispatchAll();

        ArgumentCaptor<BroadcastReceiver> bcastRxCaptor =
                ArgumentCaptor.forClass(BroadcastReceiver.class);
        verify(mContext).registerReceiver(
                bcastRxCaptor.capture(),
                argThat(filter -> filter.hasAction(LocationManager.MODE_CHANGED_ACTION)),
                eq(Context.RECEIVER_NOT_EXPORTED));
        BroadcastReceiver broadcastReceiver = bcastRxCaptor.getValue();

        assertInDisabledState();

        when(mWifiPermissionsUtil.isLocationModeEnabled()).thenReturn(true);
        Intent intent = new Intent(LocationManager.MODE_CHANGED_ACTION);
        broadcastReceiver.onReceive(mContext, intent);
        mLooper.dispatchAll();

        assertInEnabledState();
    }

<<<<<<< HEAD
=======
    /**
     * Do not change Wi-Fi state when airplane mode changes if
     * DISALLOW_CHANGE_WIFI_STATE user restriction is set.
     */
    @Test
    public void testWifiStateUnaffectedByAirplaneMode() throws Exception {
        assumeTrue(SdkLevel.isAtLeastT());
        when(mUserManager.hasUserRestrictionForUser(eq(UserManager.DISALLOW_CHANGE_WIFI_STATE),
                any())).thenReturn(true);
        when(mSettingsStore.updateAirplaneModeTracker()).thenReturn(true);

        reset(mContext);
        when(mContext.getResources()).thenReturn(mResources);
        mActiveModeWarden = createActiveModeWarden();
        mActiveModeWarden.start();
        mLooper.dispatchAll();

        ArgumentCaptor<BroadcastReceiver> bcastRxCaptor =
                ArgumentCaptor.forClass(BroadcastReceiver.class);
        verify(mContext).registerReceiver(
                bcastRxCaptor.capture(),
                argThat(filter -> filter.hasAction(Intent.ACTION_AIRPLANE_MODE_CHANGED)),
                eq(Context.RECEIVER_NOT_EXPORTED));
        BroadcastReceiver broadcastReceiver = bcastRxCaptor.getValue();

        Intent intent = new Intent(Intent.ACTION_AIRPLANE_MODE_CHANGED);
        broadcastReceiver.onReceive(mContext, intent);
        mLooper.dispatchAll();

        verify(mSettingsStore, never()).handleAirplaneModeToggled();

        when(mUserManager.hasUserRestrictionForUser(eq(UserManager.DISALLOW_CHANGE_WIFI_STATE),
                any())).thenReturn(false);
        broadcastReceiver.onReceive(mContext, intent);
        mLooper.dispatchAll();

        verify(mSettingsStore).handleAirplaneModeToggled();
    }

>>>>>>> 1d0dd33c

    /**
     * Disabling location mode when in scan mode will disable wifi
     */
    @Test
    public void testExitScanModeWhenLocationModeDisabled() throws Exception {
        when(mSettingsStore.isScanAlwaysAvailable()).thenReturn(true);
        when(mSettingsStore.isAirplaneModeOn()).thenReturn(false);
        when(mWifiPermissionsUtil.isLocationModeEnabled()).thenReturn(true);

        reset(mContext);
        when(mContext.getResources()).thenReturn(mResources);
        mActiveModeWarden = createActiveModeWarden();
        mActiveModeWarden.start();
        mLooper.dispatchAll();
        mClientListener.onStarted(mClientModeManager);
        mLooper.dispatchAll();

        ArgumentCaptor<BroadcastReceiver> bcastRxCaptor =
                ArgumentCaptor.forClass(BroadcastReceiver.class);
        verify(mContext).registerReceiver(
                bcastRxCaptor.capture(),
                argThat(filter -> filter.hasAction(LocationManager.MODE_CHANGED_ACTION)),
                eq(Context.RECEIVER_NOT_EXPORTED));
        BroadcastReceiver broadcastReceiver = bcastRxCaptor.getValue();

        assertInEnabledState();

        when(mWifiPermissionsUtil.isLocationModeEnabled()).thenReturn(false);
        Intent intent = new Intent(LocationManager.MODE_CHANGED_ACTION);
        broadcastReceiver.onReceive(mContext, intent);
        mLooper.dispatchAll();

        mClientListener.onStopped(mClientModeManager);
        mLooper.dispatchAll();

        assertInDisabledState();
    }

    /**
     * When in Client mode, make sure ECM triggers wifi shutdown.
     */
    @Test
    public void testEcmOnFromClientMode() throws Exception {
        when(mSettingsStore.isScanAlwaysAvailable()).thenReturn(false);
        enableWifi();

        // Test with WifiDisableInECBM turned on:
        when(mFacade.getConfigWiFiDisableInECBM(mContext)).thenReturn(true);

        assertWifiShutDown(() -> {
            // test ecm changed
            emergencyCallbackModeChanged(true);
            mLooper.dispatchAll();
        });
    }

    /**
     * ECM disabling messages, when in client mode (not expected) do not trigger state changes.
     */
    @Test
    public void testEcmOffInClientMode() throws Exception {
        when(mSettingsStore.isScanAlwaysAvailable()).thenReturn(false);
        enableWifi();

        // Test with WifiDisableInECBM turned off
        when(mFacade.getConfigWiFiDisableInECBM(mContext)).thenReturn(false);

        assertEnteredEcmMode(() -> {
            // test ecm changed
            emergencyCallbackModeChanged(true);
            mLooper.dispatchAll();
        });
    }

    /**
     * When ECM activates and we are in client mode, disabling ECM should return us to client mode.
     */
    @Test
    public void testEcmDisabledReturnsToClientMode() throws Exception {
        enableWifi();
        assertInEnabledState();

        // Test with WifiDisableInECBM turned on:
        when(mFacade.getConfigWiFiDisableInECBM(mContext)).thenReturn(true);

        assertWifiShutDown(() -> {
            // test ecm changed
            emergencyCallbackModeChanged(true);
            mLooper.dispatchAll();
        });

        // test ecm changed
        emergencyCallbackModeChanged(false);
        mLooper.dispatchAll();

        assertInEnabledState();
    }

    /**
     * When Ecm mode is enabled, we should shut down wifi when we get an emergency mode changed
     * update.
     */
    @Test
    public void testEcmOnFromScanMode() throws Exception {
        when(mSettingsStore.isScanAlwaysAvailable()).thenReturn(true);
        mActiveModeWarden.scanAlwaysModeChanged();
        mLooper.dispatchAll();

        mClientListener.onStarted(mClientModeManager);
        mLooper.dispatchAll();

        assertInEnabledState();

        // Test with WifiDisableInECBM turned on:
        when(mFacade.getConfigWiFiDisableInECBM(mContext)).thenReturn(true);

        assertWifiShutDown(() -> {
            // test ecm changed
            emergencyCallbackModeChanged(true);
            mLooper.dispatchAll();
        });
    }

    /**
     * When Ecm mode is disabled, we should not shut down scan mode if we get an emergency mode
     * changed update, but we should turn off soft AP
     */
    @Test
    public void testEcmOffInScanMode() throws Exception {
        when(mSettingsStore.isScanAlwaysAvailable()).thenReturn(true);
        mActiveModeWarden.scanAlwaysModeChanged();
        mLooper.dispatchAll();

        assertInEnabledState();

        // Test with WifiDisableInECBM turned off:
        when(mFacade.getConfigWiFiDisableInECBM(mContext)).thenReturn(false);

        assertEnteredEcmMode(() -> {
            // test ecm changed
            emergencyCallbackModeChanged(true);
            mLooper.dispatchAll();
        });
    }

    /**
     * When ECM is disabled, we should return to scan mode
     */
    @Test
    public void testEcmDisabledReturnsToScanMode() throws Exception {
        when(mSettingsStore.isScanAlwaysAvailable()).thenReturn(true);
        mActiveModeWarden.scanAlwaysModeChanged();
        mLooper.dispatchAll();

        assertInEnabledState();

        // Test with WifiDisableInECBM turned on:
        when(mFacade.getConfigWiFiDisableInECBM(mContext)).thenReturn(true);

        assertWifiShutDown(() -> {
            // test ecm changed
            emergencyCallbackModeChanged(true);
            mLooper.dispatchAll();
        });

        // test ecm changed
        emergencyCallbackModeChanged(false);
        mLooper.dispatchAll();

        assertInEnabledState();
    }

    /**
     * When Ecm mode is enabled, we should shut down wifi when we get an emergency mode changed
     * update.
     */
    @Test
    public void testEcmOnFromSoftApMode() throws Exception {
        enterSoftApActiveMode();

        // Test with WifiDisableInECBM turned on:
        when(mFacade.getConfigWiFiDisableInECBM(mContext)).thenReturn(true);

        assertEnteredEcmMode(() -> {
            // test ecm changed
            emergencyCallbackModeChanged(true);
            mLooper.dispatchAll();
        });
    }

    /**
     * When Ecm mode is disabled, we should shut down softap mode if we get an emergency mode
     * changed update
     */
    @Test
    public void testEcmOffInSoftApMode() throws Exception {
        enterSoftApActiveMode();

        // Test with WifiDisableInECBM turned off:
        when(mFacade.getConfigWiFiDisableInECBM(mContext)).thenReturn(false);

        // test ecm changed
        emergencyCallbackModeChanged(true);
        mLooper.dispatchAll();

        verify(mSoftApManager).stop();
    }

    /**
     * When ECM is activated and we were in softap mode, we should just return to wifi off when ECM
     * ends
     */
    @Test
    public void testEcmDisabledRemainsDisabledWhenSoftApHadBeenOn() throws Exception {
        assertInDisabledState();

        enterSoftApActiveMode();

        // verify Soft AP Manager started
        verify(mWifiInjector).makeSoftApManager(
                any(), any(), any(), eq(TEST_WORKSOURCE), eq(ROLE_SOFTAP_TETHERED), anyBoolean());

        // Test with WifiDisableInECBM turned on:
        when(mFacade.getConfigWiFiDisableInECBM(mContext)).thenReturn(true);

        assertEnteredEcmMode(() -> {
            // test ecm changed
            emergencyCallbackModeChanged(true);
            mLooper.dispatchAll();
            mSoftApListener.onStopped(mSoftApManager);
            mLooper.dispatchAll();
        });

        verify(mModeChangeCallback).onActiveModeManagerRemoved(mSoftApManager);

        // test ecm changed
        emergencyCallbackModeChanged(false);
        mLooper.dispatchAll();

        assertInDisabledState();

        // verify no additional calls to enable softap
        verify(mWifiInjector).makeSoftApManager(
                any(), any(), any(), eq(TEST_WORKSOURCE), eq(ROLE_SOFTAP_TETHERED), anyBoolean());
    }

    /**
     * Wifi should remain off when already disabled and we enter ECM.
     */
    @Test
    public void testEcmOnFromDisabledMode() throws Exception {
        assertInDisabledState();
        verify(mWifiInjector, never()).makeSoftApManager(
                any(), any(), any(), any(), any(), anyBoolean());
        verify(mWifiInjector, never()).makeClientModeManager(
                any(), any(), any(), anyBoolean());

        // Test with WifiDisableInECBM turned on:
        when(mFacade.getConfigWiFiDisableInECBM(mContext)).thenReturn(true);

        assertEnteredEcmMode(() -> {
            // test ecm changed
            emergencyCallbackModeChanged(true);
            mLooper.dispatchAll();
        });
    }


    /**
     * Updates about call state change also trigger entry of ECM mode.
     */
    @Test
    public void testEnterEcmOnEmergencyCallStateChange() throws Exception {
        assertInDisabledState();

        enableWifi();
        assertInEnabledState();

        // Test with WifiDisableInECBM turned on:
        when(mFacade.getConfigWiFiDisableInECBM(mContext)).thenReturn(true);

        assertEnteredEcmMode(() -> {
            // test call state changed
            emergencyCallStateChanged(true);
            mLooper.dispatchAll();
            mClientListener.onStopped(mClientModeManager);
            mLooper.dispatchAll();
        });

        emergencyCallStateChanged(false);
        mLooper.dispatchAll();

        assertInEnabledState();
    }

    /**
     * Verify when both ECM and call state changes arrive, we enter ECM mode
     */
    @Test
    public void testEnterEcmWithBothSignals() throws Exception {
        assertInDisabledState();

        enableWifi();
        assertInEnabledState();

        // Test with WifiDisableInECBM turned on:
        when(mFacade.getConfigWiFiDisableInECBM(mContext)).thenReturn(true);

        assertWifiShutDown(() -> {
            emergencyCallStateChanged(true);
            mLooper.dispatchAll();
            mClientListener.onStopped(mClientModeManager);
            mLooper.dispatchAll();
        });

        assertWifiShutDown(() -> {
            emergencyCallbackModeChanged(true);
            mLooper.dispatchAll();
        }, 0); // does not cause another shutdown

        // client mode only started once so far
        verify(mWifiInjector).makeClientModeManager(
                any(), eq(TEST_WORKSOURCE), eq(ROLE_CLIENT_PRIMARY), anyBoolean());

        emergencyCallStateChanged(false);
        mLooper.dispatchAll();

        // stay in ecm, do not send an additional client mode trigger
        assertInEmergencyMode();
        // assert that the underlying state is in disabled state
        assertInDisabledState();

        // client mode still only started once
        verify(mWifiInjector).makeClientModeManager(
                any(), eq(TEST_WORKSOURCE), eq(ROLE_CLIENT_PRIMARY), anyBoolean());

        emergencyCallbackModeChanged(false);
        mLooper.dispatchAll();

        // now we can re-enable wifi
        verify(mWifiInjector, times(2)).makeClientModeManager(
                any(), any(), eq(ROLE_CLIENT_PRIMARY), anyBoolean());
        assertInEnabledState();
    }

    /**
     * Verify when both ECM and call state changes arrive but out of order, we enter ECM mode
     */
    @Test
    public void testEnterEcmWithBothSignalsOutOfOrder() throws Exception {
        assertInDisabledState();

        enableWifi();

        assertInEnabledState();
        verify(mWifiInjector).makeClientModeManager(
                any(), eq(TEST_WORKSOURCE), eq(ROLE_CLIENT_PRIMARY), anyBoolean());

        // Test with WifiDisableInECBM turned on:
        when(mFacade.getConfigWiFiDisableInECBM(mContext)).thenReturn(true);

        assertEnteredEcmMode(() -> {
            emergencyCallbackModeChanged(true);
            mLooper.dispatchAll();
            mClientListener.onStopped(mClientModeManager);
            mLooper.dispatchAll();
        });
        assertInDisabledState();

        assertEnteredEcmMode(() -> {
            emergencyCallStateChanged(true);
            mLooper.dispatchAll();
        }, 0); // does not enter ECM state again

        emergencyCallStateChanged(false);
        mLooper.dispatchAll();

        // stay in ecm, do not send an additional client mode trigger
        assertInEmergencyMode();
        // assert that the underlying state is in disabled state
        assertInDisabledState();

        // client mode still only started once
        verify(mWifiInjector).makeClientModeManager(
                any(), eq(TEST_WORKSOURCE), eq(ROLE_CLIENT_PRIMARY), anyBoolean());

        emergencyCallbackModeChanged(false);
        mLooper.dispatchAll();

        // now we can re-enable wifi
        verify(mWifiInjector, times(2)).makeClientModeManager(
                any(), any(), eq(ROLE_CLIENT_PRIMARY), anyBoolean());
        assertInEnabledState();
    }

    /**
     * Verify when both ECM and call state changes arrive but completely out of order,
     * we still enter and properly exit ECM mode
     */
    @Test
    public void testEnterEcmWithBothSignalsOppositeOrder() throws Exception {
        assertInDisabledState();

        enableWifi();

        assertInEnabledState();
        verify(mWifiInjector).makeClientModeManager(
                any(), eq(TEST_WORKSOURCE), eq(ROLE_CLIENT_PRIMARY), anyBoolean());

        // Test with WifiDisableInECBM turned on:
        when(mFacade.getConfigWiFiDisableInECBM(mContext)).thenReturn(true);

        assertEnteredEcmMode(() -> {
            emergencyCallStateChanged(true);
            mLooper.dispatchAll();
            mClientListener.onStopped(mClientModeManager);
            mLooper.dispatchAll();
        });
        assertInDisabledState();

        assertEnteredEcmMode(() -> {
            emergencyCallbackModeChanged(true);
            mLooper.dispatchAll();
        }, 0); // still only 1 shutdown

        emergencyCallbackModeChanged(false);
        mLooper.dispatchAll();

        // stay in ecm, do not send an additional client mode trigger
        assertInEmergencyMode();
        // assert that the underlying state is in disabled state
        assertInDisabledState();

        // client mode still only started once
        verify(mWifiInjector).makeClientModeManager(
                any(), eq(TEST_WORKSOURCE), eq(ROLE_CLIENT_PRIMARY), anyBoolean());

        emergencyCallStateChanged(false);
        mLooper.dispatchAll();

        // now we can re-enable wifi
        verify(mWifiInjector, times(2)).makeClientModeManager(
                any(), any(), eq(ROLE_CLIENT_PRIMARY), anyBoolean());
        assertInEnabledState();
    }

    /**
     * When ECM is active, we might get addition signals of ECM mode, drop those additional signals,
     * we must exit when one of each signal is received.
     *
     * In any case, duplicate signals indicate a bug from Telephony. Each signal should be turned
     * off before it is turned on again.
     */
    @Test
    public void testProperExitFromEcmModeWithMultipleMessages() throws Exception {
        assertInDisabledState();

        enableWifi();

        verify(mWifiInjector).makeClientModeManager(
                any(), eq(TEST_WORKSOURCE), eq(ROLE_CLIENT_PRIMARY), anyBoolean());
        assertInEnabledState();

        // Test with WifiDisableInECBM turned on:
        when(mFacade.getConfigWiFiDisableInECBM(mContext)).thenReturn(true);

        assertEnteredEcmMode(() -> {
            emergencyCallbackModeChanged(true);
            emergencyCallStateChanged(true);
            emergencyCallStateChanged(true);
            emergencyCallbackModeChanged(true);
            emergencyCallbackModeChanged(true);
            mLooper.dispatchAll();
            mClientListener.onStopped(mClientModeManager);
            mLooper.dispatchAll();
        });
        assertInDisabledState();

        assertEnteredEcmMode(() -> {
            emergencyCallbackModeChanged(false);
            mLooper.dispatchAll();
            emergencyCallbackModeChanged(false);
            mLooper.dispatchAll();
            emergencyCallbackModeChanged(false);
            mLooper.dispatchAll();
            emergencyCallbackModeChanged(false);
            mLooper.dispatchAll();
        }, 0);

        // didn't enter client mode again
        verify(mWifiInjector).makeClientModeManager(
                any(), eq(TEST_WORKSOURCE), eq(ROLE_CLIENT_PRIMARY), anyBoolean());
        assertInDisabledState();

        // now we will exit ECM
        emergencyCallStateChanged(false);
        mLooper.dispatchAll();

        // now we can re-enable wifi
        verify(mWifiInjector, times(2)).makeClientModeManager(
                any(), any(), eq(ROLE_CLIENT_PRIMARY), anyBoolean());
        assertInEnabledState();
    }

    /**
     * Toggling wifi on when in ECM does not exit ecm mode and enable wifi
     */
    @Test
    public void testWifiDoesNotToggleOnWhenInEcm() throws Exception {
        assertInDisabledState();

        // Test with WifiDisableInECBM turned on:
        when(mFacade.getConfigWiFiDisableInECBM(mContext)).thenReturn(true);
        // test ecm changed
        assertEnteredEcmMode(() -> {
            emergencyCallbackModeChanged(true);
            mLooper.dispatchAll();
        });

        // now toggle wifi and verify we do not start wifi
        when(mSettingsStore.isWifiToggleEnabled()).thenReturn(true);
        mActiveModeWarden.wifiToggled(TEST_WORKSOURCE);
        mLooper.dispatchAll();

        verify(mWifiInjector, never()).makeClientModeManager(
                any(), eq(TEST_WORKSOURCE), eq(ROLE_CLIENT_PRIMARY), anyBoolean());
        assertInDisabledState();
        assertInEmergencyMode();

        // now we will exit ECM
        emergencyCallbackModeChanged(false);
        mLooper.dispatchAll();
        assertNotInEmergencyMode();

        // Wifi toggle on now takes effect
        verify(mWifiInjector).makeClientModeManager(
                any(), eq(TEST_WORKSOURCE), eq(ROLE_CLIENT_PRIMARY), anyBoolean());
        assertInEnabledState();
    }

    /**
     * Toggling wifi off when in ECM does not disable wifi when getConfigWiFiDisableInECBM is
     * disabled.
     */
    @Test
    public void testWifiDoesNotToggleOffWhenInEcmAndConfigDisabled() throws Exception {
        enableWifi();
        assertInEnabledState();
        verify(mWifiInjector).makeClientModeManager(
                any(), eq(TEST_WORKSOURCE), eq(ROLE_CLIENT_PRIMARY), anyBoolean());

        // Test with WifiDisableInECBM turned off
        when(mFacade.getConfigWiFiDisableInECBM(mContext)).thenReturn(false);
        // test ecm changed
        assertEnteredEcmMode(() -> {
            emergencyCallbackModeChanged(true);
            mLooper.dispatchAll();
        });

        // now toggle wifi and verify we do not start wifi
        when(mSettingsStore.isWifiToggleEnabled()).thenReturn(false);
        mActiveModeWarden.wifiToggled(TEST_WORKSOURCE);
        mLooper.dispatchAll();

        // still only called once
        verify(mWifiInjector).makeClientModeManager(
                any(), eq(TEST_WORKSOURCE), eq(ROLE_CLIENT_PRIMARY), anyBoolean());
        verify(mClientModeManager, never()).stop();
        assertInEnabledState();
        assertInEmergencyMode();

        // now we will exit ECM
        emergencyCallbackModeChanged(false);
        mLooper.dispatchAll();
        assertNotInEmergencyMode();

        // Wifi toggle off now takes effect
        verify(mClientModeManager).stop();
        mClientListener.onStopped(mClientModeManager);
        mLooper.dispatchAll();
        assertInDisabledState();
    }

    @Test
    public void testAirplaneModeDoesNotToggleOnWhenInEcm() throws Exception {
        // TODO(b/139829963): investigate the expected behavior is when toggling airplane mode in
        //  ECM
    }

    /**
     * Toggling scan mode when in ECM does not exit ecm mode and enable scan mode
     */
    @Test
    public void testScanModeDoesNotToggleOnWhenInEcm() throws Exception {
        assertInDisabledState();

        // Test with WifiDisableInECBM turned on:
        when(mFacade.getConfigWiFiDisableInECBM(mContext)).thenReturn(true);
        assertEnteredEcmMode(() -> {
            // test ecm changed
            emergencyCallbackModeChanged(true);
            mLooper.dispatchAll();
        });

        // now enable scanning and verify we do not start wifi
        when(mSettingsStore.isWifiToggleEnabled()).thenReturn(true);
        when(mSettingsStore.isScanAlwaysAvailable()).thenReturn(true);
        mActiveModeWarden.scanAlwaysModeChanged();
        mLooper.dispatchAll();

        verify(mWifiInjector, never()).makeClientModeManager(
                any(), eq(TEST_WORKSOURCE), eq(ROLE_CLIENT_PRIMARY), anyBoolean());
        assertInDisabledState();
    }


    /**
     * Toggling softap mode when in ECM does not exit ecm mode and enable softap
     */
    @Test
    public void testSoftApModeDoesNotToggleOnWhenInEcm() throws Exception {
        assertInDisabledState();

        // Test with WifiDisableInECBM turned on:
        when(mFacade.getConfigWiFiDisableInECBM(mContext)).thenReturn(true);
        assertEnteredEcmMode(() -> {
            // test ecm changed
            emergencyCallbackModeChanged(true);
            mLooper.dispatchAll();
        });

        // try to start Soft AP
        mActiveModeWarden.startSoftAp(
                new SoftApModeConfiguration(WifiManager.IFACE_IP_MODE_TETHERED, null,
                mSoftApCapability), TEST_WORKSOURCE);
        mLooper.dispatchAll();

        verify(mWifiInjector, never())
                .makeSoftApManager(any(), any(), any(), eq(TEST_WORKSOURCE), any(), anyBoolean());
        assertInDisabledState();

        // verify triggered Soft AP failure callback
        verify(mSoftApStateMachineCallback).onStateChanged(WifiManager.WIFI_AP_STATE_FAILED,
                WifiManager.SAP_START_FAILURE_GENERAL);

        // try to start LOHS
        mActiveModeWarden.startSoftAp(
                new SoftApModeConfiguration(WifiManager.IFACE_IP_MODE_LOCAL_ONLY, null,
                mSoftApCapability), TEST_WORKSOURCE);
        mLooper.dispatchAll();

        verify(mWifiInjector, never())
                .makeSoftApManager(any(), any(), any(), eq(TEST_WORKSOURCE), any(), anyBoolean());
        assertInDisabledState();

        // verify triggered LOHS failure callback
        verify(mLohsStateMachineCallback).onStateChanged(WifiManager.WIFI_AP_STATE_FAILED,
                WifiManager.SAP_START_FAILURE_GENERAL);
    }

    /**
     * Toggling off softap mode when in ECM does not induce a mode change
     */
    @Test
    public void testSoftApStoppedDoesNotSwitchModesWhenInEcm() throws Exception {
        assertInDisabledState();

        // Test with WifiDisableInECBM turned on:
        when(mFacade.getConfigWiFiDisableInECBM(mContext)).thenReturn(true);
        assertEnteredEcmMode(() -> {
            // test ecm changed
            emergencyCallbackModeChanged(true);
            mLooper.dispatchAll();
        });

        mActiveModeWarden.stopSoftAp(WifiManager.IFACE_IP_MODE_UNSPECIFIED);
        mLooper.dispatchAll();

        assertInDisabledState();
        verifyNoMoreInteractions(mSoftApManager, mClientModeManager);
    }

    /**
     * Toggling softap mode when in airplane mode needs to enable softap
     */
    @Test
    public void testSoftApModeToggleWhenInAirplaneMode() throws Exception {
        // Test with airplane mode turned on:
        when(mSettingsStore.isAirplaneModeOn()).thenReturn(true);

        // Turn on SoftAp.
        mActiveModeWarden.startSoftAp(
                new SoftApModeConfiguration(WifiManager.IFACE_IP_MODE_TETHERED, null,
                mSoftApCapability), TEST_WORKSOURCE);
        mLooper.dispatchAll();
        verify(mWifiInjector)
                .makeSoftApManager(any(), any(), any(), eq(TEST_WORKSOURCE), any(), anyBoolean());

        // Turn off SoftAp.
        mActiveModeWarden.stopSoftAp(WifiManager.IFACE_IP_MODE_UNSPECIFIED);
        mLooper.dispatchAll();

        verify(mSoftApManager).stop();
    }

    /**
     * Toggling off scan mode when in ECM does not induce a mode change
     */
    @Test
    public void testScanModeStoppedSwitchModeToDisabledStateWhenInEcm() throws Exception {
        enterScanOnlyModeActiveState();
        assertInEnabledState();

        // Test with WifiDisableInECBM turned on:
        when(mFacade.getConfigWiFiDisableInECBM(mContext)).thenReturn(true);
        assertEnteredEcmMode(() -> {
            // test ecm changed
            emergencyCallbackModeChanged(true);
            mLooper.dispatchAll();
            mClientListener.onStopped(mClientModeManager);
            mLooper.dispatchAll();
        });

        // Spurious onStopped
        mClientListener.onStopped(mClientModeManager);
        mLooper.dispatchAll();

        assertInDisabledState();
    }

    /**
     * Toggling off client mode when in ECM does not induce a mode change
     */
    @Test
    public void testClientModeStoppedSwitchModeToDisabledStateWhenInEcm() throws Exception {
        enterClientModeActiveState();
        assertInEnabledState();

        // Test with WifiDisableInECBM turned on:
        when(mFacade.getConfigWiFiDisableInECBM(mContext)).thenReturn(true);
        assertEnteredEcmMode(() -> {
            // test ecm changed
            emergencyCallbackModeChanged(true);
            mLooper.dispatchAll();
            mClientListener.onStopped(mClientModeManager);
            mLooper.dispatchAll();
        });

        // Spurious onStopped
        mClientListener.onStopped(mClientModeManager);
        mLooper.dispatchAll();

        assertInDisabledState();
    }

    /**
     * When AP mode is enabled and wifi was previously in AP mode, we should return to
     * EnabledState after the AP is disabled.
     * Enter EnabledState, activate AP mode, disable AP mode.
     * <p>
     * Expected: AP should successfully start and exit, then return to EnabledState.
     */
    @Test
    public void testReturnToEnabledStateAfterAPModeShutdown() throws Exception {
        enableWifi();
        assertInEnabledState();
        verify(mWifiInjector).makeClientModeManager(
                any(), eq(TEST_WORKSOURCE), eq(ROLE_CLIENT_PRIMARY), anyBoolean());

        mActiveModeWarden.startSoftAp(
                new SoftApModeConfiguration(WifiManager.IFACE_IP_MODE_TETHERED, null,
                mSoftApCapability), TEST_WORKSOURCE);
        // add an "unexpected" sta mode stop to simulate a single interface device
        mClientListener.onStopped(mClientModeManager);
        mLooper.dispatchAll();
        verify(mModeChangeCallback).onActiveModeManagerRemoved(mClientModeManager);

        // Now stop the AP
        mSoftApListener.onStopped(mSoftApManager);
        mLooper.dispatchAll();
        verify(mModeChangeCallback).onActiveModeManagerRemoved(mSoftApManager);

        // We should re-enable client mode
        verify(mWifiInjector, times(2)).makeClientModeManager(
                any(), any(), eq(ROLE_CLIENT_PRIMARY), anyBoolean());
        assertInEnabledState();
    }

    /**
     * When in STA mode and SoftAP is enabled and the device supports STA+AP (i.e. the STA wasn't
     * shut down when the AP started), both modes will be running concurrently.
     *
     * Then when the AP is disabled, we should remain in STA mode.
     *
     * Enter EnabledState, activate AP mode, toggle WiFi off.
     * <p>
     * Expected: AP should successfully start and exit, then return to EnabledState.
     */
    @Test
    public void testReturnToEnabledStateAfterWifiEnabledShutdown() throws Exception {
        enableWifi();
        assertInEnabledState();
        verify(mWifiInjector).makeClientModeManager(
                any(), eq(TEST_WORKSOURCE), eq(ROLE_CLIENT_PRIMARY), anyBoolean());

        mActiveModeWarden.startSoftAp(
                new SoftApModeConfiguration(WifiManager.IFACE_IP_MODE_TETHERED, null,
                mSoftApCapability), TEST_WORKSOURCE);
        mLooper.dispatchAll();

        when(mSettingsStore.isWifiToggleEnabled()).thenReturn(true);
        mActiveModeWarden.wifiToggled(TEST_WORKSOURCE);
        mSoftApListener.onStopped(mSoftApManager);
        mLooper.dispatchAll();

        // wasn't called again
        verify(mWifiInjector).makeClientModeManager(
                any(), eq(TEST_WORKSOURCE), eq(ROLE_CLIENT_PRIMARY), anyBoolean());
        assertInEnabledState();
    }

    @Test
    public void testRestartWifiStackInEnabledStateTriggersBugReport() throws Exception {
        enableWifi();

        // note: using a reason that will typical not start a bug report on purpose to guarantee
        // that it is the flag and not the reason which controls it.
        mActiveModeWarden.recoveryRestartWifi(SelfRecovery.REASON_LAST_RESORT_WATCHDOG, "some text",
                true);
        mLooper.dispatchAll();
        verify(mWifiDiagnostics).takeBugReport(anyString(), anyString());
        verify(mSubsystemRestartCallback).onSubsystemRestarting();
    }

    @Test
    public void testRestartWifiWatchdogDoesNotTriggerBugReport() throws Exception {
        enableWifi();
        // note: using a reason that will typical start a bug report on purpose to guarantee that
        // it is the flag and not the reason which controls it.
        mActiveModeWarden.recoveryRestartWifi(SelfRecovery.REASON_WIFINATIVE_FAILURE,
                "anything", false);
        mLooper.dispatchAll();
        verify(mWifiDiagnostics, never()).takeBugReport(anyString(), anyString());
        verify(mSubsystemRestartCallback).onSubsystemRestarting();
    }

    /**
     * When in sta mode, CMD_RECOVERY_DISABLE_WIFI messages should trigger wifi to disable.
     */
    @Test
    public void testRecoveryDisabledTurnsWifiOff() throws Exception {
        enableWifi();
        assertInEnabledState();
        mActiveModeWarden.recoveryDisableWifi();
        mLooper.dispatchAll();
        verify(mClientModeManager).stop();
        mClientListener.onStopped(mClientModeManager);
        mLooper.dispatchAll();
        assertInDisabledState();
        verify(mModeChangeCallback).onActiveModeManagerRemoved(mClientModeManager);
    }

    /**
     * When wifi is disabled, CMD_RECOVERY_DISABLE_WIFI should not trigger a state change.
     */
    @Test
    public void testRecoveryDisabledWhenWifiAlreadyOff() throws Exception {
        assertInDisabledState();
        assertWifiShutDown(() -> {
            mActiveModeWarden.recoveryDisableWifi();
            mLooper.dispatchAll();
        });
        mLooper.moveTimeForward(TEST_WIFI_RECOVERY_DELAY_MS + 10);
        mLooper.dispatchAll();

        // Ensure we did not restart wifi.
        assertInDisabledState();
    }

    /**
     * The command to trigger a WiFi reset should not trigger any action by WifiController if we
     * are not in STA mode.
     * WiFi is not in connect mode, so any calls to reset the wifi stack due to connection failures
     * should be ignored.
     * Create and start WifiController in DisabledState, send command to restart WiFi
     * <p>
     * Expected: WiFiController should not call ActiveModeWarden.disableWifi()
     */
    @Test
    public void testRestartWifiStackInDisabledState() throws Exception {
        assertInDisabledState();

        mActiveModeWarden.recoveryRestartWifi(SelfRecovery.REASON_WIFINATIVE_FAILURE,
                SelfRecovery.REASON_STRINGS[SelfRecovery.REASON_WIFINATIVE_FAILURE], true);
        mLooper.dispatchAll();

        mLooper.moveTimeForward(TEST_WIFI_RECOVERY_DELAY_MS + 10);
        mLooper.dispatchAll();

        assertInDisabledState();
        verifyNoMoreInteractions(mClientModeManager, mSoftApManager);
    }

    /**
     * The command to trigger a WiFi reset should trigger a wifi reset in ClientModeImpl through
     * the ActiveModeWarden.shutdownWifi() call when in STA mode.
     * When WiFi is in scan mode, calls to reset the wifi stack due to native failure
     * should trigger a supplicant stop, and subsequently, a driver reload.
     * Create and start WifiController in EnabledState, send command to restart WiFi
     * <p>
     * Expected: WiFiController should call ActiveModeWarden.shutdownWifi() and
     * ActiveModeWarden should enter SCAN_ONLY mode and the wifi driver should be started.
     */
    @Test
    public void testRestartWifiStackInStaScanEnabledState() throws Exception {
        assertInDisabledState();

        when(mSettingsStore.isScanAlwaysAvailable()).thenReturn(true);
        mActiveModeWarden.scanAlwaysModeChanged();
        mLooper.dispatchAll();

        assertInEnabledState();
        verify(mWifiInjector).makeClientModeManager(
                any(), eq(new WorkSource(Process.WIFI_UID)), eq(ROLE_CLIENT_SCAN_ONLY),
                anyBoolean());

        mActiveModeWarden.recoveryRestartWifi(SelfRecovery.REASON_WIFINATIVE_FAILURE,
                SelfRecovery.REASON_STRINGS[SelfRecovery.REASON_WIFINATIVE_FAILURE], true);
        mLooper.dispatchAll();

        verify(mClientModeManager).stop();
        mClientListener.onStopped(mClientModeManager);
        mLooper.dispatchAll();
        assertInDisabledState();
        verify(mModeChangeCallback).onActiveModeManagerRemoved(mClientModeManager);

        mLooper.moveTimeForward(TEST_WIFI_RECOVERY_DELAY_MS);
        mLooper.dispatchAll();

        verify(mWifiInjector, times(2)).makeClientModeManager(any(), any(), any(), anyBoolean());
        assertInEnabledState();

        verify(mSubsystemRestartCallback).onSubsystemRestarting();
        verify(mSubsystemRestartCallback).onSubsystemRestarted();
    }

    /**
     * The command to trigger a WiFi reset should trigger a wifi reset in ClientModeImpl through
     * the ActiveModeWarden.shutdownWifi() call when in STA mode.
     * WiFi is in connect mode, calls to reset the wifi stack due to connection failures
     * should trigger a supplicant stop, and subsequently, a driver reload.
     * Create and start WifiController in EnabledState, send command to restart WiFi
     * <p>
     * Expected: WiFiController should call ActiveModeWarden.shutdownWifi() and
     * ActiveModeWarden should enter CONNECT_MODE and the wifi driver should be started.
     */
    @Test
    public void testRestartWifiStackInStaConnectEnabledState() throws Exception {
        enableWifi();
        assertInEnabledState();
        verify(mWifiInjector).makeClientModeManager(
                any(), eq(TEST_WORKSOURCE), eq(ROLE_CLIENT_PRIMARY), anyBoolean());

        assertWifiShutDown(() -> {
            mActiveModeWarden.recoveryRestartWifi(SelfRecovery.REASON_WIFINATIVE_FAILURE,
                    SelfRecovery.REASON_STRINGS[SelfRecovery.REASON_WIFINATIVE_FAILURE], true);
            mLooper.dispatchAll();
            // Complete the stop
            mClientListener.onStopped(mClientModeManager);
            mLooper.dispatchAll();
        });

        verify(mModeChangeCallback).onActiveModeManagerRemoved(mClientModeManager);

        // still only started once
        verify(mWifiInjector).makeClientModeManager(
                any(), eq(TEST_WORKSOURCE), eq(ROLE_CLIENT_PRIMARY), anyBoolean());

        mLooper.moveTimeForward(TEST_WIFI_RECOVERY_DELAY_MS);
        mLooper.dispatchAll();

        // started again
        verify(mWifiInjector, times(2)).makeClientModeManager(any(), any(), any(), anyBoolean());
        assertInEnabledState();

        verify(mSubsystemRestartCallback).onSubsystemRestarting();
        verify(mSubsystemRestartCallback).onSubsystemRestarted();
    }

    /**
     * The command to trigger a WiFi reset should not trigger a reset when in ECM mode.
     * Enable wifi and enter ECM state, send command to restart wifi.
     * <p>
     * Expected: The command to trigger a wifi reset should be ignored and we should remain in ECM
     * mode.
     */
    @Test
    public void testRestartWifiStackDoesNotExitECMMode() throws Exception {
        enableWifi();
        assertInEnabledState();
        verify(mWifiInjector).makeClientModeManager(
                any(), eq(TEST_WORKSOURCE), eq(ROLE_CLIENT_PRIMARY), eq(false));

        when(mFacade.getConfigWiFiDisableInECBM(mContext)).thenReturn(true);
        assertEnteredEcmMode(() -> {
            emergencyCallStateChanged(true);
            mLooper.dispatchAll();
            mClientListener.onStopped(mClientModeManager);
            mLooper.dispatchAll();
        });
        assertInEmergencyMode();
        assertInDisabledState();
        verify(mClientModeManager).stop();
        verify(mClientModeManager, atLeastOnce()).getRole();
        verify(mClientModeManager).clearWifiConnectedNetworkScorer();
        verify(mModeChangeCallback).onActiveModeManagerRemoved(mClientModeManager);

        mActiveModeWarden.recoveryRestartWifi(SelfRecovery.REASON_LAST_RESORT_WATCHDOG,
                SelfRecovery.REASON_STRINGS[SelfRecovery.REASON_LAST_RESORT_WATCHDOG], false);
        mLooper.dispatchAll();

        // wasn't called again
        verify(mWifiInjector).makeClientModeManager(
                any(), eq(TEST_WORKSOURCE), eq(ROLE_CLIENT_PRIMARY), anyBoolean());
        assertInEmergencyMode();
        assertInDisabledState();

        verify(mClientModeManager, atLeastOnce()).getInterfaceName();
        verifyNoMoreInteractions(mClientModeManager, mSoftApManager);
    }

    /**
     * The command to trigger a WiFi reset should trigger a wifi reset in SoftApManager through
     * the ActiveModeWarden.shutdownWifi() call when in SAP enabled mode.
     */
    @Test
    public void testRestartWifiStackInTetheredSoftApEnabledState() throws Exception {
        enterSoftApActiveMode();
        verify(mWifiInjector).makeSoftApManager(
                any(), any(), any(), eq(TEST_WORKSOURCE), eq(ROLE_SOFTAP_TETHERED), anyBoolean());

        assertWifiShutDown(() -> {
            mActiveModeWarden.recoveryRestartWifi(SelfRecovery.REASON_WIFINATIVE_FAILURE,
                    SelfRecovery.REASON_STRINGS[SelfRecovery.REASON_WIFINATIVE_FAILURE], true);
            mLooper.dispatchAll();
            // Complete the stop
            mSoftApListener.onStopped(mSoftApManager);
            mLooper.dispatchAll();
        });

        verify(mModeChangeCallback).onActiveModeManagerRemoved(mSoftApManager);

        // still only started once
        verify(mWifiInjector).makeSoftApManager(
                any(), any(), any(), eq(TEST_WORKSOURCE), eq(ROLE_SOFTAP_TETHERED), anyBoolean());

        mLooper.moveTimeForward(TEST_WIFI_RECOVERY_DELAY_MS);
        mLooper.dispatchAll();

        // started again
        verify(mWifiInjector, times(2)).makeSoftApManager(
                any(), any(), any(), any(), any(), anyBoolean());
        assertInEnabledState();

        verify(mSubsystemRestartCallback).onSubsystemRestarting();
        verify(mSubsystemRestartCallback).onSubsystemRestarted();
    }

    /**
     * The command to trigger a WiFi reset should trigger a wifi reset in SoftApManager &
     * ClientModeManager through the ActiveModeWarden.shutdownWifi() call when in STA + SAP
     * enabled mode.
     */
    @Test
    public void testRestartWifiStackInTetheredSoftApAndStaConnectEnabledState() throws Exception {
        enableWifi();
        enterSoftApActiveMode();
        verify(mWifiInjector).makeClientModeManager(
                any(), eq(TEST_WORKSOURCE), eq(ROLE_CLIENT_PRIMARY), anyBoolean());
        verify(mWifiInjector).makeSoftApManager(
                any(), any(), any(), eq(TEST_WORKSOURCE), eq(ROLE_SOFTAP_TETHERED), anyBoolean());

        assertWifiShutDown(() -> {
            mActiveModeWarden.recoveryRestartWifi(SelfRecovery.REASON_WIFINATIVE_FAILURE,
                    SelfRecovery.REASON_STRINGS[SelfRecovery.REASON_WIFINATIVE_FAILURE], true);
            mLooper.dispatchAll();
            // Complete the stop
            mClientListener.onStopped(mClientModeManager);
            mSoftApListener.onStopped(mSoftApManager);
            mLooper.dispatchAll();
        });

        verify(mModeChangeCallback).onActiveModeManagerRemoved(mClientModeManager);
        verify(mModeChangeCallback).onActiveModeManagerRemoved(mSoftApManager);

        // still only started once
        verify(mWifiInjector).makeClientModeManager(
                any(), eq(TEST_WORKSOURCE), eq(ROLE_CLIENT_PRIMARY), anyBoolean());
        verify(mWifiInjector).makeSoftApManager(
                any(), any(), any(), eq(TEST_WORKSOURCE), eq(ROLE_SOFTAP_TETHERED), anyBoolean());

        mLooper.moveTimeForward(TEST_WIFI_RECOVERY_DELAY_MS);
        mLooper.dispatchAll();

        // started again
        verify(mWifiInjector, times(2)).makeClientModeManager(any(), any(), any(), anyBoolean());
        verify(mWifiInjector, times(2)).makeSoftApManager(
                any(), any(), any(), any(), any(), anyBoolean());
        assertInEnabledState();

        verify(mSubsystemRestartCallback).onSubsystemRestarting();
        verify(mSubsystemRestartCallback).onSubsystemRestarted();
    }

    /**
     * Tests that when Wifi is already disabled and another Wifi toggle command arrives,
     * don't enter scan mode if {@link WifiSettingsStore#isScanAlwaysAvailable()} is false.
     * Note: {@link WifiSettingsStore#isScanAlwaysAvailable()} returns false if either the wifi
     * scanning is disabled and airplane mode is on.
     */
    @Test
    public void staDisabled_toggleWifiOff_scanNotAvailable_dontGoToScanMode() {
        assertInDisabledState();

        when(mSettingsStore.isWifiToggleEnabled()).thenReturn(false);
        when(mWifiPermissionsUtil.isLocationModeEnabled()).thenReturn(true);
        when(mSettingsStore.isScanAlwaysAvailable()).thenReturn(false);
        when(mSettingsStore.isAirplaneModeOn()).thenReturn(true);

        mActiveModeWarden.wifiToggled(TEST_WORKSOURCE);
        mLooper.dispatchAll();

        assertInDisabledState();
        verify(mWifiInjector, never()).makeClientModeManager(
                any(), eq(TEST_WORKSOURCE), any(), anyBoolean());
    }

    /**
     * Tests that when Wifi is already disabled and another Wifi toggle command arrives,
     * enter scan mode if {@link WifiSettingsStore#isScanAlwaysAvailable()} is true.
     * Note: {@link WifiSettingsStore#isScanAlwaysAvailable()} returns true if both the wifi
     * scanning is enabled and airplane mode is off.
     */
    @Test
    public void staDisabled_toggleWifiOff_scanAvailable_goToScanMode() {
        assertInDisabledState();

        when(mSettingsStore.isWifiToggleEnabled()).thenReturn(false);
        when(mWifiPermissionsUtil.isLocationModeEnabled()).thenReturn(true);
        when(mSettingsStore.isScanAlwaysAvailable()).thenReturn(true);
        when(mSettingsStore.isAirplaneModeOn()).thenReturn(false);

        mActiveModeWarden.wifiToggled(TEST_WORKSOURCE);
        mLooper.dispatchAll();

        assertInEnabledState();
        verify(mWifiInjector).makeClientModeManager(
                any(), eq(TEST_WORKSOURCE), eq(ROLE_CLIENT_SCAN_ONLY), anyBoolean());
    }

    /**
     * Tests that if the carrier config to disable Wifi is enabled during ECM, Wifi is shut down
     * when entering ECM and turned back on when exiting ECM.
     */
    @Test
    public void ecmDisablesWifi_exitEcm_restartWifi() throws Exception {
        enterClientModeActiveState();

        verify(mWifiInjector).makeClientModeManager(
                any(), eq(TEST_WORKSOURCE), eq(ROLE_CLIENT_PRIMARY), anyBoolean());

        when(mFacade.getConfigWiFiDisableInECBM(mContext)).thenReturn(true);
        assertEnteredEcmMode(() -> {
            emergencyCallbackModeChanged(true);
            mLooper.dispatchAll();
        });
        assertInEnabledState();
        verify(mClientModeManager).stop();

        mClientListener.onStopped(mClientModeManager);
        mLooper.dispatchAll();
        assertInDisabledState();

        emergencyCallbackModeChanged(false);
        mLooper.dispatchAll();

        assertNotInEmergencyMode();
        // client mode restarted
        verify(mWifiInjector, times(2)).makeClientModeManager(any(), any(), any(), anyBoolean());
        assertInEnabledState();
    }

    /**
     * Tests that if the carrier config to disable Wifi is not enabled during ECM, Wifi remains on
     * during ECM, and nothing happens after exiting ECM.
     */
    @Test
    public void ecmDoesNotDisableWifi_exitEcm_noOp() throws Exception {
        enterClientModeActiveState();

        verify(mWifiInjector).makeClientModeManager(
                any(), eq(TEST_WORKSOURCE), eq(ROLE_CLIENT_PRIMARY), anyBoolean());

        when(mFacade.getConfigWiFiDisableInECBM(mContext)).thenReturn(false);
        assertEnteredEcmMode(() -> {
            emergencyCallbackModeChanged(true);
            mLooper.dispatchAll();
        });
        assertInEnabledState();
        verify(mClientModeManager, never()).stop();

        emergencyCallbackModeChanged(false);
        mLooper.dispatchAll();

        assertNotInEmergencyMode();
        // client mode manager not started again
        verify(mWifiInjector).makeClientModeManager(
                any(), eq(TEST_WORKSOURCE), eq(ROLE_CLIENT_PRIMARY), anyBoolean());
        assertInEnabledState();
    }

    @Test
    public void testUpdateCapabilityInSoftApActiveMode() throws Exception {
        SoftApCapability testCapability = new SoftApCapability(0);
        enterSoftApActiveMode();
        mActiveModeWarden.updateSoftApCapability(testCapability);
        mLooper.dispatchAll();
        verify(mSoftApManager).updateCapability(testCapability);
    }

    @Test
    public void testUpdateConfigInSoftApActiveMode() throws Exception {
        SoftApConfiguration testConfig = new SoftApConfiguration.Builder()
                .setSsid("Test123").build();
        enterSoftApActiveMode();
        mActiveModeWarden.updateSoftApConfiguration(testConfig);
        mLooper.dispatchAll();
        verify(mSoftApManager).updateConfiguration(testConfig);
    }

    @Test
    public void testUpdateCapabilityInNonSoftApActiveMode() throws Exception {
        SoftApCapability testCapability = new SoftApCapability(0);
        enterClientModeActiveState();
        mActiveModeWarden.updateSoftApCapability(testCapability);
        mLooper.dispatchAll();
        verify(mSoftApManager, never()).updateCapability(any());
    }

    @Test
    public void testUpdateConfigInNonSoftApActiveMode() throws Exception {
        SoftApConfiguration testConfig = new SoftApConfiguration.Builder()
                .setSsid("Test123").build();
        enterClientModeActiveState();
        mActiveModeWarden.updateSoftApConfiguration(testConfig);
        mLooper.dispatchAll();
        verify(mSoftApManager, never()).updateConfiguration(any());
    }

    @Test
    public void isStaApConcurrencySupported() throws Exception {
        when(mWifiNative.isStaApConcurrencySupported()).thenReturn(false);
        assertFalse(mActiveModeWarden.isStaApConcurrencySupported());

        when(mWifiNative.isStaApConcurrencySupported()).thenReturn(true);
        assertTrue(mActiveModeWarden.isStaApConcurrencySupported());
    }

    @Test
    public void isStaStaConcurrencySupported() throws Exception {
        // STA + STA not supported.
        when(mWifiNative.isStaStaConcurrencySupported()).thenReturn(false);
        assertFalse(mActiveModeWarden.isStaStaConcurrencySupportedForLocalOnlyConnections());
        assertFalse(mActiveModeWarden.isStaStaConcurrencySupportedForMbb());
        assertFalse(mActiveModeWarden.isStaStaConcurrencySupportedForRestrictedConnections());

        // STA + STA supported, but no use-cases enabled.
        when(mWifiNative.isStaStaConcurrencySupported()).thenReturn(true);
        assertFalse(mActiveModeWarden.isStaStaConcurrencySupportedForLocalOnlyConnections());
        assertFalse(mActiveModeWarden.isStaStaConcurrencySupportedForMbb());
        assertFalse(mActiveModeWarden.isStaStaConcurrencySupportedForRestrictedConnections());

        when(mResources.getBoolean(R.bool.config_wifiMultiStaLocalOnlyConcurrencyEnabled))
                .thenReturn(true);
        assertTrue(mActiveModeWarden.isStaStaConcurrencySupportedForLocalOnlyConnections());

        when(mResources.getBoolean(
                R.bool.config_wifiMultiStaNetworkSwitchingMakeBeforeBreakEnabled))
                .thenReturn(true);
        assertTrue(mActiveModeWarden.isStaStaConcurrencySupportedForMbb());

        when(mResources.getBoolean(R.bool.config_wifiMultiStaRestrictedConcurrencyEnabled))
                .thenReturn(true);
        assertTrue(mActiveModeWarden.isStaStaConcurrencySupportedForRestrictedConnections());
    }

    private Listener<ConcreteClientModeManager> requestAdditionalClientModeManager(
            ClientConnectivityRole additionaClientModeManagerRole,
            ConcreteClientModeManager additionalClientModeManager,
            ExternalClientModeManagerRequestListener externalRequestListener,
            String ssid, String bssid)
            throws Exception {
        enterClientModeActiveState();

        Mutable<Listener<ConcreteClientModeManager>> additionalClientListener =
                new Mutable<>();

        // Connected to ssid1/bssid1
        WifiConfiguration config1 = new WifiConfiguration();
        config1.SSID = TEST_SSID_1;
        when(mClientModeManager.getConnectedWifiConfiguration()).thenReturn(config1);
        when(mClientModeManager.getConnectedBssid()).thenReturn(TEST_BSSID_1);

        doAnswer((invocation) -> {
            Object[] args = invocation.getArguments();
            additionalClientListener.value =
                    (Listener<ConcreteClientModeManager>) args[0];
            return additionalClientModeManager;
        }).when(mWifiInjector).makeClientModeManager(
                any(Listener.class), any(), any(), anyBoolean());
        when(additionalClientModeManager.getInterfaceName()).thenReturn(WIFI_IFACE_NAME_1);
        when(additionalClientModeManager.getRole()).thenReturn(additionaClientModeManagerRole);

        // request for ssid2/bssid2
        if (additionaClientModeManagerRole == ROLE_CLIENT_LOCAL_ONLY) {
            mActiveModeWarden.requestLocalOnlyClientModeManager(
                    externalRequestListener, TEST_WORKSOURCE, ssid, bssid);
        } else if (additionaClientModeManagerRole == ROLE_CLIENT_SECONDARY_LONG_LIVED) {
            mActiveModeWarden.requestSecondaryLongLivedClientModeManager(
                    externalRequestListener, TEST_WORKSOURCE, ssid, bssid);
        } else if (additionaClientModeManagerRole == ROLE_CLIENT_SECONDARY_TRANSIENT) {
            mActiveModeWarden.requestSecondaryTransientClientModeManager(
                    externalRequestListener, TEST_WORKSOURCE, ssid, bssid);
        }
        mLooper.dispatchAll();
        verify(mWifiInjector)
                .makeClientModeManager(any(), eq(TEST_WORKSOURCE),
                        eq(additionaClientModeManagerRole), anyBoolean());
        additionalClientListener.value.onStarted(additionalClientModeManager);
        mLooper.dispatchAll();
        // capture last use case set
        ArgumentCaptor<Integer> useCaseCaptor = ArgumentCaptor.forClass(Integer.class);
        verify(mWifiNative, atLeastOnce()).setMultiStaUseCase(useCaseCaptor.capture());
        int lastUseCaseSet = useCaseCaptor.getValue().intValue();
        // Ensure the hardware is correctly configured for STA + STA
        if (additionaClientModeManagerRole == ROLE_CLIENT_LOCAL_ONLY
                || additionaClientModeManagerRole == ROLE_CLIENT_SECONDARY_LONG_LIVED) {
            assertEquals(WifiNative.DUAL_STA_NON_TRANSIENT_UNBIASED, lastUseCaseSet);
        } else if (additionaClientModeManagerRole == ROLE_CLIENT_SECONDARY_TRANSIENT) {
            assertEquals(WifiNative.DUAL_STA_TRANSIENT_PREFER_PRIMARY, lastUseCaseSet);
        }

        // verify last set of primary connection is for WIFI_IFACE_NAME
        ArgumentCaptor<String> ifaceNameCaptor = ArgumentCaptor.forClass(String.class);
        verify(mWifiNative, atLeastOnce()).setMultiStaPrimaryConnection(ifaceNameCaptor.capture());
        assertEquals(WIFI_IFACE_NAME, ifaceNameCaptor.getValue());

        // Returns the new local only client mode manager.
        ArgumentCaptor<ClientModeManager> requestedClientModeManager =
                ArgumentCaptor.forClass(ClientModeManager.class);
        verify(externalRequestListener).onAnswer(requestedClientModeManager.capture());
        assertEquals(additionalClientModeManager, requestedClientModeManager.getValue());
        // the additional CMM never became primary
        verify(mPrimaryChangedCallback, never()).onChange(any(), eq(additionalClientModeManager));

        return additionalClientListener.value;
    }

    private void requestRemoveAdditionalClientModeManager(
            ClientConnectivityRole role) throws Exception {
        ConcreteClientModeManager additionalClientModeManager =
                mock(ConcreteClientModeManager.class);
        ExternalClientModeManagerRequestListener externalRequestListener = mock(
                ExternalClientModeManagerRequestListener.class);
        Listener<ConcreteClientModeManager> additionalClientListener =
                requestAdditionalClientModeManager(role, additionalClientModeManager,
                        externalRequestListener, TEST_SSID_2, TEST_BSSID_2);

        mActiveModeWarden.removeClientModeManager(additionalClientModeManager);
        mLooper.dispatchAll();
        verify(additionalClientModeManager).stop();
        additionalClientListener.onStopped(additionalClientModeManager);
        mLooper.dispatchAll();
        verify(mModeChangeCallback).onActiveModeManagerRemoved(additionalClientModeManager);
        // the additional CMM still never became primary
        verify(mPrimaryChangedCallback, never()).onChange(any(), eq(additionalClientModeManager));
    }

    private void requestRemoveAdditionalClientModeManagerWhenNotAllowed(
            ClientConnectivityRole role) throws Exception {
        enterClientModeActiveState();

        // Connected to ssid1/bssid1
        WifiConfiguration config1 = new WifiConfiguration();
        config1.SSID = TEST_SSID_1;
        when(mClientModeManager.getConnectedWifiConfiguration()).thenReturn(config1);
        when(mClientModeManager.getConnectedBssid()).thenReturn(TEST_BSSID_1);

        ConcreteClientModeManager additionalClientModeManager =
                mock(ConcreteClientModeManager.class);
        Mutable<Listener<ConcreteClientModeManager>> additionalClientListener =
                new Mutable<>();
        doAnswer((invocation) -> {
            Object[] args = invocation.getArguments();
            additionalClientListener.value =
                    (Listener<ConcreteClientModeManager>) args[0];
            return additionalClientModeManager;
        }).when(mWifiInjector).makeClientModeManager(
                any(Listener.class), any(), any(), anyBoolean());
        when(additionalClientModeManager.getInterfaceName()).thenReturn(WIFI_IFACE_NAME_1);
        when(additionalClientModeManager.getRole()).thenReturn(role);

        ExternalClientModeManagerRequestListener externalRequestListener = mock(
                ExternalClientModeManagerRequestListener.class);
        // request for ssid2/bssid2
        if (role == ROLE_CLIENT_LOCAL_ONLY) {
            mActiveModeWarden.requestLocalOnlyClientModeManager(
                    externalRequestListener, TEST_WORKSOURCE, TEST_SSID_2, TEST_BSSID_2);
        } else if (role == ROLE_CLIENT_SECONDARY_LONG_LIVED) {
            mActiveModeWarden.requestSecondaryLongLivedClientModeManager(
                    externalRequestListener, TEST_WORKSOURCE, TEST_SSID_2, TEST_BSSID_2);
        } else if (role == ROLE_CLIENT_SECONDARY_TRANSIENT) {
            mActiveModeWarden.requestSecondaryTransientClientModeManager(
                    externalRequestListener, TEST_WORKSOURCE, TEST_SSID_2, TEST_BSSID_2);
        }
        mLooper.dispatchAll();
        verifyNoMoreInteractions(additionalClientModeManager);
        // Returns the existing primary client mode manager.
        ArgumentCaptor<ClientModeManager> requestedClientModeManager =
                ArgumentCaptor.forClass(ClientModeManager.class);
        verify(externalRequestListener).onAnswer(requestedClientModeManager.capture());
        assertEquals(mClientModeManager, requestedClientModeManager.getValue());

        mActiveModeWarden.removeClientModeManager(requestedClientModeManager.getValue());
        mLooper.dispatchAll();
        verifyNoMoreInteractions(additionalClientModeManager);
    }

    private void requestAdditionalClientModeManagerWhenWifiIsOff(
            ClientConnectivityRole role) throws Exception {
        ExternalClientModeManagerRequestListener externalRequestListener = mock(
                ExternalClientModeManagerRequestListener.class);
        if (role == ROLE_CLIENT_LOCAL_ONLY) {
            mActiveModeWarden.requestLocalOnlyClientModeManager(
                    externalRequestListener, TEST_WORKSOURCE, TEST_SSID_1, TEST_BSSID_1);
        } else if (role == ROLE_CLIENT_SECONDARY_LONG_LIVED) {
            mActiveModeWarden.requestSecondaryLongLivedClientModeManager(
                    externalRequestListener, TEST_WORKSOURCE, TEST_SSID_1, TEST_BSSID_1);
        } else if (role == ROLE_CLIENT_SECONDARY_TRANSIENT) {
            mActiveModeWarden.requestSecondaryTransientClientModeManager(
                    externalRequestListener, TEST_WORKSOURCE, TEST_SSID_1, TEST_BSSID_1);
        }
        mLooper.dispatchAll();

        verify(externalRequestListener).onAnswer(null);
    }

    public void requestAdditionalClientModeManagerWhenAlreadyPresent(
            ClientConnectivityRole role) throws Exception {
        ConcreteClientModeManager additionalClientModeManager =
                mock(ConcreteClientModeManager.class);
        ExternalClientModeManagerRequestListener externalRequestListener = mock(
                ExternalClientModeManagerRequestListener.class);
        requestAdditionalClientModeManager(role, additionalClientModeManager,
                externalRequestListener, TEST_SSID_2, TEST_BSSID_2);

        // set additional CMM connected to ssid2/bssid2
        WifiConfiguration config2 = new WifiConfiguration();
        config2.SSID = TEST_SSID_2;
        when(additionalClientModeManager.getConnectedWifiConfiguration()).thenReturn(config2);
        when(additionalClientModeManager.getConnectedBssid()).thenReturn(TEST_BSSID_2);

        // request for ssid3/bssid3
        // request for one more CMM (returns the existing one).
        if (role == ROLE_CLIENT_LOCAL_ONLY) {
            mActiveModeWarden.requestLocalOnlyClientModeManager(
                    externalRequestListener, TEST_WORKSOURCE, TEST_SSID_3, TEST_BSSID_3);
        } else if (role == ROLE_CLIENT_SECONDARY_LONG_LIVED) {
            mActiveModeWarden.requestSecondaryLongLivedClientModeManager(
                    externalRequestListener, TEST_WORKSOURCE, TEST_SSID_3, TEST_BSSID_3);
        } else if (role == ROLE_CLIENT_SECONDARY_TRANSIENT) {
            mActiveModeWarden.requestSecondaryTransientClientModeManager(
                    externalRequestListener, TEST_WORKSOURCE, TEST_SSID_3, TEST_BSSID_3);
        }
        mLooper.dispatchAll();

        // Don't make another client mode manager.
        verify(mWifiInjector, times(1))
                .makeClientModeManager(any(), any(), eq(role), anyBoolean());
        // Returns the existing client mode manager.
        ArgumentCaptor<ClientModeManager> requestedClientModeManager =
                ArgumentCaptor.forClass(ClientModeManager.class);
        verify(externalRequestListener, times(2)).onAnswer(requestedClientModeManager.capture());
        assertEquals(additionalClientModeManager, requestedClientModeManager.getValue());
    }

    public void requestAdditionalClientModeManagerWhenAlreadyPresentSameBssid(
            ClientConnectivityRole role) throws Exception {
        ConcreteClientModeManager additionalClientModeManager =
                mock(ConcreteClientModeManager.class);
        ExternalClientModeManagerRequestListener externalRequestListener = mock(
                ExternalClientModeManagerRequestListener.class);
        requestAdditionalClientModeManager(role, additionalClientModeManager,
                externalRequestListener, TEST_SSID_2, TEST_BSSID_2);

        ArgumentCaptor<ClientModeManager> requestedClientModeManager =
                ArgumentCaptor.forClass(ClientModeManager.class);
        verify(externalRequestListener).onAnswer(requestedClientModeManager.capture());
        assertEquals(additionalClientModeManager, requestedClientModeManager.getValue());

        // set additional CMM connected to ssid2/bssid2
        WifiConfiguration config2 = new WifiConfiguration();
        config2.SSID = TEST_SSID_2;
        when(additionalClientModeManager.getConnectedWifiConfiguration()).thenReturn(config2);
        when(additionalClientModeManager.getConnectedBssid()).thenReturn(TEST_BSSID_2);

        // request for the same SSID/BSSID and expect the existing CMM to get returned twice.
        if (role == ROLE_CLIENT_LOCAL_ONLY) {
            mActiveModeWarden.requestLocalOnlyClientModeManager(
                    externalRequestListener, TEST_WORKSOURCE, TEST_SSID_2, TEST_BSSID_2);
        } else if (role == ROLE_CLIENT_SECONDARY_LONG_LIVED) {
            mActiveModeWarden.requestSecondaryLongLivedClientModeManager(
                    externalRequestListener, TEST_WORKSOURCE, TEST_SSID_2, TEST_BSSID_2);
        } else if (role == ROLE_CLIENT_SECONDARY_TRANSIENT) {
            mActiveModeWarden.requestSecondaryTransientClientModeManager(
                    externalRequestListener, TEST_WORKSOURCE, TEST_SSID_2, TEST_BSSID_2);
        }
        mLooper.dispatchAll();

        // Don't make another client mode manager.
        verify(mWifiInjector, times(1))
                .makeClientModeManager(any(), any(), eq(role), anyBoolean());
        // Returns the existing client mode manager.
        verify(externalRequestListener, times(2)).onAnswer(requestedClientModeManager.capture());
        assertEquals(additionalClientModeManager, requestedClientModeManager.getValue());
    }

    private void requestAdditionalClientModeManagerWhenConnectingToPrimaryBssid(
            ClientConnectivityRole role) throws Exception {
        enterClientModeActiveState();

        // Connected to ssid1/bssid1
        WifiConfiguration config1 = new WifiConfiguration();
        config1.SSID = TEST_SSID_1;
        when(mClientModeManager.getConnectedWifiConfiguration()).thenReturn(config1);
        when(mClientModeManager.getConnectedBssid()).thenReturn(TEST_BSSID_1);

        ConcreteClientModeManager additionalClientModeManager =
                mock(ConcreteClientModeManager.class);
        Mutable<Listener<ConcreteClientModeManager>> additionalClientListener =
                new Mutable<>();
        doAnswer((invocation) -> {
            Object[] args = invocation.getArguments();
            additionalClientListener.value =
                    (Listener<ConcreteClientModeManager>) args[0];
            return additionalClientModeManager;
        }).when(mWifiInjector).makeClientModeManager(
                any(Listener.class), any(), any(), anyBoolean());
        when(additionalClientModeManager.getInterfaceName()).thenReturn(WIFI_IFACE_NAME_1);
        when(additionalClientModeManager.getRole()).thenReturn(role);

        ExternalClientModeManagerRequestListener externalRequestListener = mock(
                ExternalClientModeManagerRequestListener.class);
        // request for same ssid1/bssid1
        if (role == ROLE_CLIENT_LOCAL_ONLY) {
            mActiveModeWarden.requestLocalOnlyClientModeManager(
                    externalRequestListener, TEST_WORKSOURCE, TEST_SSID_1, TEST_BSSID_1);
        } else if (role == ROLE_CLIENT_SECONDARY_LONG_LIVED) {
            mActiveModeWarden.requestSecondaryLongLivedClientModeManager(
                    externalRequestListener, TEST_WORKSOURCE, TEST_SSID_1, TEST_BSSID_1);
        } else if (role == ROLE_CLIENT_SECONDARY_TRANSIENT) {
            mActiveModeWarden.requestSecondaryTransientClientModeManager(
                    externalRequestListener, TEST_WORKSOURCE, TEST_SSID_1, TEST_BSSID_1);
        }
        mLooper.dispatchAll();
        verifyNoMoreInteractions(additionalClientModeManager);
        // Returns the existing primary client mode manager.
        ArgumentCaptor<ClientModeManager> requestedClientModeManager =
                ArgumentCaptor.forClass(ClientModeManager.class);
        verify(externalRequestListener).onAnswer(requestedClientModeManager.capture());
        assertEquals(mClientModeManager, requestedClientModeManager.getValue());
    }

    @Test
    public void requestRemoveLocalOnlyClientModeManager() throws Exception {
        // Ensure that we can create more client ifaces.
        when(mWifiNative.isItPossibleToCreateStaIface(any())).thenReturn(true);
        when(mResources.getBoolean(R.bool.config_wifiMultiStaLocalOnlyConcurrencyEnabled))
                .thenReturn(true);
        assertTrue(mActiveModeWarden.canRequestMoreClientModeManagersInRole(
                TEST_WORKSOURCE, ROLE_CLIENT_LOCAL_ONLY));

        requestRemoveAdditionalClientModeManager(ROLE_CLIENT_LOCAL_ONLY);
    }

    @Test
    public void requestRemoveLocalOnlyClientModeManagerWhenStaStaNotSupported() throws Exception {
        // Ensure that we cannot create more client ifaces.
        when(mWifiNative.isItPossibleToCreateStaIface(any())).thenReturn(false);
        assertFalse(mActiveModeWarden.canRequestMoreClientModeManagersInRole(
                TEST_WORKSOURCE, ROLE_CLIENT_LOCAL_ONLY));
        requestRemoveAdditionalClientModeManagerWhenNotAllowed(ROLE_CLIENT_LOCAL_ONLY);
    }

    @Test
    public void requestRemoveLocalOnlyClientModeManagerWhenFeatureDisabled() throws Exception {
        // Ensure that we can create more client ifaces.
        when(mWifiNative.isItPossibleToCreateStaIface(any())).thenReturn(true);
        when(mResources.getBoolean(R.bool.config_wifiMultiStaLocalOnlyConcurrencyEnabled))
                .thenReturn(false);
        assertFalse(mActiveModeWarden.canRequestMoreClientModeManagersInRole(
                TEST_WORKSOURCE, ROLE_CLIENT_LOCAL_ONLY));
        requestRemoveAdditionalClientModeManagerWhenNotAllowed(ROLE_CLIENT_LOCAL_ONLY);
    }

    @Test
    public void requestLocalOnlyClientModeManagerWhenWifiIsOff() throws Exception {
        // Ensure that we can create more client ifaces.
        when(mWifiNative.isItPossibleToCreateStaIface(any())).thenReturn(true);
        assertFalse(mActiveModeWarden.canRequestMoreClientModeManagersInRole(
                TEST_WORKSOURCE, ROLE_CLIENT_LOCAL_ONLY));

        requestAdditionalClientModeManagerWhenWifiIsOff(ROLE_CLIENT_LOCAL_ONLY);
    }

    @Test
    public void requestLocalOnlyClientModeManagerWhenAlreadyPresent() throws Exception {
        // Ensure that we can create more client ifaces.
        when(mWifiNative.isItPossibleToCreateStaIface(any())).thenReturn(true);
        when(mResources.getBoolean(R.bool.config_wifiMultiStaLocalOnlyConcurrencyEnabled))
                .thenReturn(true);
        assertTrue(mActiveModeWarden.canRequestMoreClientModeManagersInRole(
                TEST_WORKSOURCE, ROLE_CLIENT_LOCAL_ONLY));

        requestAdditionalClientModeManagerWhenAlreadyPresent(ROLE_CLIENT_LOCAL_ONLY);
    }

    @Test
    public void requestLocalOnlyClientModeManagerWhenAlreadyPresentSameBssid() throws Exception {
        // Ensure that we can create more client ifaces.
        when(mWifiNative.isItPossibleToCreateStaIface(any())).thenReturn(true);
        when(mResources.getBoolean(R.bool.config_wifiMultiStaLocalOnlyConcurrencyEnabled))
                .thenReturn(true);
        assertTrue(mActiveModeWarden.canRequestMoreClientModeManagersInRole(
                TEST_WORKSOURCE, ROLE_CLIENT_LOCAL_ONLY));

        requestAdditionalClientModeManagerWhenAlreadyPresentSameBssid(ROLE_CLIENT_LOCAL_ONLY);
    }

    @Test
    public void requestLocalOnlyClientModeManagerWhenConnectingToPrimaryBssid() throws Exception {
        // Ensure that we can create more client ifaces.
        when(mWifiNative.isItPossibleToCreateStaIface(any())).thenReturn(true);
        when(mResources.getBoolean(R.bool.config_wifiMultiStaLocalOnlyConcurrencyEnabled))
                .thenReturn(true);
        assertTrue(mActiveModeWarden.canRequestMoreClientModeManagersInRole(
                TEST_WORKSOURCE, ROLE_CLIENT_LOCAL_ONLY));

        requestAdditionalClientModeManagerWhenConnectingToPrimaryBssid(ROLE_CLIENT_LOCAL_ONLY);
    }

    @Test
    public void requestRemoveLocalOnlyClientModeManagerWhenNotSystemAppAndTargetSdkLessThanS()
            throws Exception {
        // Ensure that we can create more client ifaces.
        when(mWifiNative.isItPossibleToCreateStaIface(any())).thenReturn(true);
        when(mResources.getBoolean(R.bool.config_wifiMultiStaLocalOnlyConcurrencyEnabled))
                .thenReturn(true);
        when(mWifiPermissionsUtil.isSystem(TEST_PACKAGE, TEST_UID)).thenReturn(false);
        when(mWifiPermissionsUtil.isTargetSdkLessThan(
                TEST_PACKAGE, Build.VERSION_CODES.S, TEST_UID))
                .thenReturn(true);
        assertFalse(mActiveModeWarden.canRequestMoreClientModeManagersInRole(
                TEST_WORKSOURCE, ROLE_CLIENT_LOCAL_ONLY));
        requestRemoveAdditionalClientModeManagerWhenNotAllowed(ROLE_CLIENT_LOCAL_ONLY);
    }

    @Test
    public void requestRemoveLocalOnlyClientModeManagerWhenNotSystemAppAndTargetSdkEqualToS()
            throws Exception {
        // Ensure that we can create more client ifaces.
        when(mWifiNative.isItPossibleToCreateStaIface(any())).thenReturn(true);
        when(mResources.getBoolean(R.bool.config_wifiMultiStaLocalOnlyConcurrencyEnabled))
                .thenReturn(true);
        when(mWifiPermissionsUtil.isSystem(TEST_PACKAGE, TEST_UID)).thenReturn(false);
        when(mWifiPermissionsUtil.isTargetSdkLessThan(
                TEST_PACKAGE, Build.VERSION_CODES.S, TEST_UID))
                .thenReturn(false);
        assertTrue(mActiveModeWarden.canRequestMoreClientModeManagersInRole(
                TEST_WORKSOURCE, ROLE_CLIENT_LOCAL_ONLY));
        requestRemoveAdditionalClientModeManager(ROLE_CLIENT_LOCAL_ONLY);
    }

    @Test
    public void requestRemoveSecondaryLongLivedClientModeManager() throws Exception {
        // Ensure that we can create more client ifaces.
        when(mWifiNative.isItPossibleToCreateStaIface(any())).thenReturn(true);
        when(mResources.getBoolean(R.bool.config_wifiMultiStaRestrictedConcurrencyEnabled))
                .thenReturn(true);
        assertTrue(mActiveModeWarden.canRequestMoreClientModeManagersInRole(
                TEST_WORKSOURCE, ROLE_CLIENT_SECONDARY_LONG_LIVED));

        requestRemoveAdditionalClientModeManager(ROLE_CLIENT_SECONDARY_LONG_LIVED);
    }

    @Test
    public void requestRemoveSecondaryLongLivedClientModeManagerWhenStaStaNotSupported()
            throws Exception {
        // Ensure that we cannot create more client ifaces.
        when(mWifiNative.isItPossibleToCreateStaIface(any())).thenReturn(false);
        assertFalse(mActiveModeWarden.canRequestMoreClientModeManagersInRole(
                TEST_WORKSOURCE, ROLE_CLIENT_SECONDARY_LONG_LIVED));
        requestRemoveAdditionalClientModeManagerWhenNotAllowed(ROLE_CLIENT_SECONDARY_LONG_LIVED);
    }

    @Test
    public void requestRemoveSecondaryLongLivedClientModeManagerWhenFeatureDisabled()
            throws Exception {
        // Ensure that we can create more client ifaces.
        when(mWifiNative.isItPossibleToCreateStaIface(any())).thenReturn(true);
        when(mResources.getBoolean(R.bool.config_wifiMultiStaRestrictedConcurrencyEnabled))
                .thenReturn(false);
        assertFalse(mActiveModeWarden.canRequestMoreClientModeManagersInRole(
                TEST_WORKSOURCE, ROLE_CLIENT_SECONDARY_LONG_LIVED));
        requestRemoveAdditionalClientModeManagerWhenNotAllowed(ROLE_CLIENT_SECONDARY_LONG_LIVED);
    }

    @Test
    public void requestSecondaryLongLivedClientModeManagerWhenWifiIsOff() throws Exception {
        // Ensure that we can create more client ifaces.
        when(mWifiNative.isItPossibleToCreateStaIface(any())).thenReturn(true);
        when(mResources.getBoolean(R.bool.config_wifiMultiStaRestrictedConcurrencyEnabled))
                .thenReturn(true);
        assertTrue(mActiveModeWarden.canRequestMoreClientModeManagersInRole(
                TEST_WORKSOURCE, ROLE_CLIENT_SECONDARY_LONG_LIVED));

        requestAdditionalClientModeManagerWhenWifiIsOff(ROLE_CLIENT_SECONDARY_LONG_LIVED);
    }

    @Test
    public void requestSecondaryLongLivedClientModeManagerWhenAlreadyPresent() throws Exception {
        // Ensure that we can create more client ifaces.
        when(mWifiNative.isItPossibleToCreateStaIface(any())).thenReturn(true);
        when(mResources.getBoolean(R.bool.config_wifiMultiStaRestrictedConcurrencyEnabled))
                .thenReturn(true);
        assertTrue(mActiveModeWarden.canRequestMoreClientModeManagersInRole(
                TEST_WORKSOURCE, ROLE_CLIENT_SECONDARY_LONG_LIVED));

        requestAdditionalClientModeManagerWhenAlreadyPresent(ROLE_CLIENT_SECONDARY_LONG_LIVED);
    }

    @Test
    public void requestSecondaryLongLivedClientModeManagerWhenAlreadyPresentSameBssid()
            throws Exception {
        // Ensure that we can create more client ifaces.
        when(mWifiNative.isItPossibleToCreateStaIface(any())).thenReturn(true);
        when(mResources.getBoolean(R.bool.config_wifiMultiStaRestrictedConcurrencyEnabled))
                .thenReturn(true);
        assertTrue(mActiveModeWarden.canRequestMoreClientModeManagersInRole(
                TEST_WORKSOURCE, ROLE_CLIENT_SECONDARY_LONG_LIVED));

        requestAdditionalClientModeManagerWhenAlreadyPresentSameBssid(
                ROLE_CLIENT_SECONDARY_LONG_LIVED);
    }

    @Test
    public void requestSecondaryLongLivedClientModeManagerWhenConnectingToPrimaryBssid()
            throws Exception {
        // Ensure that we can create more client ifaces.
        when(mWifiNative.isItPossibleToCreateStaIface(any())).thenReturn(true);
        when(mResources.getBoolean(R.bool.config_wifiMultiStaRestrictedConcurrencyEnabled))
                .thenReturn(true);
        assertTrue(mActiveModeWarden.canRequestMoreClientModeManagersInRole(
                TEST_WORKSOURCE, ROLE_CLIENT_SECONDARY_LONG_LIVED));

        requestAdditionalClientModeManagerWhenConnectingToPrimaryBssid(
                ROLE_CLIENT_SECONDARY_LONG_LIVED);
    }

    @Test
    public void requestRemoveSecondaryTransientClientModeManager() throws Exception {
        // Ensure that we can create more client ifaces.
        when(mWifiNative.isItPossibleToCreateStaIface(any())).thenReturn(true);
        when(mResources.getBoolean(
                R.bool.config_wifiMultiStaNetworkSwitchingMakeBeforeBreakEnabled))
                .thenReturn(true);
        assertTrue(mActiveModeWarden.canRequestMoreClientModeManagersInRole(
                TEST_WORKSOURCE, ROLE_CLIENT_SECONDARY_TRANSIENT));

        requestRemoveAdditionalClientModeManager(ROLE_CLIENT_SECONDARY_TRANSIENT);
    }

    @Test
    public void requestRemoveSecondaryTransientClientModeManagerWhenStaStaNotSupported()
            throws Exception {
        // Ensure that we cannot create more client ifaces.
        when(mWifiNative.isItPossibleToCreateStaIface(any())).thenReturn(false);
        assertFalse(mActiveModeWarden.canRequestMoreClientModeManagersInRole(
                TEST_WORKSOURCE, ROLE_CLIENT_SECONDARY_TRANSIENT));
        requestRemoveAdditionalClientModeManagerWhenNotAllowed(ROLE_CLIENT_SECONDARY_TRANSIENT);
    }

    @Test
    public void requestRemoveSecondaryTransientClientModeManagerWhenFeatureDisabled()
            throws Exception {
        // Ensure that we can create more client ifaces.
        when(mWifiNative.isItPossibleToCreateStaIface(any())).thenReturn(true);
        when(mResources.getBoolean(
                R.bool.config_wifiMultiStaNetworkSwitchingMakeBeforeBreakEnabled))
                .thenReturn(false);
        assertFalse(mActiveModeWarden.canRequestMoreClientModeManagersInRole(
                TEST_WORKSOURCE, ROLE_CLIENT_SECONDARY_TRANSIENT));
        requestRemoveAdditionalClientModeManagerWhenNotAllowed(ROLE_CLIENT_SECONDARY_TRANSIENT);
    }

    @Test
    public void requestSecondaryTransientClientModeManagerWhenWifiIsOff() throws Exception {
        // Ensure that we can create more client ifaces.
        when(mWifiNative.isItPossibleToCreateStaIface(any())).thenReturn(true);
        when(mResources.getBoolean(
                R.bool.config_wifiMultiStaNetworkSwitchingMakeBeforeBreakEnabled))
                .thenReturn(true);
        assertTrue(mActiveModeWarden.canRequestMoreClientModeManagersInRole(
                TEST_WORKSOURCE, ROLE_CLIENT_SECONDARY_TRANSIENT));

        requestAdditionalClientModeManagerWhenWifiIsOff(ROLE_CLIENT_SECONDARY_TRANSIENT);
    }

    @Test
    public void requestSecondaryTransientClientModeManagerWhenAlreadyPresent() throws Exception {
        // Ensure that we can create more client ifaces.
        when(mWifiNative.isItPossibleToCreateStaIface(any())).thenReturn(true);
        when(mResources.getBoolean(
                R.bool.config_wifiMultiStaNetworkSwitchingMakeBeforeBreakEnabled))
                .thenReturn(true);
        assertTrue(mActiveModeWarden.canRequestMoreClientModeManagersInRole(
                TEST_WORKSOURCE, ROLE_CLIENT_SECONDARY_TRANSIENT));

        requestAdditionalClientModeManagerWhenAlreadyPresent(ROLE_CLIENT_SECONDARY_TRANSIENT);
    }

    @Test
    public void requestSecondaryTransientClientModeManagerWhenAlreadyPresentSameBssid()
            throws Exception {
        // Ensure that we can create more client ifaces.
        when(mWifiNative.isItPossibleToCreateStaIface(any())).thenReturn(true);
        when(mResources.getBoolean(
                R.bool.config_wifiMultiStaNetworkSwitchingMakeBeforeBreakEnabled))
                .thenReturn(true);
        assertTrue(mActiveModeWarden.canRequestMoreClientModeManagersInRole(
                TEST_WORKSOURCE, ROLE_CLIENT_SECONDARY_TRANSIENT));

        requestAdditionalClientModeManagerWhenAlreadyPresentSameBssid(
                ROLE_CLIENT_SECONDARY_TRANSIENT);
    }

    @Test
    public void requestSecondaryTransientClientModeManagerWhenConnectingToPrimaryBssid()
            throws Exception {
        // Ensure that we can create more client ifaces.
        when(mWifiNative.isItPossibleToCreateStaIface(any())).thenReturn(true);
        when(mResources.getBoolean(
                R.bool.config_wifiMultiStaNetworkSwitchingMakeBeforeBreakEnabled))
                .thenReturn(true);
        assertTrue(mActiveModeWarden.canRequestMoreClientModeManagersInRole(
                TEST_WORKSOURCE, ROLE_CLIENT_SECONDARY_TRANSIENT));

        requestAdditionalClientModeManagerWhenConnectingToPrimaryBssid(
                ROLE_CLIENT_SECONDARY_TRANSIENT);
    }

    @Test
    public void requestHighPrioSecondaryTransientClientModeManagerWhenConnectedToLocalOnlyBssid()
            throws Exception {
        // Ensure that we can create more client ifaces.
        when(mWifiNative.isItPossibleToCreateStaIface(any())).thenReturn(true);
        when(mResources.getBoolean(
                R.bool.config_wifiMultiStaLocalOnlyConcurrencyEnabled))
                .thenReturn(true);
        when(mResources.getBoolean(
                R.bool.config_wifiMultiStaNetworkSwitchingMakeBeforeBreakEnabled))
                .thenReturn(true);
        assertTrue(mActiveModeWarden.canRequestMoreClientModeManagersInRole(
                TEST_WORKSOURCE, ROLE_CLIENT_LOCAL_ONLY));
        assertTrue(mActiveModeWarden.canRequestMoreClientModeManagersInRole(
                TEST_WORKSOURCE, ROLE_CLIENT_SECONDARY_TRANSIENT));

        enterClientModeActiveState();

        // Primary Connected to ssid1/bssid1
        WifiConfiguration config1 = new WifiConfiguration();
        config1.SSID = TEST_SSID_1;
        when(mClientModeManager.getConnectedWifiConfiguration()).thenReturn(config1);
        when(mClientModeManager.getConnectedBssid()).thenReturn(TEST_BSSID_1);

        ConcreteClientModeManager additionalClientModeManager =
                mock(ConcreteClientModeManager.class);
        Mutable<Listener<ConcreteClientModeManager>> additionalClientListener1 =
                new Mutable<>();
        doAnswer((invocation) -> {
            Object[] args = invocation.getArguments();
            additionalClientListener1.value =
                    (Listener<ConcreteClientModeManager>) args[0];
            return additionalClientModeManager;
        }).when(mWifiInjector).makeClientModeManager(
                any(Listener.class), any(), eq(ROLE_CLIENT_LOCAL_ONLY),
                anyBoolean());
        when(additionalClientModeManager.getRole()).thenReturn(ROLE_CLIENT_LOCAL_ONLY);

        ExternalClientModeManagerRequestListener externalRequestListener = mock(
                ExternalClientModeManagerRequestListener.class);
        // request for ssid2/bssid2
        mActiveModeWarden.requestLocalOnlyClientModeManager(
                externalRequestListener, TEST_WORKSOURCE, TEST_SSID_2, TEST_BSSID_2);
        mLooper.dispatchAll();
        verify(mWifiInjector).makeClientModeManager(
                any(), eq(TEST_WORKSOURCE), eq(ROLE_CLIENT_LOCAL_ONLY), anyBoolean());
        additionalClientListener1.value.onStarted(additionalClientModeManager);
        mLooper.dispatchAll();
        // Returns the new client mode manager.
        ArgumentCaptor<ClientModeManager> requestedClientModeManager =
                ArgumentCaptor.forClass(ClientModeManager.class);
        verify(externalRequestListener).onAnswer(requestedClientModeManager.capture());
        assertEquals(additionalClientModeManager, requestedClientModeManager.getValue());

        // set additional CMM connected to ssid2/bssid2
        WifiConfiguration config2 = new WifiConfiguration();
        config2.SSID = TEST_SSID_2;
        when(additionalClientModeManager.getConnectedWifiConfiguration()).thenReturn(config2);
        when(additionalClientModeManager.getConnectedBssid()).thenReturn(TEST_BSSID_2);

        // request for same ssid2/bssid2 for a different role.
        // request for one more CMM (should return the existing local only one).
        mActiveModeWarden.requestSecondaryTransientClientModeManager(
                externalRequestListener, TEST_WORKSOURCE, TEST_SSID_2, TEST_BSSID_2);
        mLooper.dispatchAll();

        // Don't make another client mode manager, but should switch role of existing client mode
        // manager.
        verify(mWifiInjector, never())
                .makeClientModeManager(any(), any(), eq(ROLE_CLIENT_SECONDARY_TRANSIENT),
                        anyBoolean());
        ArgumentCaptor<Listener<ConcreteClientModeManager>>
                additionalClientListener2 = ArgumentCaptor.forClass(
                        Listener.class);
        verify(additionalClientModeManager).setRole(eq(ROLE_CLIENT_SECONDARY_TRANSIENT),
                eq(TEST_WORKSOURCE), additionalClientListener2.capture());

        // Simulate completion of role switch.
        additionalClientListener2.getValue().onRoleChanged(additionalClientModeManager);

        // Returns the existing client mode manager.
        verify(externalRequestListener, times(2)).onAnswer(requestedClientModeManager.capture());
        assertEquals(additionalClientModeManager, requestedClientModeManager.getValue());
    }

    @Test
    public void requestLowPrioSecondaryTransientClientModeManagerWhenConnectedToLocalOnlyBssid()
            throws Exception {
        // Ensure that we can create more client ifaces.
        when(mWifiNative.isItPossibleToCreateStaIface(any())).thenReturn(true);
        when(mResources.getBoolean(
                R.bool.config_wifiMultiStaLocalOnlyConcurrencyEnabled))
                .thenReturn(true);
        when(mResources.getBoolean(
                R.bool.config_wifiMultiStaNetworkSwitchingMakeBeforeBreakEnabled))
                .thenReturn(true);
        assertTrue(mActiveModeWarden.canRequestMoreClientModeManagersInRole(
                TEST_WORKSOURCE, ROLE_CLIENT_LOCAL_ONLY));
        assertTrue(mActiveModeWarden.canRequestMoreClientModeManagersInRole(
                TEST_WORKSOURCE, ROLE_CLIENT_SECONDARY_TRANSIENT));

        enterClientModeActiveState();

        // Primary Connected to ssid1/bssid1
        WifiConfiguration config1 = new WifiConfiguration();
        config1.SSID = TEST_SSID_1;
        when(mClientModeManager.getConnectedWifiConfiguration()).thenReturn(config1);
        when(mClientModeManager.getConnectedBssid()).thenReturn(TEST_BSSID_1);

        ConcreteClientModeManager additionalClientModeManager =
                mock(ConcreteClientModeManager.class);
        Mutable<Listener<ConcreteClientModeManager>> additionalClientListener1 =
                new Mutable<>();
        doAnswer((invocation) -> {
            Object[] args = invocation.getArguments();
            additionalClientListener1.value =
                    (Listener<ConcreteClientModeManager>) args[0];
            return additionalClientModeManager;
        }).when(mWifiInjector).makeClientModeManager(
                any(Listener.class), any(), eq(ROLE_CLIENT_LOCAL_ONLY),
                anyBoolean());
        when(additionalClientModeManager.getRole()).thenReturn(ROLE_CLIENT_LOCAL_ONLY);

        ExternalClientModeManagerRequestListener externalRequestListener = mock(
                ExternalClientModeManagerRequestListener.class);
        // request for ssid2/bssid2
        mActiveModeWarden.requestLocalOnlyClientModeManager(
                externalRequestListener, TEST_WORKSOURCE, TEST_SSID_2, TEST_BSSID_2);
        mLooper.dispatchAll();
        verify(mWifiInjector).makeClientModeManager(
                any(), eq(TEST_WORKSOURCE), eq(ROLE_CLIENT_LOCAL_ONLY), anyBoolean());
        additionalClientListener1.value.onStarted(additionalClientModeManager);
        mLooper.dispatchAll();
        // Returns the new client mode manager.
        ArgumentCaptor<ClientModeManager> requestedClientModeManager =
                ArgumentCaptor.forClass(ClientModeManager.class);
        verify(externalRequestListener).onAnswer(requestedClientModeManager.capture());
        assertEquals(additionalClientModeManager, requestedClientModeManager.getValue());

        // set additional CMM connected to ssid2/bssid2
        WifiConfiguration config2 = new WifiConfiguration();
        config2.SSID = TEST_SSID_2;
        when(additionalClientModeManager.getConnectedWifiConfiguration()).thenReturn(config2);
        when(additionalClientModeManager.getConnectedBssid()).thenReturn(TEST_BSSID_2);

        // Now, deny the creation of STA for the new request
        when(mWifiNative.isItPossibleToCreateStaIface(any())).thenReturn(false);

        // request for same ssid2/bssid2 for a different role.
        // request for one more CMM (should return null).
        mActiveModeWarden.requestSecondaryTransientClientModeManager(
                externalRequestListener, TEST_WORKSOURCE, TEST_SSID_2, TEST_BSSID_2);
        mLooper.dispatchAll();

        // Don't make another client mode manager or change role
        verify(mWifiInjector, never())
                .makeClientModeManager(any(), any(), eq(ROLE_CLIENT_SECONDARY_TRANSIENT),
                        anyBoolean());
        verify(additionalClientModeManager, never()).setRole(eq(ROLE_CLIENT_SECONDARY_TRANSIENT),
                eq(TEST_WORKSOURCE), any());

        // Ensure the request is rejected.
        verify(externalRequestListener, times(2)).onAnswer(requestedClientModeManager.capture());
        assertNull(requestedClientModeManager.getValue());
    }

    @Test
    public void requestSecondaryTransientClientModeManagerWhenDppInProgress()
            throws Exception {
        // Ensure that we can create more client ifaces.
        when(mWifiNative.isItPossibleToCreateStaIface(any())).thenReturn(true);
        when(mResources.getBoolean(
                R.bool.config_wifiMultiStaNetworkSwitchingMakeBeforeBreakEnabled))
                .thenReturn(true);
        assertTrue(mActiveModeWarden.canRequestMoreClientModeManagersInRole(
                TEST_WORKSOURCE, ROLE_CLIENT_SECONDARY_TRANSIENT));

        // Create primary STA.
        enterClientModeActiveState();

        // Start DPP session
        when(mDppManager.isSessionInProgress()).thenReturn(true);

        // request secondary transient CMM creation.
        ConcreteClientModeManager additionalClientModeManager =
                mock(ConcreteClientModeManager.class);
        Mutable<Listener<ConcreteClientModeManager>> additionalClientListener =
                new Mutable<>();
        doAnswer((invocation) -> {
            Object[] args = invocation.getArguments();
            additionalClientListener.value =
                    (Listener<ConcreteClientModeManager>) args[0];
            return additionalClientModeManager;
        }).when(mWifiInjector).makeClientModeManager(
                any(Listener.class), any(), eq(ROLE_CLIENT_SECONDARY_TRANSIENT),
                anyBoolean());
        when(additionalClientModeManager.getRole()).thenReturn(ROLE_CLIENT_SECONDARY_TRANSIENT);

        ExternalClientModeManagerRequestListener externalRequestListener = mock(
                ExternalClientModeManagerRequestListener.class);
        mActiveModeWarden.requestSecondaryTransientClientModeManager(
                externalRequestListener, TEST_WORKSOURCE, TEST_SSID_2, TEST_BSSID_2);
        mLooper.dispatchAll();

        // verify that we did not create a secondary CMM.
        verifyNoMoreInteractions(additionalClientModeManager);
        // Returns the existing primary client mode manager.
        ArgumentCaptor<ClientModeManager> requestedClientModeManager =
                ArgumentCaptor.forClass(ClientModeManager.class);
        verify(externalRequestListener).onAnswer(requestedClientModeManager.capture());
        assertEquals(mClientModeManager, requestedClientModeManager.getValue());

        // Stop ongoing DPP session.
        when(mDppManager.isSessionInProgress()).thenReturn(false);

        // request secondary transient CMM creation again, now it should be allowed.
        mActiveModeWarden.requestSecondaryTransientClientModeManager(
                externalRequestListener, TEST_WORKSOURCE, TEST_SSID_2, TEST_BSSID_2);
        mLooper.dispatchAll();
        verify(mWifiInjector)
                .makeClientModeManager(any(), eq(TEST_WORKSOURCE),
                        eq(ROLE_CLIENT_SECONDARY_TRANSIENT), anyBoolean());
        additionalClientListener.value.onStarted(additionalClientModeManager);
        mLooper.dispatchAll();
        // Returns the new secondary client mode manager.
        verify(externalRequestListener, times(2)).onAnswer(requestedClientModeManager.capture());
        assertEquals(additionalClientModeManager, requestedClientModeManager.getValue());
    }

    @Test
    public void configureHwOnMbbSwitch()
            throws Exception {
        // Ensure that we can create more client ifaces.
        when(mWifiNative.isItPossibleToCreateStaIface(any())).thenReturn(true);
        when(mResources.getBoolean(
                R.bool.config_wifiMultiStaNetworkSwitchingMakeBeforeBreakEnabled))
                .thenReturn(true);
        assertTrue(mActiveModeWarden.canRequestMoreClientModeManagersInRole(
                TEST_WORKSOURCE, ROLE_CLIENT_SECONDARY_TRANSIENT));

        ConcreteClientModeManager additionalClientModeManager =
                mock(ConcreteClientModeManager.class);
        ExternalClientModeManagerRequestListener externalRequestListener = mock(
                ExternalClientModeManagerRequestListener.class);
        Listener<ConcreteClientModeManager> additionalClientListener =
                requestAdditionalClientModeManager(ROLE_CLIENT_SECONDARY_TRANSIENT,
                        additionalClientModeManager, externalRequestListener, TEST_SSID_2,
                        TEST_BSSID_2);

        // Now simulate the MBB role switch.
        when(mClientModeManager.getRole()).thenReturn(ROLE_CLIENT_SECONDARY_TRANSIENT);
        mClientListener.onRoleChanged(mClientModeManager);

        when(additionalClientModeManager.getRole()).thenReturn(ROLE_CLIENT_PRIMARY);
        additionalClientListener.onRoleChanged(additionalClientModeManager);

        // verify last use case set is PREFER_PRIMARY
        ArgumentCaptor<Integer> useCaseCaptor = ArgumentCaptor.forClass(Integer.class);
        verify(mWifiNative, atLeastOnce()).setMultiStaUseCase(useCaseCaptor.capture());
        int lastUseCaseSet = useCaseCaptor.getValue().intValue();
        assertEquals(WifiNative.DUAL_STA_TRANSIENT_PREFER_PRIMARY, lastUseCaseSet);

        // verify last set of primary connection is for WIFI_IFACE_NAME_1
        ArgumentCaptor<String> ifaceNameCaptor = ArgumentCaptor.forClass(String.class);
        verify(mWifiNative, atLeastOnce()).setMultiStaPrimaryConnection(ifaceNameCaptor.capture());
        assertEquals(WIFI_IFACE_NAME_1, ifaceNameCaptor.getValue());
    }

    @Test
    public void airplaneModeToggleOnDisablesWifi() throws Exception {
        enterClientModeActiveState();
        assertInEnabledState();

        assertWifiShutDown(() -> {
            when(mSettingsStore.isAirplaneModeOn()).thenReturn(true);
            mActiveModeWarden.airplaneModeToggled();
            mLooper.dispatchAll();
        });

        mClientListener.onStopped(mClientModeManager);
        mLooper.dispatchAll();
        assertInDisabledState();
    }

    @Test
    public void airplaneModeToggleOnDisablesSoftAp() throws Exception {
        enterSoftApActiveMode();
        assertInEnabledState();

        assertWifiShutDown(() -> {
            when(mSettingsStore.isAirplaneModeOn()).thenReturn(true);
            mActiveModeWarden.airplaneModeToggled();
            mLooper.dispatchAll();
        });

        mSoftApListener.onStopped(mSoftApManager);
        mLooper.dispatchAll();
        assertInDisabledState();
    }

    @Test
    public void airplaneModeToggleOffIsDeferredWhileProcessingToggleOnWithOneModeManager()
            throws Exception {
        enterClientModeActiveState();
        assertInEnabledState();

        // APM toggle on
        assertWifiShutDown(() -> {
            when(mSettingsStore.isAirplaneModeOn()).thenReturn(true);
            mActiveModeWarden.airplaneModeToggled();
            mLooper.dispatchAll();
        });


        // APM toggle off before the stop is complete.
        assertInEnabledState();
        when(mSettingsStore.isAirplaneModeOn()).thenReturn(false);
        mActiveModeWarden.airplaneModeToggled();
        mLooper.dispatchAll();

        mClientListener.onStopped(mClientModeManager);
        mLooper.dispatchAll();

        verify(mWifiInjector, times(2)).makeClientModeManager(
                any(), any(), eq(ROLE_CLIENT_PRIMARY), anyBoolean());

        mClientListener.onStarted(mClientModeManager);
        mLooper.dispatchAll();

        // We should be back to enabled state.
        assertInEnabledState();
    }

    @Test
    public void airplaneModeToggleOffIsDeferredWhileProcessingToggleOnWithOneModeManager2()
            throws Exception {
        enterClientModeActiveState();
        assertInEnabledState();

        // APM toggle on
        assertWifiShutDown(() -> {
            when(mSettingsStore.isAirplaneModeOn()).thenReturn(true);
            mActiveModeWarden.airplaneModeToggled();
            mLooper.dispatchAll();
        });


        // APM toggle off before the stop is complete.
        assertInEnabledState();
        when(mSettingsStore.isAirplaneModeOn()).thenReturn(false);
        mActiveModeWarden.airplaneModeToggled();
        // This test is identical to
        // airplaneModeToggleOffIsDeferredWhileProcessingToggleOnWithOneModeManager, except the
        // dispatchAll() here is removed. There could be a race between airplaneModeToggled and
        // mClientListener.onStopped(). See b/160105640#comment5.

        mClientListener.onStopped(mClientModeManager);
        mLooper.dispatchAll();

        verify(mWifiInjector, times(2)).makeClientModeManager(
                any(), any(), eq(ROLE_CLIENT_PRIMARY), anyBoolean());

        mClientListener.onStarted(mClientModeManager);
        mLooper.dispatchAll();

        // We should be back to enabled state.
        assertInEnabledState();
    }

    @Test
    public void airplaneModeToggleOffIsDeferredWhileProcessingToggleOnWithTwoModeManager()
            throws Exception {
        enterClientModeActiveState();
        enterSoftApActiveMode();
        assertInEnabledState();

        // APM toggle on
        assertWifiShutDown(() -> {
            when(mSettingsStore.isAirplaneModeOn()).thenReturn(true);
            mActiveModeWarden.airplaneModeToggled();
            mLooper.dispatchAll();
        });


        // APM toggle off before the stop is complete.
        assertInEnabledState();
        when(mSettingsStore.isAirplaneModeOn()).thenReturn(false);
        mActiveModeWarden.airplaneModeToggled();
        mLooper.dispatchAll();

        // AP stopped, should not process APM toggle.
        mSoftApListener.onStopped(mSoftApManager);
        mLooper.dispatchAll();
        verify(mWifiInjector, times(1)).makeClientModeManager(
                any(), eq(TEST_WORKSOURCE), eq(ROLE_CLIENT_PRIMARY), anyBoolean());

        // STA also stopped, should process APM toggle.
        mClientListener.onStopped(mClientModeManager);
        mLooper.dispatchAll();
        verify(mWifiInjector, times(2)).makeClientModeManager(
                any(), any(), eq(ROLE_CLIENT_PRIMARY), anyBoolean());

        mClientListener.onStarted(mClientModeManager);
        mLooper.dispatchAll();

        // We should be back to enabled state.
        assertInEnabledState();
    }

    @Test
    public void propagateVerboseLoggingFlagToClientModeManager() throws Exception {
        mActiveModeWarden.enableVerboseLogging(true);
        enterClientModeActiveState();
        assertInEnabledState();
        verify(mWifiInjector).makeClientModeManager(any(), any(), any(), eq(true));

        mActiveModeWarden.enableVerboseLogging(false);
        verify(mClientModeManager).enableVerboseLogging(false);
    }

    @Test
    public void propagateConnectedWifiScorerToPrimaryClientModeManager() throws Exception {
        IBinder iBinder = mock(IBinder.class);
        IWifiConnectedNetworkScorer iScorer = mock(IWifiConnectedNetworkScorer.class);
        mActiveModeWarden.setWifiConnectedNetworkScorer(iBinder, iScorer);
        verify(iScorer).onSetScoreUpdateObserver(mExternalScoreUpdateObserverProxy);
        enterClientModeActiveState();
        assertInEnabledState();
        verify(mClientModeManager).setWifiConnectedNetworkScorer(iBinder, iScorer);

        mActiveModeWarden.clearWifiConnectedNetworkScorer();
        verify(mClientModeManager).clearWifiConnectedNetworkScorer();

        mActiveModeWarden.setWifiConnectedNetworkScorer(iBinder, iScorer);
        verify(mClientModeManager, times(2)).setWifiConnectedNetworkScorer(iBinder, iScorer);
    }

    @Test
    public void propagateConnectedWifiScorerToPrimaryClientModeManager_enterScanOnlyState()
            throws Exception {
        IBinder iBinder = mock(IBinder.class);
        IWifiConnectedNetworkScorer iScorer = mock(IWifiConnectedNetworkScorer.class);
        mActiveModeWarden.setWifiConnectedNetworkScorer(iBinder, iScorer);
        verify(iScorer).onSetScoreUpdateObserver(mExternalScoreUpdateObserverProxy);
        enterClientModeActiveState();
        assertInEnabledState();
        verify(mClientModeManager).setWifiConnectedNetworkScorer(iBinder, iScorer);

        enterScanOnlyModeActiveState(true);

        verify(mClientModeManager).clearWifiConnectedNetworkScorer();
    }

    @Test
    public void handleWifiScorerSetScoreUpdateObserverFailure() throws Exception {
        IBinder iBinder = mock(IBinder.class);
        IWifiConnectedNetworkScorer iScorer = mock(IWifiConnectedNetworkScorer.class);
        doThrow(new RemoteException()).when(iScorer).onSetScoreUpdateObserver(any());
        mActiveModeWarden.setWifiConnectedNetworkScorer(iBinder, iScorer);
        verify(iScorer).onSetScoreUpdateObserver(mExternalScoreUpdateObserverProxy);
        enterClientModeActiveState();
        assertInEnabledState();
        // Ensure we did not propagate the scorer.
        verify(mClientModeManager, never()).setWifiConnectedNetworkScorer(iBinder, iScorer);
    }

    /** Verify that the primary changed callback is triggered when entering client mode. */
    @Test
    public void testAddPrimaryClientModeManager() throws Exception {
        enterClientModeActiveState();

        verify(mPrimaryChangedCallback).onChange(null, mClientModeManager);
    }

    /** Verify the primary changed callback is not triggered when there is no primary. */
    @Test
    public void testNoAddPrimaryClientModeManager() throws Exception {
        enterScanOnlyModeActiveState();

        verify(mPrimaryChangedCallback, never()).onChange(any(), any());
    }

    /**
     * Verify the primary changed callback is triggered when changing the primary from one
     * ClientModeManager to another.
     */
    @Test
    public void testSwitchPrimaryClientModeManager() throws Exception {
        // Ensure that we can create more client ifaces.
        when(mWifiNative.isItPossibleToCreateStaIface(any())).thenReturn(true);
        when(mResources.getBoolean(
                R.bool.config_wifiMultiStaNetworkSwitchingMakeBeforeBreakEnabled))
                .thenReturn(true);
        assertTrue(mActiveModeWarden.canRequestMoreClientModeManagersInRole(
                TEST_WORKSOURCE, ROLE_CLIENT_SECONDARY_TRANSIENT));

        enterClientModeActiveState();

        verify(mPrimaryChangedCallback).onChange(null, mClientModeManager);

        // Connected to ssid1/bssid1
        WifiConfiguration config1 = new WifiConfiguration();
        config1.SSID = TEST_SSID_1;
        when(mClientModeManager.getConnectedWifiConfiguration()).thenReturn(config1);
        when(mClientModeManager.getConnectedBssid()).thenReturn(TEST_BSSID_1);

        ConcreteClientModeManager additionalClientModeManager =
                mock(ConcreteClientModeManager.class);
        Mutable<Listener<ConcreteClientModeManager>> additionalClientListener =
                new Mutable<>();
        doAnswer((invocation) -> {
            Object[] args = invocation.getArguments();
            additionalClientListener.value =
                    (Listener<ConcreteClientModeManager>) args[0];
            return additionalClientModeManager;
        }).when(mWifiInjector).makeClientModeManager(
                any(Listener.class), any(), eq(ROLE_CLIENT_SECONDARY_TRANSIENT),
                anyBoolean());
        when(additionalClientModeManager.getRole()).thenReturn(ROLE_CLIENT_SECONDARY_TRANSIENT);

        ExternalClientModeManagerRequestListener externalRequestListener = mock(
                ExternalClientModeManagerRequestListener.class);
        // request for ssid2/bssid2
        mActiveModeWarden.requestSecondaryTransientClientModeManager(
                externalRequestListener, TEST_WORKSOURCE, TEST_SSID_2, TEST_BSSID_2);
        mLooper.dispatchAll();
        verify(mWifiInjector).makeClientModeManager(
                any(), eq(TEST_WORKSOURCE), eq(ROLE_CLIENT_SECONDARY_TRANSIENT), anyBoolean());
        additionalClientListener.value.onStarted(additionalClientModeManager);
        mLooper.dispatchAll();
        // Returns the new client mode manager.
        ArgumentCaptor<ClientModeManager> requestedClientModeManager =
                ArgumentCaptor.forClass(ClientModeManager.class);
        verify(externalRequestListener).onAnswer(requestedClientModeManager.capture());
        assertEquals(additionalClientModeManager, requestedClientModeManager.getValue());

        // primary didn't change yet
        verify(mPrimaryChangedCallback, never()).onChange(any(), eq(additionalClientModeManager));

        // change primary
        when(mClientModeManager.getRole()).thenReturn(ROLE_CLIENT_SECONDARY_TRANSIENT);
        mClientListener.onRoleChanged(mClientModeManager);
        when(additionalClientModeManager.getRole()).thenReturn(ROLE_CLIENT_PRIMARY);
        additionalClientListener.value.onRoleChanged(additionalClientModeManager);

        // verify callback triggered
        verify(mPrimaryChangedCallback).onChange(mClientModeManager, null);
        verify(mPrimaryChangedCallback).onChange(null, additionalClientModeManager);
    }

    @Test
    public void testRegisterPrimaryCmmChangedCallbackWhenConnectModeActiveState() throws Exception {
        enterClientModeActiveState();

        // register a new primary cmm change callback.
        ActiveModeWarden.PrimaryClientModeManagerChangedCallback primarCmmCallback = mock(
                ActiveModeWarden.PrimaryClientModeManagerChangedCallback.class);
        mActiveModeWarden.registerPrimaryClientModeManagerChangedCallback(primarCmmCallback);
        // Ensure we get the callback immediately.
        verify(primarCmmCallback).onChange(null, mClientModeManager);
    }

    @Test
    public void testGetCmmInRolesWithNullRoleInOneCmm() throws Exception {
        enterClientModeActiveState();

        // Ensure that we can create more client ifaces.
        when(mWifiNative.isItPossibleToCreateStaIface(any())).thenReturn(true);
        when(mResources.getBoolean(R.bool.config_wifiMultiStaLocalOnlyConcurrencyEnabled))
                .thenReturn(true);

        ConcreteClientModeManager additionalClientModeManager =
                mock(ConcreteClientModeManager.class);
        when(mWifiInjector.makeClientModeManager(
                any(), any(), any(), anyBoolean())).thenReturn(additionalClientModeManager);

        mActiveModeWarden.requestLocalOnlyClientModeManager(
                mock(ExternalClientModeManagerRequestListener.class),
                TEST_WORKSOURCE, TEST_SSID_2, TEST_BSSID_2);
        mLooper.dispatchAll();

        // No role set, should be ignored.
        when(additionalClientModeManager.getRole()).thenReturn(null);
        assertEquals(1, mActiveModeWarden.getClientModeManagersInRoles(
                ROLE_CLIENT_PRIMARY, ROLE_CLIENT_LOCAL_ONLY).size());

        // Role set, should be included.
        when(additionalClientModeManager.getRole()).thenReturn(ROLE_CLIENT_LOCAL_ONLY);
        assertEquals(2, mActiveModeWarden.getClientModeManagersInRoles(
                ROLE_CLIENT_PRIMARY, ROLE_CLIENT_LOCAL_ONLY).size());
    }

    /**
     * Helper method to enter the EnabledState and set ClientModeManager in ScanOnlyMode during
     * emergency scan processing.
     */
    private void indicateStartOfEmergencyScan(
            boolean hasAnyOtherStaToggleEnabled,
            @Nullable ActiveModeManager.ClientRole expectedRole)
            throws Exception {
        String fromState = mActiveModeWarden.getCurrentMode();
        mActiveModeWarden.setEmergencyScanRequestInProgress(true);
        mLooper.dispatchAll();

        if (!hasAnyOtherStaToggleEnabled) {
            when(mClientModeManager.getRole()).thenReturn(ROLE_CLIENT_SCAN_ONLY);
            mClientListener.onStarted(mClientModeManager);
            mLooper.dispatchAll();
            verify(mWifiInjector).makeClientModeManager(
                    any(), eq(TEST_WORKSOURCE), eq(ROLE_CLIENT_SCAN_ONLY), anyBoolean());
            verify(mModeChangeCallback).onActiveModeManagerAdded(mClientModeManager);
            verify(mScanRequestProxy).enableScanning(true, false);
            verify(mBatteryStats).reportWifiOn();
            verify(mBatteryStats).reportWifiState(
                    BatteryStatsManager.WIFI_STATE_OFF_SCANNING, null);
        } else {
            verify(mClientModeManager).setRole(eq(expectedRole), any());
            verify(mClientModeManager, never()).stop();
            assertEquals(fromState, mActiveModeWarden.getCurrentMode());
        }
        assertInEnabledState();
    }

    private void indicateEndOfEmergencyScan(
            boolean hasAnyOtherStaToggleEnabled,
            @Nullable ActiveModeManager.ClientRole expectedRole) {
        String fromState = mActiveModeWarden.getCurrentMode();
        mActiveModeWarden.setEmergencyScanRequestInProgress(false);
        mLooper.dispatchAll();
        if (!hasAnyOtherStaToggleEnabled) {
            mClientListener.onStopped(mClientModeManager);
            mLooper.dispatchAll();
            verify(mModeChangeCallback).onActiveModeManagerRemoved(mClientModeManager);
            verify(mScanRequestProxy).enableScanning(false, false);
            assertInDisabledState();
        } else {
            // Nothing changes.
            verify(mClientModeManager).setRole(eq(expectedRole), any());
            verify(mClientModeManager, never()).stop();
            assertEquals(fromState, mActiveModeWarden.getCurrentMode());
        }
    }

    @Test
    public void testEmergencyScanWhenWifiDisabled() throws Exception {
        // Wifi fully disabled.
        when(mWifiPermissionsUtil.isLocationModeEnabled()).thenReturn(false);
        when(mSettingsStore.isAirplaneModeOn()).thenReturn(false);
        when(mSettingsStore.isScanAlwaysAvailable()).thenReturn(false);
        when(mSettingsStore.isWifiToggleEnabled()).thenReturn(false);

        indicateStartOfEmergencyScan(false, null);

        // To reset setRole invocation above which is checked inside |indicateEndOfEmergencyScan|
        clearInvocations(mClientModeManager);

        indicateEndOfEmergencyScan(false, null);
    }

    @Test
    public void testEmergencyScanWhenWifiEnabled() throws Exception {
        // Wifi enabled.
        enterClientModeActiveState();

        reset(mBatteryStats, mScanRequestProxy, mModeChangeCallback);

        indicateStartOfEmergencyScan(true, ROLE_CLIENT_PRIMARY);

        // To reset setRole invocation above which is checked inside |indicateEndOfEmergencyScan|
        clearInvocations(mClientModeManager);

        indicateEndOfEmergencyScan(true, ROLE_CLIENT_PRIMARY);
    }

    @Test
    public void testEmergencyScanWhenScanOnlyModeEnabled() throws Exception {
        // Scan only enabled.
        enterScanOnlyModeActiveState();

        reset(mBatteryStats, mScanRequestProxy, mModeChangeCallback);

        indicateStartOfEmergencyScan(true, ROLE_CLIENT_SCAN_ONLY);

        // To reset setRole invocation above which is checked inside |indicateEndOfEmergencyScan|
        clearInvocations(mClientModeManager);

        indicateEndOfEmergencyScan(true, ROLE_CLIENT_SCAN_ONLY);
    }

    @Test
    public void testEmergencyScanWhenEcmOnWithWifiDisableInEcbm() throws Exception {
        // Wifi enabled.
        enterClientModeActiveState();

        reset(mBatteryStats, mScanRequestProxy, mModeChangeCallback);

        // Test with WifiDisableInECBM turned on
        when(mFacade.getConfigWiFiDisableInECBM(mContext)).thenReturn(true);

        assertWifiShutDown(() -> {
            // test ecm changed
            emergencyCallbackModeChanged(true);
            mLooper.dispatchAll();
            // fully shutdown
            mClientListener.onStopped(mClientModeManager);
            mLooper.dispatchAll();
        });
        reset(mBatteryStats, mScanRequestProxy, mModeChangeCallback);

        indicateStartOfEmergencyScan(false, null);

        // To reset setRole invocation above which is checked inside |indicateEndOfEmergencyScan|
        clearInvocations(mClientModeManager);

        indicateEndOfEmergencyScan(false, null);
    }

    @Test
    public void testEmergencyScanWhenEcmOnWithoutWifiDisableInEcbm() throws Exception {
        // Wifi enabled.
        enterClientModeActiveState();

        reset(mBatteryStats, mScanRequestProxy, mModeChangeCallback);

        // Test with WifiDisableInECBM turned off
        when(mFacade.getConfigWiFiDisableInECBM(mContext)).thenReturn(false);

        assertEnteredEcmMode(() -> {
            // test ecm changed
            emergencyCallbackModeChanged(true);
            mLooper.dispatchAll();
        });

        indicateStartOfEmergencyScan(true, ROLE_CLIENT_PRIMARY);

        // To reset setRole invocation above which is checked inside |indicateEndOfEmergencyScan|
        clearInvocations(mClientModeManager);

        indicateEndOfEmergencyScan(true, ROLE_CLIENT_PRIMARY);
    }

    @Test
    public void testWifiDisableDuringEmergencyScan() throws Exception {
        // Wifi enabled.
        enterClientModeActiveState();

        reset(mBatteryStats, mScanRequestProxy, mModeChangeCallback);

        indicateStartOfEmergencyScan(true, ROLE_CLIENT_PRIMARY);

        // Toggle off wifi
        when(mSettingsStore.isWifiToggleEnabled()).thenReturn(false);
        mActiveModeWarden.wifiToggled(TEST_WORKSOURCE);
        mLooper.dispatchAll();

        // Ensure that we switched the role to scan only state because of the emergency scan.
        when(mClientModeManager.getRole()).thenReturn(ROLE_CLIENT_SCAN_ONLY);
        mClientListener.onRoleChanged(mClientModeManager);
        mLooper.dispatchAll();
        verify(mClientModeManager).setRole(ROLE_CLIENT_SCAN_ONLY, INTERNAL_REQUESTOR_WS);
        verify(mClientModeManager, never()).stop();
        assertInEnabledState();

        // To reset setRole invocation above which is checked inside |indicateEndOfEmergencyScan|
        clearInvocations(mClientModeManager);

        indicateEndOfEmergencyScan(false, null);
    }

    @Test
    public void testScanOnlyModeDisableDuringEmergencyScan() throws Exception {
        // Scan only enabled.
        enterScanOnlyModeActiveState();

        reset(mBatteryStats, mScanRequestProxy, mModeChangeCallback);

        indicateStartOfEmergencyScan(true, ROLE_CLIENT_SCAN_ONLY);

        // To reset setRole invocation above which is checked below.
        clearInvocations(mClientModeManager);

        // Toggle off scan only mode
        when(mWifiPermissionsUtil.isLocationModeEnabled()).thenReturn(false);
        when(mSettingsStore.isScanAlwaysAvailable()).thenReturn(false);
        mActiveModeWarden.scanAlwaysModeChanged();
        mLooper.dispatchAll();

        // Ensure that we remained in scan only state because of the emergency scan.
        verify(mClientModeManager).setRole(eq(ROLE_CLIENT_SCAN_ONLY), any());
        verify(mClientModeManager, never()).stop();
        assertInEnabledState();

        // To reset setRole invocation above which is checked inside |indicateEndOfEmergencyScan|
        clearInvocations(mClientModeManager);

        indicateEndOfEmergencyScan(false, null);
    }

    @Test
    public void testEcmOffWithWifiDisabledStateDuringEmergencyScan() throws Exception {
        // Wifi enabled.
        enterClientModeActiveState();

        reset(mBatteryStats, mScanRequestProxy, mModeChangeCallback);

        // Test with WifiDisableInECBM turned on
        when(mFacade.getConfigWiFiDisableInECBM(mContext)).thenReturn(true);

        assertWifiShutDown(() -> {
            // test ecm changed
            emergencyCallbackModeChanged(true);
            mLooper.dispatchAll();
            // fully shutdown
            mClientListener.onStopped(mClientModeManager);
            mLooper.dispatchAll();
        });
        reset(mBatteryStats, mScanRequestProxy, mModeChangeCallback);

        indicateStartOfEmergencyScan(false, null);

        // Now turn off ECM
        emergencyCallbackModeChanged(false);
        mLooper.dispatchAll();

        // Ensure we turned wifi back on.
        verify(mClientModeManager).setRole(eq(ROLE_CLIENT_PRIMARY), any());
        when(mClientModeManager.getRole()).thenReturn(ROLE_CLIENT_PRIMARY);
        mClientListener.onRoleChanged(mClientModeManager);
        verify(mScanRequestProxy).enableScanning(true, true);
        assertInEnabledState();

        // To reset setRole invocation above which is checked inside |indicateEndOfEmergencyScan|
        clearInvocations(mClientModeManager);

        indicateEndOfEmergencyScan(true, ROLE_CLIENT_PRIMARY);
    }

    @Test
    public void testEcmOffWithoutWifiDisabledStateDuringEmergencyScan() throws Exception {
        // Wifi enabled.
        enterClientModeActiveState();

        reset(mBatteryStats, mScanRequestProxy, mModeChangeCallback);

        // Test with WifiDisableInECBM turned off
        when(mFacade.getConfigWiFiDisableInECBM(mContext)).thenReturn(false);

        assertEnteredEcmMode(() -> {
            // test ecm changed
            emergencyCallbackModeChanged(true);
            mLooper.dispatchAll();
        });

        // Now turn off ECM
        emergencyCallbackModeChanged(false);
        mLooper.dispatchAll();

        // Ensure that we remained in connected state.
        verify(mClientModeManager).setRole(eq(ROLE_CLIENT_PRIMARY), any());
        verify(mClientModeManager, never()).stop();
        assertInEnabledState();

        // To reset setRole invocation above which is checked inside |indicateEndOfEmergencyScan|
        clearInvocations(mClientModeManager);

        indicateEndOfEmergencyScan(true, ROLE_CLIENT_PRIMARY);
    }
}<|MERGE_RESOLUTION|>--- conflicted
+++ resolved
@@ -32,6 +32,7 @@
 import static org.junit.Assert.assertFalse;
 import static org.junit.Assert.assertNull;
 import static org.junit.Assert.assertTrue;
+import static org.junit.Assume.assumeTrue;
 import static org.mockito.ArgumentMatchers.anyBoolean;
 import static org.mockito.ArgumentMatchers.argThat;
 import static org.mockito.Mockito.any;
@@ -73,6 +74,7 @@
 import android.os.IBinder;
 import android.os.Process;
 import android.os.RemoteException;
+import android.os.UserManager;
 import android.os.WorkSource;
 import android.os.test.TestLooper;
 import android.telephony.TelephonyManager;
@@ -80,6 +82,7 @@
 
 import androidx.test.filters.SmallTest;
 
+import com.android.modules.utils.build.SdkLevel;
 import com.android.server.wifi.ActiveModeManager.ClientConnectivityRole;
 import com.android.server.wifi.ActiveModeManager.Listener;
 import com.android.server.wifi.ActiveModeManager.SoftApRole;
@@ -130,7 +133,10 @@
     private static final int TEST_AP_BANDWIDTH = SoftApInfo.CHANNEL_WIDTH_20MHZ;
     private static final int TEST_UID = 435546654;
     private static final String TEST_PACKAGE = "com.test";
+    private static final String TEST_COUNTRYCODE = "US";
     private static final WorkSource TEST_WORKSOURCE = new WorkSource(TEST_UID, TEST_PACKAGE);
+    private static final WorkSource SETTINGS_WORKSOURCE =
+            new WorkSource(Process.SYSTEM_UID, "system-service");
 
     TestLooper mLooper;
     @Mock WifiInjector mWifiInjector;
@@ -157,6 +163,7 @@
     @Mock DppManager mDppManager;
     @Mock SarManager mSarManager;
     @Mock HalDeviceManager mHalDeviceManager;
+    @Mock UserManager mUserManager;
 
     Listener<ConcreteClientModeManager> mClientListener;
     Listener<SoftApManager> mSoftApListener;
@@ -187,6 +194,7 @@
         when(mWifiInjector.getScanRequestProxy()).thenReturn(mScanRequestProxy);
         when(mWifiInjector.getSarManager()).thenReturn(mSarManager);
         when(mWifiInjector.getHalDeviceManager()).thenReturn(mHalDeviceManager);
+        when(mWifiInjector.getUserManager()).thenReturn(mUserManager);
         when(mClientModeManager.getRole()).thenReturn(ROLE_CLIENT_PRIMARY);
         when(mClientModeManager.getInterfaceName()).thenReturn(WIFI_IFACE_NAME);
         when(mContext.getResources()).thenReturn(mResources);
@@ -205,7 +213,7 @@
         when(mSettingsStore.isAirplaneModeOn()).thenReturn(false);
         when(mSettingsStore.isScanAlwaysAvailable()).thenReturn(false);
         when(mWifiPermissionsUtil.isLocationModeEnabled()).thenReturn(true);
-        when(mFacade.getSettingsWorkSource(mContext)).thenReturn(TEST_WORKSOURCE);
+        when(mFacade.getSettingsWorkSource(mContext)).thenReturn(SETTINGS_WORKSOURCE);
 
         doAnswer(new Answer<ClientModeManager>() {
             public ClientModeManager answer(InvocationOnMock invocation) {
@@ -254,13 +262,15 @@
         verify(mContext).registerReceiver(
                 bcastRxCaptor.capture(),
                 argThat(filter ->
-                        filter.hasAction(TelephonyManager.ACTION_EMERGENCY_CALLBACK_MODE_CHANGED)));
+                        filter.hasAction(TelephonyManager.ACTION_EMERGENCY_CALLBACK_MODE_CHANGED)),
+                eq(Context.RECEIVER_NOT_EXPORTED));
         mEmergencyCallbackModeChangedBr = bcastRxCaptor.getValue();
 
         verify(mContext).registerReceiver(
                 bcastRxCaptor.capture(),
                 argThat(filter ->
-                        filter.hasAction(TelephonyManager.ACTION_EMERGENCY_CALL_STATE_CHANGED)));
+                        filter.hasAction(TelephonyManager.ACTION_EMERGENCY_CALL_STATE_CHANGED)),
+                eq(Context.RECEIVER_NOT_EXPORTED));
         mEmergencyCallStateChangedBr = bcastRxCaptor.getValue();
     }
 
@@ -329,12 +339,16 @@
             verify(mWifiInjector).makeClientModeManager(
                     any(), eq(TEST_WORKSOURCE), eq(ROLE_CLIENT_PRIMARY), anyBoolean());
         } else {
-            verify(mClientModeManager).setRole(ROLE_CLIENT_PRIMARY, TEST_WORKSOURCE);
+            verify(mClientModeManager).setRole(ROLE_CLIENT_PRIMARY, SETTINGS_WORKSOURCE);
         }
-        verify(mScanRequestProxy).enableScanning(true, true);
+        verify(mScanRequestProxy, times(1)).enableScanning(true, true);
         if (fromState.equals(DISABLED_STATE_STRING)) {
             verify(mBatteryStats).reportWifiOn();
         }
+        for (int i = 0; i < 3; i++) {
+            mActiveModeWarden.updateClientScanModeAfterCountryCodeUpdate(TEST_COUNTRYCODE);
+        }
+        verify(mScanRequestProxy, times(4)).enableScanning(true, true);
         assertEquals(mClientModeManager, mActiveModeWarden.getPrimaryClientModeManager());
         verify(mModeChangeCallback).onActiveModeManagerRoleChanged(mClientModeManager);
     }
@@ -1183,7 +1197,7 @@
                 new SoftApModeConfiguration(WifiManager.IFACE_IP_MODE_TETHERED, null,
                 mSoftApCapability);
         SoftApConfiguration lohsConfigWC = mWifiApConfigStore.generateLocalOnlyHotspotConfig(
-                mContext, SoftApConfiguration.BAND_2GHZ, null);
+                mContext, null, mSoftApCapability);
         SoftApModeConfiguration lohsConfig =
                 new SoftApModeConfiguration(WifiManager.IFACE_IP_MODE_LOCAL_ONLY, lohsConfigWC,
                 mSoftApCapability);
@@ -1389,8 +1403,6 @@
         assertInEnabledState();
     }
 
-<<<<<<< HEAD
-=======
     /**
      * Do not change Wi-Fi state when airplane mode changes if
      * DISALLOW_CHANGE_WIFI_STATE user restriction is set.
@@ -1430,7 +1442,6 @@
         verify(mSettingsStore).handleAirplaneModeToggled();
     }
 
->>>>>>> 1d0dd33c
 
     /**
      * Disabling location mode when in scan mode will disable wifi
@@ -1957,7 +1968,7 @@
         mLooper.dispatchAll();
 
         verify(mWifiInjector, never()).makeClientModeManager(
-                any(), eq(TEST_WORKSOURCE), eq(ROLE_CLIENT_PRIMARY), anyBoolean());
+                any(), any(), eq(ROLE_CLIENT_PRIMARY), anyBoolean());
         assertInDisabledState();
         assertInEmergencyMode();
 
@@ -1968,7 +1979,7 @@
 
         // Wifi toggle on now takes effect
         verify(mWifiInjector).makeClientModeManager(
-                any(), eq(TEST_WORKSOURCE), eq(ROLE_CLIENT_PRIMARY), anyBoolean());
+                any(), eq(SETTINGS_WORKSOURCE), eq(ROLE_CLIENT_PRIMARY), anyBoolean());
         assertInEnabledState();
     }
 
@@ -2501,6 +2512,54 @@
     }
 
     /**
+     * The command to trigger a WiFi reset should trigger a wifi reset in SoftApManager through
+     * the ActiveModeWarden.shutdownWifi() call when in SAP enabled mode.
+     * If the shutdown isn't done fast enough to transit to disabled state it should still
+     * bring up soft ap manager later.
+     */
+    @Test
+    public void testRestartWifiStackInTetheredSoftApEnabledState_SlowDisable() throws Exception {
+        enterSoftApActiveMode();
+        verify(mWifiInjector).makeSoftApManager(
+                any(), any(), any(), eq(TEST_WORKSOURCE), eq(ROLE_SOFTAP_TETHERED), anyBoolean());
+
+        assertWifiShutDown(() -> {
+            mActiveModeWarden.recoveryRestartWifi(SelfRecovery.REASON_WIFINATIVE_FAILURE,
+                    SelfRecovery.REASON_STRINGS[SelfRecovery.REASON_WIFINATIVE_FAILURE], true);
+            mLooper.dispatchAll();
+            mLooper.moveTimeForward(TEST_WIFI_RECOVERY_DELAY_MS);
+            mLooper.dispatchAll();
+        });
+        // Wifi is still not disabled yet.
+        verify(mModeChangeCallback, never()).onActiveModeManagerRemoved(mSoftApManager);
+        verify(mWifiInjector).makeSoftApManager(
+                any(), any(), any(), eq(TEST_WORKSOURCE), eq(ROLE_SOFTAP_TETHERED), anyBoolean());
+        assertInEnabledState();
+
+        // Now complete the stop and transit to disabled state
+        mSoftApListener.onStopped(mSoftApManager);
+        // mLooper.moveTimeForward(TEST_WIFI_RECOVERY_DELAY_MS);
+        mLooper.dispatchAll();
+
+        verify(mModeChangeCallback).onActiveModeManagerRemoved(mSoftApManager);
+        // started again
+        verify(mWifiInjector, times(1)).makeSoftApManager(
+                any(), any(), any(), any(), any(), anyBoolean());
+        assertInDisabledState();
+
+        mLooper.moveTimeForward(TEST_WIFI_RECOVERY_DELAY_MS);
+        mLooper.dispatchAll();
+
+        // started again
+        verify(mWifiInjector, times(2)).makeSoftApManager(
+                any(), any(), any(), any(), any(), anyBoolean());
+        assertInEnabledState();
+
+        verify(mSubsystemRestartCallback).onSubsystemRestarting();
+        verify(mSubsystemRestartCallback).onSubsystemRestarted();
+    }
+
+    /**
      * The command to trigger a WiFi reset should trigger a wifi reset in SoftApManager &
      * ClientModeManager through the ActiveModeWarden.shutdownWifi() call when in STA + SAP
      * enabled mode.
@@ -2657,7 +2716,8 @@
     public void testUpdateCapabilityInSoftApActiveMode() throws Exception {
         SoftApCapability testCapability = new SoftApCapability(0);
         enterSoftApActiveMode();
-        mActiveModeWarden.updateSoftApCapability(testCapability);
+        mActiveModeWarden.updateSoftApCapability(testCapability,
+                WifiManager.IFACE_IP_MODE_TETHERED);
         mLooper.dispatchAll();
         verify(mSoftApManager).updateCapability(testCapability);
     }
@@ -2676,7 +2736,18 @@
     public void testUpdateCapabilityInNonSoftApActiveMode() throws Exception {
         SoftApCapability testCapability = new SoftApCapability(0);
         enterClientModeActiveState();
-        mActiveModeWarden.updateSoftApCapability(testCapability);
+        mActiveModeWarden.updateSoftApCapability(testCapability,
+                WifiManager.IFACE_IP_MODE_TETHERED);
+        mLooper.dispatchAll();
+        verify(mSoftApManager, never()).updateCapability(any());
+    }
+
+    @Test
+    public void testUpdateLocalModeSoftApCapabilityInTetheredSoftApActiveMode() throws Exception {
+        SoftApCapability testCapability = new SoftApCapability(0);
+        enterSoftApActiveMode(); // Tethered mode
+        mActiveModeWarden.updateSoftApCapability(testCapability,
+                WifiManager.IFACE_IP_MODE_LOCAL_ONLY);
         mLooper.dispatchAll();
         verify(mSoftApManager, never()).updateCapability(any());
     }
@@ -2821,7 +2892,7 @@
     }
 
     private void requestRemoveAdditionalClientModeManagerWhenNotAllowed(
-            ClientConnectivityRole role) throws Exception {
+            ClientConnectivityRole role, boolean clientIsExpected) throws Exception {
         enterClientModeActiveState();
 
         // Connected to ssid1/bssid1
@@ -2863,9 +2934,13 @@
         ArgumentCaptor<ClientModeManager> requestedClientModeManager =
                 ArgumentCaptor.forClass(ClientModeManager.class);
         verify(externalRequestListener).onAnswer(requestedClientModeManager.capture());
-        assertEquals(mClientModeManager, requestedClientModeManager.getValue());
-
-        mActiveModeWarden.removeClientModeManager(requestedClientModeManager.getValue());
+        if (clientIsExpected) {
+            assertEquals(mClientModeManager, requestedClientModeManager.getValue());
+
+            mActiveModeWarden.removeClientModeManager(requestedClientModeManager.getValue());
+        } else {
+            assertNull(requestedClientModeManager.getValue());
+        }
         mLooper.dispatchAll();
         verifyNoMoreInteractions(additionalClientModeManager);
     }
@@ -3033,7 +3108,7 @@
         when(mWifiNative.isItPossibleToCreateStaIface(any())).thenReturn(false);
         assertFalse(mActiveModeWarden.canRequestMoreClientModeManagersInRole(
                 TEST_WORKSOURCE, ROLE_CLIENT_LOCAL_ONLY));
-        requestRemoveAdditionalClientModeManagerWhenNotAllowed(ROLE_CLIENT_LOCAL_ONLY);
+        requestRemoveAdditionalClientModeManagerWhenNotAllowed(ROLE_CLIENT_LOCAL_ONLY, true);
     }
 
     @Test
@@ -3044,7 +3119,7 @@
                 .thenReturn(false);
         assertFalse(mActiveModeWarden.canRequestMoreClientModeManagersInRole(
                 TEST_WORKSOURCE, ROLE_CLIENT_LOCAL_ONLY));
-        requestRemoveAdditionalClientModeManagerWhenNotAllowed(ROLE_CLIENT_LOCAL_ONLY);
+        requestRemoveAdditionalClientModeManagerWhenNotAllowed(ROLE_CLIENT_LOCAL_ONLY, true);
     }
 
     @Test
@@ -3100,13 +3175,19 @@
         when(mWifiNative.isItPossibleToCreateStaIface(any())).thenReturn(true);
         when(mResources.getBoolean(R.bool.config_wifiMultiStaLocalOnlyConcurrencyEnabled))
                 .thenReturn(true);
+        // Simulate explicit user approval
+        WorkSource workSource = new WorkSource(TEST_WORKSOURCE);
+        workSource.add(SETTINGS_WORKSOURCE);
         when(mWifiPermissionsUtil.isSystem(TEST_PACKAGE, TEST_UID)).thenReturn(false);
         when(mWifiPermissionsUtil.isTargetSdkLessThan(
                 TEST_PACKAGE, Build.VERSION_CODES.S, TEST_UID))
                 .thenReturn(true);
+        when(mWifiPermissionsUtil.isTargetSdkLessThan(
+                "system-service", Build.VERSION_CODES.S, Process.SYSTEM_UID))
+                .thenReturn(false);
         assertFalse(mActiveModeWarden.canRequestMoreClientModeManagersInRole(
-                TEST_WORKSOURCE, ROLE_CLIENT_LOCAL_ONLY));
-        requestRemoveAdditionalClientModeManagerWhenNotAllowed(ROLE_CLIENT_LOCAL_ONLY);
+                workSource, ROLE_CLIENT_LOCAL_ONLY));
+        requestRemoveAdditionalClientModeManagerWhenNotAllowed(ROLE_CLIENT_LOCAL_ONLY, true);
     }
 
     @Test
@@ -3126,6 +3207,40 @@
     }
 
     @Test
+    public void requestRemoveLoClientModeManagerWhenNotSystemAppAndTargetSdkLessThanSAndCantCreate()
+            throws Exception {
+        // Ensure that we can't create more client ifaces - so will attempt to fallback (which we
+        // should be able to do for <S apps)
+        when(mWifiNative.isItPossibleToCreateStaIface(any())).thenReturn(false);
+        when(mResources.getBoolean(R.bool.config_wifiMultiStaLocalOnlyConcurrencyEnabled))
+                .thenReturn(true);
+        when(mWifiPermissionsUtil.isSystem(TEST_PACKAGE, TEST_UID)).thenReturn(false);
+        when(mWifiPermissionsUtil.isTargetSdkLessThan(
+                TEST_PACKAGE, Build.VERSION_CODES.S, TEST_UID))
+                .thenReturn(true);
+        assertFalse(mActiveModeWarden.canRequestMoreClientModeManagersInRole(
+                TEST_WORKSOURCE, ROLE_CLIENT_LOCAL_ONLY));
+        requestRemoveAdditionalClientModeManagerWhenNotAllowed(ROLE_CLIENT_LOCAL_ONLY, true);
+    }
+
+    @Test
+    public void requestRemoveLoClientModeManagerWhenNotSystemAppAndTargetSdkEqualToSAndCantCreate()
+            throws Exception {
+        // Ensure that we can't create more client ifaces - so will attempt to fallback (which we
+        // can't for >=S apps)
+        when(mWifiNative.isItPossibleToCreateStaIface(any())).thenReturn(false);
+        when(mResources.getBoolean(R.bool.config_wifiMultiStaLocalOnlyConcurrencyEnabled))
+                .thenReturn(true);
+        when(mWifiPermissionsUtil.isSystem(TEST_PACKAGE, TEST_UID)).thenReturn(false);
+        when(mWifiPermissionsUtil.isTargetSdkLessThan(
+                TEST_PACKAGE, Build.VERSION_CODES.S, TEST_UID))
+                .thenReturn(false);
+        assertFalse(mActiveModeWarden.canRequestMoreClientModeManagersInRole(
+                TEST_WORKSOURCE, ROLE_CLIENT_LOCAL_ONLY));
+        requestRemoveAdditionalClientModeManagerWhenNotAllowed(ROLE_CLIENT_LOCAL_ONLY, false);
+    }
+
+    @Test
     public void requestRemoveSecondaryLongLivedClientModeManager() throws Exception {
         // Ensure that we can create more client ifaces.
         when(mWifiNative.isItPossibleToCreateStaIface(any())).thenReturn(true);
@@ -3144,7 +3259,8 @@
         when(mWifiNative.isItPossibleToCreateStaIface(any())).thenReturn(false);
         assertFalse(mActiveModeWarden.canRequestMoreClientModeManagersInRole(
                 TEST_WORKSOURCE, ROLE_CLIENT_SECONDARY_LONG_LIVED));
-        requestRemoveAdditionalClientModeManagerWhenNotAllowed(ROLE_CLIENT_SECONDARY_LONG_LIVED);
+        requestRemoveAdditionalClientModeManagerWhenNotAllowed(ROLE_CLIENT_SECONDARY_LONG_LIVED,
+                true);
     }
 
     @Test
@@ -3156,7 +3272,8 @@
                 .thenReturn(false);
         assertFalse(mActiveModeWarden.canRequestMoreClientModeManagersInRole(
                 TEST_WORKSOURCE, ROLE_CLIENT_SECONDARY_LONG_LIVED));
-        requestRemoveAdditionalClientModeManagerWhenNotAllowed(ROLE_CLIENT_SECONDARY_LONG_LIVED);
+        requestRemoveAdditionalClientModeManagerWhenNotAllowed(ROLE_CLIENT_SECONDARY_LONG_LIVED,
+                true);
     }
 
     @Test
@@ -3231,7 +3348,8 @@
         when(mWifiNative.isItPossibleToCreateStaIface(any())).thenReturn(false);
         assertFalse(mActiveModeWarden.canRequestMoreClientModeManagersInRole(
                 TEST_WORKSOURCE, ROLE_CLIENT_SECONDARY_TRANSIENT));
-        requestRemoveAdditionalClientModeManagerWhenNotAllowed(ROLE_CLIENT_SECONDARY_TRANSIENT);
+        requestRemoveAdditionalClientModeManagerWhenNotAllowed(ROLE_CLIENT_SECONDARY_TRANSIENT,
+                true);
     }
 
     @Test
@@ -3244,7 +3362,8 @@
                 .thenReturn(false);
         assertFalse(mActiveModeWarden.canRequestMoreClientModeManagersInRole(
                 TEST_WORKSOURCE, ROLE_CLIENT_SECONDARY_TRANSIENT));
-        requestRemoveAdditionalClientModeManagerWhenNotAllowed(ROLE_CLIENT_SECONDARY_TRANSIENT);
+        requestRemoveAdditionalClientModeManagerWhenNotAllowed(ROLE_CLIENT_SECONDARY_TRANSIENT,
+                true);
     }
 
     @Test
@@ -3912,7 +4031,7 @@
             mClientListener.onStarted(mClientModeManager);
             mLooper.dispatchAll();
             verify(mWifiInjector).makeClientModeManager(
-                    any(), eq(TEST_WORKSOURCE), eq(ROLE_CLIENT_SCAN_ONLY), anyBoolean());
+                    any(), eq(SETTINGS_WORKSOURCE), eq(ROLE_CLIENT_SCAN_ONLY), anyBoolean());
             verify(mModeChangeCallback).onActiveModeManagerAdded(mClientModeManager);
             verify(mScanRequestProxy).enableScanning(true, false);
             verify(mBatteryStats).reportWifiOn();
