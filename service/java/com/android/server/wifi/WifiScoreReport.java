--- conflicted
+++ resolved
@@ -228,14 +228,8 @@
             if (mShouldReduceNetworkScore) {
                 return;
             }
-<<<<<<< HEAD
-            int score = isUsable ? ConnectedScore.WIFI_TRANSITION_SCORE + 1 :
-                    ConnectedScore.WIFI_TRANSITION_SCORE - 1;
-            // Stay a notch above the transition score if adaptive connectivity is disabled.
-=======
             mIsUsable = isUsable;
             // Wifi is set to be usable if adaptive connectivity is disabled.
->>>>>>> f42261cf
             if (!mAdaptiveConnectivityEnabledSettingObserver.get()
                     || !mWifiSettingsStore.isWifiScoringEnabled()) {
                 mIsUsable = true;
