--- conflicted
+++ resolved
@@ -3573,29 +3573,6 @@
                             String xssid = (wifiSsid != null) ? wifiSsid.toString() : WifiSsid.NONE;
                             if (!xssid.equals(networkDetail.getSSID())) {
                                 Log.d("HS2J", "Inconsistency: SSID: '" + xssid +
-<<<<<<< HEAD
-                                        "' vs '" + networkDetail.getSSID() + "'");
-                            }
-
-                            ScanDetail scanDetail = mScanResultCache.get(networkDetail);
-                            if (scanDetail != null) {
-
-                                scanDetail.updateResults(networkDetail, level, wifiSsid, xssid, flags,
-                                        freq, tsf);
-                            }
-                            else {
-                                scanDetail = new ScanDetail(networkDetail, wifiSsid, bssid,
-                                        flags, level, freq, tsf);
-                                mScanResultCache.put(networkDetail, scanDetail);
-                            }
-
-                            mNumScanResultsReturned ++; // Keep track of how many scan results we got
-                                                        // as part of this scan's processing
-
-                            mScanResults.add(scanDetail);
-                        } catch (IllegalArgumentException e) {
-                            logd("failed to parse data from an AP");
-=======
                                         "' vs '" + networkDetail.getSSID() + "': " + infoElements);
                             }
 
@@ -3619,7 +3596,6 @@
                         }
                         catch (IllegalArgumentException iae) {
                             Log.d("HS2J", "Failed to parse information elements: " + iae);
->>>>>>> fdafc3e2
                         }
                     }
                     bssid = null;
