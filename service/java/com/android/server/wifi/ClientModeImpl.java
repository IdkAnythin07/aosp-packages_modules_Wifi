/*
 * Copyright (C) 2010 The Android Open Source Project
 *
 * Licensed under the Apache License, Version 2.0 (the "License");
 * you may not use this file except in compliance with the License.
 * You may obtain a copy of the License at
 *
 *      http://www.apache.org/licenses/LICENSE-2.0
 *
 * Unless required by applicable law or agreed to in writing, software
 * distributed under the License is distributed on an "AS IS" BASIS,
 * WITHOUT WARRANTIES OR CONDITIONS OF ANY KIND, either express or implied.
 * See the License for the specific language governing permissions and
 * limitations under the License.
 */

package com.android.server.wifi;

import static android.net.wifi.WifiManager.WIFI_STATE_DISABLED;
import static android.net.wifi.WifiManager.WIFI_STATE_DISABLING;
import static android.net.wifi.WifiManager.WIFI_STATE_ENABLED;
import static android.net.wifi.WifiManager.WIFI_STATE_ENABLING;
import static android.net.wifi.WifiManager.WIFI_STATE_UNKNOWN;

import android.annotation.NonNull;
import android.annotation.Nullable;
import android.app.ActivityManager;
import android.bluetooth.BluetoothAdapter;
import android.content.BroadcastReceiver;
import android.content.Context;
import android.content.Intent;
import android.content.IntentFilter;
import android.content.pm.ApplicationInfo;
import android.content.pm.PackageManager;
import android.database.ContentObserver;
import android.net.ConnectivityManager;
import android.net.DhcpResults;
import android.net.IpConfiguration;
import android.net.KeepalivePacketData;
import android.net.LinkProperties;
import android.net.MacAddress;
import android.net.MatchAllNetworkSpecifier;
import android.net.NattKeepalivePacketData;
import android.net.Network;
import android.net.NetworkAgent;
import android.net.NetworkCapabilities;
import android.net.NetworkInfo;
import android.net.NetworkInfo.DetailedState;
import android.net.NetworkMisc;
import android.net.NetworkUtils;
import android.net.RouteInfo;
import android.net.SocketKeepalive;
import android.net.SocketKeepalive.InvalidPacketException;
import android.net.StaticIpConfiguration;
import android.net.TcpKeepalivePacketData;
import android.net.ip.IIpClient;
import android.net.ip.IpClientCallbacks;
import android.net.ip.IpClientManager;
import android.net.shared.ProvisioningConfiguration;
import android.net.wifi.INetworkRequestMatchCallback;
import android.net.wifi.RssiPacketCountInfo;
import android.net.wifi.ScanResult;
import android.net.wifi.SupplicantState;
import android.net.wifi.WifiConfiguration;
import android.net.wifi.WifiEnterpriseConfig;
import android.net.wifi.WifiInfo;
import android.net.wifi.WifiManager;
import android.net.wifi.WifiManager.DeviceMobilityState;
import android.net.wifi.WifiNetworkAgentSpecifier;
import android.net.wifi.WifiSsid;
import android.net.wifi.hotspot2.IProvisioningCallback;
import android.net.wifi.hotspot2.OsuProvider;
import android.net.wifi.hotspot2.PasspointConfiguration;
import android.net.wifi.p2p.IWifiP2pManager;
import android.os.BatteryStats;
import android.os.Bundle;
import android.os.ConditionVariable;
import android.os.IBinder;
import android.os.Looper;
import android.os.Message;
import android.os.Messenger;
import android.os.PowerManager;
import android.os.Process;
import android.os.RemoteException;
import android.os.UserHandle;
import android.os.UserManager;
import android.os.WorkSource;
import android.provider.Settings;
import android.system.OsConstants;
import android.telephony.SubscriptionManager;
import android.telephony.TelephonyManager;
import android.text.TextUtils;
import android.util.Log;
import android.util.Pair;
import android.util.SparseArray;
import android.util.StatsLog;

import com.android.internal.R;
import com.android.internal.annotations.GuardedBy;
import com.android.internal.annotations.VisibleForTesting;
import com.android.internal.app.IBatteryStats;
import com.android.internal.util.AsyncChannel;
import com.android.internal.util.MessageUtils;
import com.android.internal.util.Protocol;
import com.android.internal.util.State;
import com.android.internal.util.StateMachine;
import com.android.server.wifi.hotspot2.AnqpEvent;
import com.android.server.wifi.hotspot2.IconEvent;
import com.android.server.wifi.hotspot2.NetworkDetail;
import com.android.server.wifi.hotspot2.PasspointManager;
import com.android.server.wifi.hotspot2.WnmData;
import com.android.server.wifi.nano.WifiMetricsProto;
import com.android.server.wifi.nano.WifiMetricsProto.StaEvent;
import com.android.server.wifi.nano.WifiMetricsProto.WifiIsUnusableEvent;
import com.android.server.wifi.nano.WifiMetricsProto.WifiUsabilityStats;
import com.android.server.wifi.p2p.WifiP2pServiceImpl;
import com.android.server.wifi.util.NativeUtil;
import com.android.server.wifi.util.TelephonyUtil;
import com.android.server.wifi.util.TelephonyUtil.SimAuthRequestData;
import com.android.server.wifi.util.TelephonyUtil.SimAuthResponseData;
import com.android.server.wifi.util.WifiPermissionsUtil;
import com.android.server.wifi.util.WifiPermissionsWrapper;

import java.io.BufferedReader;
import java.io.FileDescriptor;
import java.io.FileNotFoundException;
import java.io.FileReader;
import java.io.IOException;
import java.io.PrintWriter;
import java.net.Inet4Address;
import java.net.Inet6Address;
import java.net.InetAddress;
import java.util.ArrayList;
import java.util.Arrays;
import java.util.HashMap;
import java.util.List;
import java.util.Map;
import java.util.Set;
import java.util.concurrent.atomic.AtomicBoolean;
import java.util.concurrent.atomic.AtomicInteger;

/**
 * Implementation of ClientMode.  Event handling for Client mode logic is done here,
 * and all changes in connectivity state are initiated here.
 *
 * @hide
 */
public class ClientModeImpl extends StateMachine {

    private static final String NETWORKTYPE = "WIFI";
    @VisibleForTesting public static final short NUM_LOG_RECS_NORMAL = 100;
    @VisibleForTesting public static final short NUM_LOG_RECS_VERBOSE_LOW_MEMORY = 200;
    @VisibleForTesting public static final short NUM_LOG_RECS_VERBOSE = 3000;
    private static final String TAG = "WifiClientModeImpl";

    private static final int ONE_HOUR_MILLI = 1000 * 60 * 60;

    private static final String GOOGLE_OUI = "DA-A1-19";

    private static final String EXTRA_OSU_ICON_QUERY_BSSID = "BSSID";
    private static final String EXTRA_OSU_ICON_QUERY_FILENAME = "FILENAME";
    private static final String EXTRA_OSU_PROVIDER = "OsuProvider";
    private static final String EXTRA_UID = "uid";
    private static final String EXTRA_PACKAGE_NAME = "PackageName";
    private static final String EXTRA_PASSPOINT_CONFIGURATION = "PasspointConfiguration";
    private static final int IPCLIENT_TIMEOUT_MS = 10_000;

    private boolean mVerboseLoggingEnabled = false;
    private final WifiPermissionsWrapper mWifiPermissionsWrapper;

    /* debug flag, indicating if handling of ASSOCIATION_REJECT ended up blacklisting
     * the corresponding BSSID.
     */
    private boolean mDidBlackListBSSID = false;

    /**
     * Log with error attribute
     *
     * @param s is string log
     */
    @Override
    protected void loge(String s) {
        Log.e(getName(), s);
    }
    @Override
    protected void logd(String s) {
        Log.d(getName(), s);
    }
    @Override
    protected void log(String s) {
        Log.d(getName(), s);
    }
    private final WifiMetrics mWifiMetrics;
    private final WifiInjector mWifiInjector;
    private final WifiMonitor mWifiMonitor;
    private final WifiNative mWifiNative;
    private final WifiPermissionsUtil mWifiPermissionsUtil;
    private final WifiConfigManager mWifiConfigManager;
    private final WifiConnectivityManager mWifiConnectivityManager;
    private ConnectivityManager mCm;
    private BaseWifiDiagnostics mWifiDiagnostics;
    private final boolean mP2pSupported;
    private final AtomicBoolean mP2pConnected = new AtomicBoolean(false);
    private boolean mTemporarilyDisconnectWifi = false;
    private final Clock mClock;
    private final PropertyService mPropertyService;
    private final BuildProperties mBuildProperties;
    private final WifiCountryCode mCountryCode;
    private final WifiScoreCard mWifiScoreCard;
    private final WifiScoreReport mWifiScoreReport;
    private final SarManager mSarManager;
    private final WifiTrafficPoller mWifiTrafficPoller;
    public WifiScoreReport getWifiScoreReport() {
        return mWifiScoreReport;
    }
    private final PasspointManager mPasspointManager;
    private final WifiDataStall mWifiDataStall;
    private final LinkProbeManager mLinkProbeManager;

    private final McastLockManagerFilterController mMcastLockManagerFilterController;

    private boolean mScreenOn = false;

    private String mInterfaceName;

    private int mLastSignalLevel = -1;
    private String mLastBssid;
    private int mLastNetworkId; // The network Id we successfully joined

    private boolean mIpReachabilityDisconnectEnabled = true;

    private void processRssiThreshold(byte curRssi, int reason,
            WifiNative.WifiRssiEventHandler rssiHandler) {
        if (curRssi == Byte.MAX_VALUE || curRssi == Byte.MIN_VALUE) {
            Log.wtf(TAG, "processRssiThreshold: Invalid rssi " + curRssi);
            return;
        }
        for (int i = 0; i < mRssiRanges.length; i++) {
            if (curRssi < mRssiRanges[i]) {
                // Assume sorted values(ascending order) for rssi,
                // bounded by high(127) and low(-128) at extremeties
                byte maxRssi = mRssiRanges[i];
                byte minRssi = mRssiRanges[i - 1];
                // This value of hw has to be believed as this value is averaged and has breached
                // the rssi thresholds and raised event to host. This would be eggregious if this
                // value is invalid
                mWifiInfo.setRssi(curRssi);
                updateCapabilities();
                int ret = startRssiMonitoringOffload(maxRssi, minRssi, rssiHandler);
                Log.d(TAG, "Re-program RSSI thresholds for " + getWhatToString(reason)
                        + ": [" + minRssi + ", " + maxRssi + "], curRssi=" + curRssi
                        + " ret=" + ret);
                break;
            }
        }
    }

    private boolean mEnableRssiPolling = false;
    // Accessed via Binder thread ({get,set}PollRssiIntervalMsecs), and ClientModeImpl thread.
    private volatile int mPollRssiIntervalMsecs = DEFAULT_POLL_RSSI_INTERVAL_MSECS;
    private int mRssiPollToken = 0;
    /* 3 operational states for STA operation: CONNECT_MODE, SCAN_ONLY_MODE, SCAN_ONLY_WIFI_OFF_MODE
    * In CONNECT_MODE, the STA can scan and connect to an access point
    * In SCAN_ONLY_MODE, the STA can only scan for access points
    * In SCAN_ONLY_WIFI_OFF_MODE, the STA can only scan for access points with wifi toggle being off
    */
    private int mOperationalMode = DISABLED_MODE;

    // variable indicating we are expecting a mode switch - do not attempt recovery for failures
    private boolean mModeChange = false;

    private ClientModeManager.Listener mClientModeCallback = null;

    private boolean mBluetoothConnectionActive = false;

    private PowerManager.WakeLock mSuspendWakeLock;

    /**
     * Interval in milliseconds between polling for RSSI and linkspeed information.
     * This is also used as the polling interval for WifiTrafficPoller, which updates
     * its data activity on every CMD_RSSI_POLL.
     */
    private static final int DEFAULT_POLL_RSSI_INTERVAL_MSECS = 3000;

    /**
     * Interval in milliseconds between receiving a disconnect event
     * while connected to a good AP, and handling the disconnect proper
     */
    private static final int LINK_FLAPPING_DEBOUNCE_MSEC = 4000;

    /**
     * Delay between supplicant restarts upon failure to establish connection
     */
    private static final int SUPPLICANT_RESTART_INTERVAL_MSECS = 5000;

    /**
     * Number of times we attempt to restart supplicant
     */
    private static final int SUPPLICANT_RESTART_TRIES = 5;

    /**
     * Value to set in wpa_supplicant "bssid" field when we don't want to restrict connection to
     * a specific AP.
     */
    public static final String SUPPLICANT_BSSID_ANY = "any";

    /**
     * The link properties of the wifi interface.
     * Do not modify this directly; use updateLinkProperties instead.
     */
    private LinkProperties mLinkProperties;

    /* Tracks sequence number on a periodic scan message */
    private int mPeriodicScanToken = 0;

    // Wakelock held during wifi start/stop and driver load/unload
    private PowerManager.WakeLock mWakeLock;

    private Context mContext;

    private final Object mDhcpResultsLock = new Object();
    private DhcpResults mDhcpResults;

    // NOTE: Do not return to clients - see syncRequestConnectionInfo()
    private final ExtendedWifiInfo mWifiInfo;
    private NetworkInfo mNetworkInfo;
    private SupplicantStateTracker mSupplicantStateTracker;

    // Indicates that framework is attempting to roam, set true on CMD_START_ROAM, set false when
    // wifi connects or fails to connect
    private boolean mIsAutoRoaming = false;

    // Roaming failure count
    private int mRoamFailCount = 0;

    // This is the BSSID we are trying to associate to, it can be set to SUPPLICANT_BSSID_ANY
    // if we havent selected a BSSID for joining.
    private String mTargetRoamBSSID = SUPPLICANT_BSSID_ANY;
    // This one is used to track the current target network ID. This is used for error
    // handling during connection setup since many error message from supplicant does not report
    // SSID Once connected, it will be set to invalid
    private int mTargetNetworkId = WifiConfiguration.INVALID_NETWORK_ID;
    private long mLastDriverRoamAttempt = 0;
    private WifiConfiguration mTargetWifiConfiguration = null;

    int getPollRssiIntervalMsecs() {
        return mPollRssiIntervalMsecs;
    }

    void setPollRssiIntervalMsecs(int newPollIntervalMsecs) {
        mPollRssiIntervalMsecs = newPollIntervalMsecs;
    }

    /**
     * Method to clear {@link #mTargetRoamBSSID} and reset the the current connected network's
     * bssid in wpa_supplicant after a roam/connect attempt.
     */
    public boolean clearTargetBssid(String dbg) {
        WifiConfiguration config = mWifiConfigManager.getConfiguredNetwork(mTargetNetworkId);
        if (config == null) {
            return false;
        }
        String bssid = SUPPLICANT_BSSID_ANY;
        if (config.BSSID != null) {
            bssid = config.BSSID;
            if (mVerboseLoggingEnabled) {
                Log.d(TAG, "force BSSID to " + bssid + "due to config");
            }
        }
        if (mVerboseLoggingEnabled) {
            logd(dbg + " clearTargetBssid " + bssid + " key=" + config.configKey());
        }
        mTargetRoamBSSID = bssid;
        return mWifiNative.setConfiguredNetworkBSSID(mInterfaceName, bssid);
    }

    /**
     * Set Config's default BSSID (for association purpose) and {@link #mTargetRoamBSSID}
     * @param config config need set BSSID
     * @param bssid  default BSSID to assocaite with when connect to this network
     * @return false -- does not change the current default BSSID of the configure
     *         true -- change the  current default BSSID of the configur
     */
    private boolean setTargetBssid(WifiConfiguration config, String bssid) {
        if (config == null || bssid == null) {
            return false;
        }
        if (config.BSSID != null) {
            bssid = config.BSSID;
            if (mVerboseLoggingEnabled) {
                Log.d(TAG, "force BSSID to " + bssid + "due to config");
            }
        }
        if (mVerboseLoggingEnabled) {
            Log.d(TAG, "setTargetBssid set to " + bssid + " key=" + config.configKey());
        }
        mTargetRoamBSSID = bssid;
        config.getNetworkSelectionStatus().setNetworkSelectionBSSID(bssid);
        return true;
    }

    private volatile IpClientManager mIpClient;
    private IpClientCallbacksImpl mIpClientCallbacks;

    // Channel for sending replies.
    private AsyncChannel mReplyChannel = new AsyncChannel();

    // Used to initiate a connection with WifiP2pService
    private AsyncChannel mWifiP2pChannel;

    private WifiNetworkFactory mNetworkFactory;
    private UntrustedWifiNetworkFactory mUntrustedNetworkFactory;
    @GuardedBy("mNetworkAgentLock")
    private WifiNetworkAgent mNetworkAgent;
    private final Object mNetworkAgentLock = new Object();

    private byte[] mRssiRanges;

    // Used to filter out requests we couldn't possibly satisfy.
    private final NetworkCapabilities mNetworkCapabilitiesFilter = new NetworkCapabilities();

    // Provide packet filter capabilities to ConnectivityService.
    private final NetworkMisc mNetworkMisc = new NetworkMisc();

    /* The base for wifi message types */
    static final int BASE = Protocol.BASE_WIFI;

    static final int CMD_BLUETOOTH_ADAPTER_STATE_CHANGE                 = BASE + 31;

    /* Supplicant commands */
    /* Add/update a network configuration */
    static final int CMD_ADD_OR_UPDATE_NETWORK                          = BASE + 52;
    /* Delete a network */
    static final int CMD_REMOVE_NETWORK                                 = BASE + 53;
    /* Enable a network. The device will attempt a connection to the given network. */
    static final int CMD_ENABLE_NETWORK                                 = BASE + 54;
    /* Get configured networks */
    static final int CMD_GET_CONFIGURED_NETWORKS                        = BASE + 59;
    /* Get adaptors */
    static final int CMD_GET_SUPPORTED_FEATURES                         = BASE + 61;
    /* Get configured networks with real preSharedKey */
    static final int CMD_GET_PRIVILEGED_CONFIGURED_NETWORKS             = BASE + 62;
    /* Get Link Layer Stats thru HAL */
    static final int CMD_GET_LINK_LAYER_STATS                           = BASE + 63;
    /* Supplicant commands after driver start*/
    /* Set operational mode. CONNECT, SCAN ONLY, SCAN_ONLY with Wi-Fi off mode */
    static final int CMD_SET_OPERATIONAL_MODE                           = BASE + 72;
    /* Disconnect from a network */
    static final int CMD_DISCONNECT                                     = BASE + 73;
    /* Reconnect to a network */
    static final int CMD_RECONNECT                                      = BASE + 74;
    /* Reassociate to a network */
    static final int CMD_REASSOCIATE                                    = BASE + 75;

    /* Controls suspend mode optimizations
     *
     * When high perf mode is enabled, suspend mode optimizations are disabled
     *
     * When high perf mode is disabled, suspend mode optimizations are enabled
     *
     * Suspend mode optimizations include:
     * - packet filtering
     * - turn off roaming
     * - DTIM wake up settings
     */
    static final int CMD_SET_HIGH_PERF_MODE                             = BASE + 77;
    /* Enables RSSI poll */
    static final int CMD_ENABLE_RSSI_POLL                               = BASE + 82;
    /* RSSI poll */
    static final int CMD_RSSI_POLL                                      = BASE + 83;
    /** Runs RSSI poll once */
    static final int CMD_ONESHOT_RSSI_POLL                              = BASE + 84;
    /* Enable suspend mode optimizations in the driver */
    static final int CMD_SET_SUSPEND_OPT_ENABLED                        = BASE + 86;

    /* Enable TDLS on a specific MAC address */
    static final int CMD_ENABLE_TDLS                                    = BASE + 92;

    /**
     * Watchdog for protecting against b/16823537
     * Leave time for 4-way handshake to succeed
     */
    static final int ROAM_GUARD_TIMER_MSEC = 15000;

    int mRoamWatchdogCount = 0;
    /* Roam state watchdog */
    static final int CMD_ROAM_WATCHDOG_TIMER                            = BASE + 94;
    /* Screen change intent handling */
    static final int CMD_SCREEN_STATE_CHANGED                           = BASE + 95;

    /* Disconnecting state watchdog */
    static final int CMD_DISCONNECTING_WATCHDOG_TIMER                   = BASE + 96;

    /* Remove a packages associated configurations */
    static final int CMD_REMOVE_APP_CONFIGURATIONS                      = BASE + 97;

    /* Disable an ephemeral network */
    static final int CMD_DISABLE_EPHEMERAL_NETWORK                      = BASE + 98;

    /* SIM is removed; reset any cached data for it */
    static final int CMD_RESET_SIM_NETWORKS                             = BASE + 101;

    /* OSU APIs */
    static final int CMD_QUERY_OSU_ICON                                 = BASE + 104;

    /* try to match a provider with current network */
    static final int CMD_MATCH_PROVIDER_NETWORK                         = BASE + 105;

    // Add or update a Passpoint configuration.
    static final int CMD_ADD_OR_UPDATE_PASSPOINT_CONFIG                 = BASE + 106;

    // Remove a Passpoint configuration.
    static final int CMD_REMOVE_PASSPOINT_CONFIG                        = BASE + 107;

    // Get the list of installed Passpoint configurations.
    static final int CMD_GET_PASSPOINT_CONFIGS                          = BASE + 108;

    // Get the list of OSU providers associated with a Passpoint network.
    static final int CMD_GET_MATCHING_OSU_PROVIDERS                     = BASE + 109;

    // Get the list of installed Passpoint configurations matched with OSU providers
    static final int CMD_GET_MATCHING_PASSPOINT_CONFIGS_FOR_OSU_PROVIDERS = BASE + 110;

    /* Commands from/to the SupplicantStateTracker */
    /* Reset the supplicant state tracker */
    static final int CMD_RESET_SUPPLICANT_STATE                         = BASE + 111;

    // Get the list of wifi configurations for installed Passpoint profiles
    static final int CMD_GET_WIFI_CONFIGS_FOR_PASSPOINT_PROFILES = BASE + 112;

    int mDisconnectingWatchdogCount = 0;
    static final int DISCONNECTING_GUARD_TIMER_MSEC = 5000;

    /**
     * Indicates the end of boot process, should be used to trigger load from config store,
     * initiate connection attempt, etc.
     * */
    static final int CMD_BOOT_COMPLETED                                 = BASE + 134;
    /**
     * Initialize ClientModeImpl. This is currently used to initialize the
     * {@link HalDeviceManager} module.
     */
    static final int CMD_INITIALIZE                                     = BASE + 135;

    /* We now have a valid IP configuration. */
    static final int CMD_IP_CONFIGURATION_SUCCESSFUL                    = BASE + 138;
    /* We no longer have a valid IP configuration. */
    static final int CMD_IP_CONFIGURATION_LOST                          = BASE + 139;
    /* Link configuration (IP address, DNS, ...) changes notified via netlink */
    static final int CMD_UPDATE_LINKPROPERTIES                          = BASE + 140;

    /* Supplicant is trying to associate to a given BSSID */
    static final int CMD_TARGET_BSSID                                   = BASE + 141;

    static final int CMD_START_CONNECT                                  = BASE + 143;

    private static final int NETWORK_STATUS_UNWANTED_DISCONNECT         = 0;
    private static final int NETWORK_STATUS_UNWANTED_VALIDATION_FAILED  = 1;
    private static final int NETWORK_STATUS_UNWANTED_DISABLE_AUTOJOIN   = 2;

    static final int CMD_UNWANTED_NETWORK                               = BASE + 144;

    static final int CMD_START_ROAM                                     = BASE + 145;

    static final int CMD_ASSOCIATED_BSSID                               = BASE + 147;

    static final int CMD_NETWORK_STATUS                                 = BASE + 148;

    /* A layer 3 neighbor on the Wi-Fi link became unreachable. */
    static final int CMD_IP_REACHABILITY_LOST                           = BASE + 149;

    /* Remove a packages associated configrations */
    static final int CMD_REMOVE_USER_CONFIGURATIONS                     = BASE + 152;

    static final int CMD_ACCEPT_UNVALIDATED                             = BASE + 153;

    /* used to offload sending IP packet */
    static final int CMD_START_IP_PACKET_OFFLOAD                        = BASE + 160;

    /* used to stop offload sending IP packet */
    static final int CMD_STOP_IP_PACKET_OFFLOAD                         = BASE + 161;

    /* used to start rssi monitoring in hw */
    static final int CMD_START_RSSI_MONITORING_OFFLOAD                  = BASE + 162;

    /* used to stop rssi moniroting in hw */
    static final int CMD_STOP_RSSI_MONITORING_OFFLOAD                   = BASE + 163;

    /* used to indicated RSSI threshold breach in hw */
    static final int CMD_RSSI_THRESHOLD_BREACHED                        = BASE + 164;

    /* Enable/Disable WifiConnectivityManager */
    static final int CMD_ENABLE_WIFI_CONNECTIVITY_MANAGER               = BASE + 166;


    /* Get FQDN list for Passpoint profiles matched with a given scanResults */
    static final int CMD_GET_ALL_MATCHING_FQDNS_FOR_SCAN_RESULTS = BASE + 168;

    /**
     * Used to handle messages bounced between ClientModeImpl and IpClient.
     */
    static final int CMD_IPV4_PROVISIONING_SUCCESS                      = BASE + 200;
    static final int CMD_IPV4_PROVISIONING_FAILURE                      = BASE + 201;

    /* Push a new APF program to the HAL */
    static final int CMD_INSTALL_PACKET_FILTER                          = BASE + 202;

    /* Enable/disable fallback packet filtering */
    static final int CMD_SET_FALLBACK_PACKET_FILTERING                  = BASE + 203;

    /* Enable/disable Neighbor Discovery offload functionality. */
    static final int CMD_CONFIG_ND_OFFLOAD                              = BASE + 204;

    /* used to indicate that the foreground user was switched */
    static final int CMD_USER_SWITCH                                    = BASE + 205;

    /* used to indicate that the foreground user was switched */
    static final int CMD_USER_UNLOCK                                    = BASE + 206;

    /* used to indicate that the foreground user was switched */
    static final int CMD_USER_STOP                                      = BASE + 207;

    /* Read the APF program & data buffer */
    static final int CMD_READ_PACKET_FILTER                             = BASE + 208;

    /** Used to add packet filter to apf. */
    static final int CMD_ADD_KEEPALIVE_PACKET_FILTER_TO_APF = BASE + 209;

    /** Used to remove packet filter from apf. */
    static final int CMD_REMOVE_KEEPALIVE_PACKET_FILTER_FROM_APF = BASE + 210;

    /* Indicates that diagnostics should time out a connection start event. */
    static final int CMD_DIAGS_CONNECT_TIMEOUT                          = BASE + 252;

    // Start subscription provisioning with a given provider
    private static final int CMD_START_SUBSCRIPTION_PROVISIONING        = BASE + 254;

    @VisibleForTesting
    static final int CMD_PRE_DHCP_ACTION                                = BASE + 255;
    private static final int CMD_PRE_DHCP_ACTION_COMPLETE               = BASE + 256;
    private static final int CMD_POST_DHCP_ACTION                       = BASE + 257;

    // For message logging.
    private static final Class[] sMessageClasses = {
            AsyncChannel.class, ClientModeImpl.class };
    private static final SparseArray<String> sGetWhatToString =
            MessageUtils.findMessageNames(sMessageClasses);


    /* Wifi state machine modes of operation */
    /* CONNECT_MODE - connect to any 'known' AP when it becomes available */
    public static final int CONNECT_MODE = 1;
    /* SCAN_ONLY_MODE - don't connect to any APs; scan, but only while apps hold lock */
    public static final int SCAN_ONLY_MODE = 2;
    /* SCAN_ONLY_WITH_WIFI_OFF - scan, but don't connect to any APs */
    public static final int SCAN_ONLY_WITH_WIFI_OFF_MODE = 3;
    /* DISABLED_MODE - Don't connect, don't scan, don't be an AP */
    public static final int DISABLED_MODE = 4;

    private static final int SUCCESS = 1;
    private static final int FAILURE = -1;

    /* Tracks if suspend optimizations need to be disabled by DHCP,
     * screen or due to high perf mode.
     * When any of them needs to disable it, we keep the suspend optimizations
     * disabled
     */
    private int mSuspendOptNeedsDisabled = 0;

    private static final int SUSPEND_DUE_TO_DHCP = 1;
    private static final int SUSPEND_DUE_TO_HIGH_PERF = 1 << 1;
    private static final int SUSPEND_DUE_TO_SCREEN = 1 << 2;

    /**
     * Time window in milliseconds for which we send
     * {@link NetworkAgent#explicitlySelected(boolean)}
     * after connecting to the network which the user last selected.
     */
    @VisibleForTesting
    public static final int LAST_SELECTED_NETWORK_EXPIRATION_AGE_MILLIS = 30 * 1000;

    /* Tracks if user has enabled suspend optimizations through settings */
    private AtomicBoolean mUserWantsSuspendOpt = new AtomicBoolean(true);

    /* Tracks if user has enabled Connected Mac Randomization through settings */

    /**
     * Supplicant scan interval in milliseconds.
     * Comes from {@link Settings.Global#WIFI_SUPPLICANT_SCAN_INTERVAL_MS} or
     * from the default config if the setting is not set
     */
    private long mSupplicantScanIntervalMs;

    int mRunningBeaconCount = 0;

    /* Default parent state */
    private State mDefaultState = new DefaultState();
    /* Connecting to an access point */
    private State mConnectModeState = new ConnectModeState();
    /* Connected at 802.11 (L2) level */
    private State mL2ConnectedState = new L2ConnectedState();
    /* fetching IP after connection to access point (assoc+auth complete) */
    private State mObtainingIpState = new ObtainingIpState();
    /* Connected with IP addr */
    private State mConnectedState = new ConnectedState();
    /* Roaming */
    private State mRoamingState = new RoamingState();
    /* disconnect issued, waiting for network disconnect confirmation */
    private State mDisconnectingState = new DisconnectingState();
    /* Network is not connected, supplicant assoc+auth is not complete */
    private State mDisconnectedState = new DisconnectedState();

    /**
     * One of  {@link WifiManager#WIFI_STATE_DISABLED},
     * {@link WifiManager#WIFI_STATE_DISABLING},
     * {@link WifiManager#WIFI_STATE_ENABLED},
     * {@link WifiManager#WIFI_STATE_ENABLING},
     * {@link WifiManager#WIFI_STATE_UNKNOWN}
     */
    private final AtomicInteger mWifiState = new AtomicInteger(WIFI_STATE_DISABLED);

    /**
     * Work source to use to blame usage on the WiFi service
     */
    public static final WorkSource WIFI_WORK_SOURCE = new WorkSource(Process.WIFI_UID);

    /**
     * Keep track of whether WIFI is running.
     */
    private boolean mIsRunning = false;

    /**
     * Keep track of whether we last told the battery stats we had started.
     */
    private boolean mReportedRunning = false;

    /**
     * Most recently set source of starting WIFI.
     */
    private final WorkSource mRunningWifiUids = new WorkSource();

    /**
     * The last reported UIDs that were responsible for starting WIFI.
     */
    private final WorkSource mLastRunningWifiUids = new WorkSource();

    private TelephonyManager mTelephonyManager;
    private TelephonyManager getTelephonyManager() {
        if (mTelephonyManager == null) {
            mTelephonyManager = mWifiInjector.makeTelephonyManager();
        }
        return mTelephonyManager;
    }

    private final IBatteryStats mBatteryStats;

    private final String mTcpBufferSizes;

    // Used for debug and stats gathering
    private static int sScanAlarmIntentCount = 0;

    private FrameworkFacade mFacade;
    private WifiStateTracker mWifiStateTracker;
    private final BackupManagerProxy mBackupManagerProxy;
    private final WrongPasswordNotifier mWrongPasswordNotifier;
    private WifiNetworkSuggestionsManager mWifiNetworkSuggestionsManager;
    private boolean mConnectedMacRandomzationSupported;

    public ClientModeImpl(Context context, FrameworkFacade facade, Looper looper,
                            UserManager userManager, WifiInjector wifiInjector,
                            BackupManagerProxy backupManagerProxy, WifiCountryCode countryCode,
                            WifiNative wifiNative, WrongPasswordNotifier wrongPasswordNotifier,
                            SarManager sarManager, WifiTrafficPoller wifiTrafficPoller,
                            LinkProbeManager linkProbeManager) {
        super(TAG, looper);
        mWifiInjector = wifiInjector;
        mWifiMetrics = mWifiInjector.getWifiMetrics();
        mClock = wifiInjector.getClock();
        mPropertyService = wifiInjector.getPropertyService();
        mBuildProperties = wifiInjector.getBuildProperties();
        mWifiScoreCard = wifiInjector.getWifiScoreCard();
        mContext = context;
        mFacade = facade;
        mWifiNative = wifiNative;
        mBackupManagerProxy = backupManagerProxy;
        mWrongPasswordNotifier = wrongPasswordNotifier;
        mSarManager = sarManager;
        mWifiTrafficPoller = wifiTrafficPoller;
        mLinkProbeManager = linkProbeManager;

        mNetworkInfo = new NetworkInfo(ConnectivityManager.TYPE_WIFI, 0, NETWORKTYPE, "");
        mBatteryStats = IBatteryStats.Stub.asInterface(mFacade.getService(
                BatteryStats.SERVICE_NAME));
        mWifiStateTracker = wifiInjector.getWifiStateTracker();
        IBinder b = mFacade.getService(Context.NETWORKMANAGEMENT_SERVICE);

        mP2pSupported = mContext.getPackageManager().hasSystemFeature(
                PackageManager.FEATURE_WIFI_DIRECT);

        mWifiPermissionsUtil = mWifiInjector.getWifiPermissionsUtil();
        mWifiConfigManager = mWifiInjector.getWifiConfigManager();

        mPasspointManager = mWifiInjector.getPasspointManager();

        mWifiMonitor = mWifiInjector.getWifiMonitor();
        mWifiDiagnostics = mWifiInjector.getWifiDiagnostics();
        mWifiPermissionsWrapper = mWifiInjector.getWifiPermissionsWrapper();
        mWifiDataStall = mWifiInjector.getWifiDataStall();

        mWifiInfo = new ExtendedWifiInfo();
        mSupplicantStateTracker =
                mFacade.makeSupplicantStateTracker(context, mWifiConfigManager, getHandler());
        mWifiConnectivityManager = mWifiInjector.makeWifiConnectivityManager(this);


        mLinkProperties = new LinkProperties();
        mMcastLockManagerFilterController = new McastLockManagerFilterController();

        mNetworkInfo.setIsAvailable(false);
        mLastBssid = null;
        mLastNetworkId = WifiConfiguration.INVALID_NETWORK_ID;
        mLastSignalLevel = -1;

        mCountryCode = countryCode;

        mWifiScoreReport = new WifiScoreReport(mWifiInjector.getScoringParams(), mClock);

        mNetworkCapabilitiesFilter.addTransportType(NetworkCapabilities.TRANSPORT_WIFI);
        mNetworkCapabilitiesFilter.addCapability(NetworkCapabilities.NET_CAPABILITY_INTERNET);
        mNetworkCapabilitiesFilter.addCapability(NetworkCapabilities.NET_CAPABILITY_NOT_METERED);
        mNetworkCapabilitiesFilter.addCapability(NetworkCapabilities.NET_CAPABILITY_NOT_ROAMING);
        mNetworkCapabilitiesFilter.addCapability(NetworkCapabilities.NET_CAPABILITY_NOT_CONGESTED);
        mNetworkCapabilitiesFilter.addCapability(NetworkCapabilities.NET_CAPABILITY_NOT_RESTRICTED);
        // TODO - needs to be a bit more dynamic
        mNetworkCapabilitiesFilter.setLinkUpstreamBandwidthKbps(1024 * 1024);
        mNetworkCapabilitiesFilter.setLinkDownstreamBandwidthKbps(1024 * 1024);
        mNetworkCapabilitiesFilter.setNetworkSpecifier(new MatchAllNetworkSpecifier());
        // Make the network factories.
        mNetworkFactory = mWifiInjector.makeWifiNetworkFactory(
                mNetworkCapabilitiesFilter, mWifiConnectivityManager);
        // We can't filter untrusted network in the capabilities filter because a trusted
        // network would still satisfy a request that accepts untrusted ones.
        // We need a second network factory for untrusted network requests because we need a
        // different score filter for these requests.
        mUntrustedNetworkFactory = mWifiInjector.makeUntrustedWifiNetworkFactory(
                mNetworkCapabilitiesFilter, mWifiConnectivityManager);

        mWifiNetworkSuggestionsManager = mWifiInjector.getWifiNetworkSuggestionsManager();

        IntentFilter filter = new IntentFilter();
        filter.addAction(Intent.ACTION_SCREEN_ON);
        filter.addAction(Intent.ACTION_SCREEN_OFF);
        mContext.registerReceiver(
                new BroadcastReceiver() {
                    @Override
                    public void onReceive(Context context, Intent intent) {
                        String action = intent.getAction();

                        if (action.equals(Intent.ACTION_SCREEN_ON)) {
                            sendMessage(CMD_SCREEN_STATE_CHANGED, 1);
                        } else if (action.equals(Intent.ACTION_SCREEN_OFF)) {
                            sendMessage(CMD_SCREEN_STATE_CHANGED, 0);
                        }
                    }
                }, filter);

        mFacade.registerContentObserver(mContext, Settings.Global.getUriFor(
                        Settings.Global.WIFI_SUSPEND_OPTIMIZATIONS_ENABLED), false,
                new ContentObserver(getHandler()) {
                    @Override
                    public void onChange(boolean selfChange) {
                        mUserWantsSuspendOpt.set(mFacade.getIntegerSetting(mContext,
                                Settings.Global.WIFI_SUSPEND_OPTIMIZATIONS_ENABLED, 1) == 1);
                    }
                });

        mUserWantsSuspendOpt.set(mFacade.getIntegerSetting(mContext,
                Settings.Global.WIFI_SUSPEND_OPTIMIZATIONS_ENABLED, 1) == 1);

        PowerManager powerManager = (PowerManager) mContext.getSystemService(Context.POWER_SERVICE);
        mWakeLock = powerManager.newWakeLock(PowerManager.PARTIAL_WAKE_LOCK, getName());

        mSuspendWakeLock = powerManager.newWakeLock(PowerManager.PARTIAL_WAKE_LOCK, "WifiSuspend");
        mSuspendWakeLock.setReferenceCounted(false);

        mConnectedMacRandomzationSupported = mContext.getResources()
                .getBoolean(R.bool.config_wifi_connected_mac_randomization_supported);
        mWifiInfo.setEnableConnectedMacRandomization(mConnectedMacRandomzationSupported);
        mWifiMetrics.setIsMacRandomizationOn(mConnectedMacRandomzationSupported);

        mTcpBufferSizes = mContext.getResources().getString(
                R.string.config_wifi_tcp_buffers);

        // CHECKSTYLE:OFF IndentationCheck
        addState(mDefaultState);
            addState(mConnectModeState, mDefaultState);
                addState(mL2ConnectedState, mConnectModeState);
                    addState(mObtainingIpState, mL2ConnectedState);
                    addState(mConnectedState, mL2ConnectedState);
                    addState(mRoamingState, mL2ConnectedState);
                addState(mDisconnectingState, mConnectModeState);
                addState(mDisconnectedState, mConnectModeState);
        // CHECKSTYLE:ON IndentationCheck

        setInitialState(mDefaultState);

        setLogRecSize(NUM_LOG_RECS_NORMAL);
        setLogOnlyTransitions(false);

        //start the state machine
        start();

        // Learn the initial state of whether the screen is on.
        // We update this field when we receive broadcasts from the system.
        handleScreenStateChanged(powerManager.isInteractive());
    }

    private void registerForWifiMonitorEvents()  {
        mWifiMonitor.registerHandler(mInterfaceName, CMD_TARGET_BSSID, getHandler());
        mWifiMonitor.registerHandler(mInterfaceName, CMD_ASSOCIATED_BSSID, getHandler());
        mWifiMonitor.registerHandler(mInterfaceName, WifiMonitor.ANQP_DONE_EVENT, getHandler());
        mWifiMonitor.registerHandler(mInterfaceName, WifiMonitor.ASSOCIATION_REJECTION_EVENT,
                getHandler());
        mWifiMonitor.registerHandler(mInterfaceName, WifiMonitor.AUTHENTICATION_FAILURE_EVENT,
                getHandler());
        mWifiMonitor.registerHandler(mInterfaceName, WifiMonitor.GAS_QUERY_DONE_EVENT,
                getHandler());
        mWifiMonitor.registerHandler(mInterfaceName, WifiMonitor.GAS_QUERY_START_EVENT,
                getHandler());
        mWifiMonitor.registerHandler(mInterfaceName, WifiMonitor.HS20_REMEDIATION_EVENT,
                getHandler());
        mWifiMonitor.registerHandler(mInterfaceName, WifiMonitor.NETWORK_CONNECTION_EVENT,
                getHandler());
        mWifiMonitor.registerHandler(mInterfaceName, WifiMonitor.NETWORK_DISCONNECTION_EVENT,
                getHandler());
        mWifiMonitor.registerHandler(mInterfaceName, WifiMonitor.RX_HS20_ANQP_ICON_EVENT,
                getHandler());
        mWifiMonitor.registerHandler(mInterfaceName, WifiMonitor.SUPPLICANT_STATE_CHANGE_EVENT,
                getHandler());
        mWifiMonitor.registerHandler(mInterfaceName, WifiMonitor.SUP_REQUEST_IDENTITY,
                getHandler());
        mWifiMonitor.registerHandler(mInterfaceName, WifiMonitor.SUP_REQUEST_SIM_AUTH,
                getHandler());
        mWifiMonitor.registerHandler(mInterfaceName, WifiMonitor.ASSOCIATION_REJECTION_EVENT,
                mWifiMetrics.getHandler());
        mWifiMonitor.registerHandler(mInterfaceName, WifiMonitor.AUTHENTICATION_FAILURE_EVENT,
                mWifiMetrics.getHandler());
        mWifiMonitor.registerHandler(mInterfaceName, WifiMonitor.NETWORK_CONNECTION_EVENT,
                mWifiMetrics.getHandler());
        mWifiMonitor.registerHandler(mInterfaceName, WifiMonitor.NETWORK_DISCONNECTION_EVENT,
                mWifiMetrics.getHandler());
        mWifiMonitor.registerHandler(mInterfaceName, WifiMonitor.SUPPLICANT_STATE_CHANGE_EVENT,
                mWifiMetrics.getHandler());
        mWifiMonitor.registerHandler(mInterfaceName, CMD_ASSOCIATED_BSSID,
                mWifiMetrics.getHandler());
        mWifiMonitor.registerHandler(mInterfaceName, CMD_TARGET_BSSID,
                mWifiMetrics.getHandler());
    }

    private void setMulticastFilter(boolean enabled) {
        if (mIpClient != null) {
            mIpClient.setMulticastFilter(enabled);
        }
    }

    /**
     * Class to implement the MulticastLockManager.FilterController callback.
     */
    class McastLockManagerFilterController implements WifiMulticastLockManager.FilterController {
        /**
         * Start filtering Multicast v4 packets
         */
        public void startFilteringMulticastPackets() {
            setMulticastFilter(true);
        }

        /**
         * Stop filtering Multicast v4 packets
         */
        public void stopFilteringMulticastPackets() {
            setMulticastFilter(false);
        }
    }

    class IpClientCallbacksImpl extends IpClientCallbacks {
        private final ConditionVariable mWaitForCreationCv = new ConditionVariable(false);
        private final ConditionVariable mWaitForStopCv = new ConditionVariable(false);

        @Override
        public void onIpClientCreated(IIpClient ipClient) {
            mIpClient = new IpClientManager(ipClient, getName());
            mWaitForCreationCv.open();
        }

        @Override
        public void onPreDhcpAction() {
            sendMessage(CMD_PRE_DHCP_ACTION);
        }

        @Override
        public void onPostDhcpAction() {
            sendMessage(CMD_POST_DHCP_ACTION);
        }

        @Override
        public void onNewDhcpResults(DhcpResults dhcpResults) {
            if (dhcpResults != null) {
                sendMessage(CMD_IPV4_PROVISIONING_SUCCESS, dhcpResults);
            } else {
                sendMessage(CMD_IPV4_PROVISIONING_FAILURE);
            }
        }

        @Override
        public void onProvisioningSuccess(LinkProperties newLp) {
            mWifiMetrics.logStaEvent(StaEvent.TYPE_CMD_IP_CONFIGURATION_SUCCESSFUL);
            sendMessage(CMD_UPDATE_LINKPROPERTIES, newLp);
            sendMessage(CMD_IP_CONFIGURATION_SUCCESSFUL);
        }

        @Override
        public void onProvisioningFailure(LinkProperties newLp) {
            mWifiMetrics.logStaEvent(StaEvent.TYPE_CMD_IP_CONFIGURATION_LOST);
            sendMessage(CMD_IP_CONFIGURATION_LOST);
        }

        @Override
        public void onLinkPropertiesChange(LinkProperties newLp) {
            sendMessage(CMD_UPDATE_LINKPROPERTIES, newLp);
        }

        @Override
        public void onReachabilityLost(String logMsg) {
            mWifiMetrics.logStaEvent(StaEvent.TYPE_CMD_IP_REACHABILITY_LOST);
            sendMessage(CMD_IP_REACHABILITY_LOST, logMsg);
        }

        @Override
        public void installPacketFilter(byte[] filter) {
            sendMessage(CMD_INSTALL_PACKET_FILTER, filter);
        }

        @Override
        public void startReadPacketFilter() {
            sendMessage(CMD_READ_PACKET_FILTER);
        }

        @Override
        public void setFallbackMulticastFilter(boolean enabled) {
            sendMessage(CMD_SET_FALLBACK_PACKET_FILTERING, enabled);
        }

        @Override
        public void setNeighborDiscoveryOffload(boolean enabled) {
            sendMessage(CMD_CONFIG_ND_OFFLOAD, (enabled ? 1 : 0));
        }

        @Override
        public void onQuit() {
            mWaitForStopCv.open();
        }

        boolean awaitCreation() {
            return mWaitForCreationCv.block(IPCLIENT_TIMEOUT_MS);
        }

        boolean awaitShutdown() {
            return mWaitForStopCv.block(IPCLIENT_TIMEOUT_MS);
        }
    }

    private void stopIpClient() {
        /* Restore power save and suspend optimizations */
        handlePostDhcpSetup();
        if (mIpClient != null) {
            mIpClient.stop();
        }
    }

    /**
     * Set wpa_supplicant log level using |mVerboseLoggingLevel| flag.
     */
    void setSupplicantLogLevel() {
        mWifiNative.setSupplicantLogLevel(mVerboseLoggingEnabled);
    }

    /**
     * Method to update logging level in wifi service related classes.
     *
     * @param verbose int logging level to use
     */
    public void enableVerboseLogging(int verbose) {
        if (verbose > 0) {
            mVerboseLoggingEnabled = true;
            setLogRecSize(ActivityManager.isLowRamDeviceStatic()
                    ? NUM_LOG_RECS_VERBOSE_LOW_MEMORY : NUM_LOG_RECS_VERBOSE);
        } else {
            mVerboseLoggingEnabled = false;
            setLogRecSize(NUM_LOG_RECS_NORMAL);
        }
        configureVerboseHalLogging(mVerboseLoggingEnabled);
        setSupplicantLogLevel();
        mCountryCode.enableVerboseLogging(verbose);
        mWifiScoreReport.enableVerboseLogging(mVerboseLoggingEnabled);
        mWifiDiagnostics.startLogging(mVerboseLoggingEnabled);
        mWifiMonitor.enableVerboseLogging(verbose);
        mWifiNative.enableVerboseLogging(verbose);
        mWifiConfigManager.enableVerboseLogging(verbose);
        mSupplicantStateTracker.enableVerboseLogging(verbose);
        mPasspointManager.enableVerboseLogging(verbose);
        mNetworkFactory.enableVerboseLogging(verbose);
        mLinkProbeManager.enableVerboseLogging(mVerboseLoggingEnabled);
    }

    private static final String SYSTEM_PROPERTY_LOG_CONTROL_WIFIHAL = "log.tag.WifiHAL";
    private static final String LOGD_LEVEL_DEBUG = "D";
    private static final String LOGD_LEVEL_VERBOSE = "V";
    private void configureVerboseHalLogging(boolean enableVerbose) {
        if (mBuildProperties.isUserBuild()) {  // Verbose HAL logging not supported on user builds.
            return;
        }
        mPropertyService.set(SYSTEM_PROPERTY_LOG_CONTROL_WIFIHAL,
                enableVerbose ? LOGD_LEVEL_VERBOSE : LOGD_LEVEL_DEBUG);
    }

    private boolean setRandomMacOui() {
        String oui = mContext.getResources().getString(R.string.config_wifi_random_mac_oui);
        if (TextUtils.isEmpty(oui)) {
            oui = GOOGLE_OUI;
        }
        String[] ouiParts = oui.split("-");
        byte[] ouiBytes = new byte[3];
        ouiBytes[0] = (byte) (Integer.parseInt(ouiParts[0], 16) & 0xFF);
        ouiBytes[1] = (byte) (Integer.parseInt(ouiParts[1], 16) & 0xFF);
        ouiBytes[2] = (byte) (Integer.parseInt(ouiParts[2], 16) & 0xFF);

        logd("Setting OUI to " + oui);
        return mWifiNative.setScanningMacOui(mInterfaceName, ouiBytes);
    }

    /**
     * Initiates connection to a network specified by the user/app. This method checks if the
     * requesting app holds the NETWORK_SETTINGS permission.
     *
     * @param netId Id network to initiate connection.
     * @param uid UID of the app requesting the connection.
     * @param forceReconnect Whether to force a connection even if we're connected to the same
     *                       network currently.
     */
    private boolean connectToUserSelectNetwork(int netId, int uid, boolean forceReconnect) {
        logd("connectToUserSelectNetwork netId " + netId + ", uid " + uid
                + ", forceReconnect = " + forceReconnect);
        WifiConfiguration config = mWifiConfigManager.getConfiguredNetwork(netId);
        if (config == null) {
            loge("connectToUserSelectNetwork Invalid network Id=" + netId);
            return false;
        }
        if (!mWifiConfigManager.enableNetwork(netId, true, uid)
                || !mWifiConfigManager.updateLastConnectUid(netId, uid)) {
            logi("connectToUserSelectNetwork Allowing uid " + uid
                    + " with insufficient permissions to connect=" + netId);
        } else if (mWifiPermissionsUtil.checkNetworkSettingsPermission(uid)) {
            // Note user connect choice here, so that it will be considered in the next network
            // selection.
            mWifiConnectivityManager.setUserConnectChoice(netId);
        }
        if (!forceReconnect && mWifiInfo.getNetworkId() == netId) {
            // We're already connected to the user specified network, don't trigger a
            // reconnection unless it was forced.
            logi("connectToUserSelectNetwork already connecting/connected=" + netId);
        } else {
            mWifiConnectivityManager.prepareForForcedConnection(netId);
            if (uid == Process.SYSTEM_UID) {
                mWifiMetrics.setNominatorForNetwork(config.networkId,
                        WifiMetricsProto.ConnectionEvent.NOMINATOR_MANUAL);
            }
            startConnectToNetwork(netId, uid, SUPPLICANT_BSSID_ANY);
        }
        return true;
    }

    /**
     * ******************************************************
     * Methods exposed for public use
     * ******************************************************
     */

    /**
     * Retrieve a Messenger for the ClientModeImpl Handler
     *
     * @return Messenger
     */
    public Messenger getMessenger() {
        return new Messenger(getHandler());
    }

    // Last connect attempt is used to prevent scan requests:
    //  - for a period of 10 seconds after attempting to connect
    private long mLastConnectAttemptTimestamp = 0;

    // For debugging, keep track of last message status handling
    // TODO, find an equivalent mechanism as part of parent class
    private static final int MESSAGE_HANDLING_STATUS_PROCESSED = 2;
    private static final int MESSAGE_HANDLING_STATUS_OK = 1;
    private static final int MESSAGE_HANDLING_STATUS_UNKNOWN = 0;
    private static final int MESSAGE_HANDLING_STATUS_REFUSED = -1;
    private static final int MESSAGE_HANDLING_STATUS_FAIL = -2;
    private static final int MESSAGE_HANDLING_STATUS_OBSOLETE = -3;
    private static final int MESSAGE_HANDLING_STATUS_DEFERRED = -4;
    private static final int MESSAGE_HANDLING_STATUS_DISCARD = -5;
    private static final int MESSAGE_HANDLING_STATUS_LOOPED = -6;
    private static final int MESSAGE_HANDLING_STATUS_HANDLING_ERROR = -7;

    private int mMessageHandlingStatus = 0;

    private int mOnTime = 0;
    private int mTxTime = 0;
    private int mRxTime = 0;

    private int mOnTimeScreenStateChange = 0;
    private long mLastOntimeReportTimeStamp = 0;
    private long mLastScreenStateChangeTimeStamp = 0;
    private int mOnTimeLastReport = 0;
    private int mTxTimeLastReport = 0;
    private int mRxTimeLastReport = 0;

    private WifiLinkLayerStats mLastLinkLayerStats;
    private long mLastLinkLayerStatsUpdate = 0;

    String reportOnTime() {
        long now = mClock.getWallClockMillis();
        StringBuilder sb = new StringBuilder();
        // Report stats since last report
        int on = mOnTime - mOnTimeLastReport;
        mOnTimeLastReport = mOnTime;
        int tx = mTxTime - mTxTimeLastReport;
        mTxTimeLastReport = mTxTime;
        int rx = mRxTime - mRxTimeLastReport;
        mRxTimeLastReport = mRxTime;
        int period = (int) (now - mLastOntimeReportTimeStamp);
        mLastOntimeReportTimeStamp = now;
        sb.append(String.format("[on:%d tx:%d rx:%d period:%d]", on, tx, rx, period));
        // Report stats since Screen State Changed
        on = mOnTime - mOnTimeScreenStateChange;
        period = (int) (now - mLastScreenStateChangeTimeStamp);
        sb.append(String.format(" from screen [on:%d period:%d]", on, period));
        return sb.toString();
    }

    WifiLinkLayerStats getWifiLinkLayerStats() {
        if (mInterfaceName == null) {
            loge("getWifiLinkLayerStats called without an interface");
            return null;
        }
        mLastLinkLayerStatsUpdate = mClock.getWallClockMillis();
        WifiLinkLayerStats stats = mWifiNative.getWifiLinkLayerStats(mInterfaceName);
        if (stats != null) {
            mOnTime = stats.on_time;
            mTxTime = stats.tx_time;
            mRxTime = stats.rx_time;
            mRunningBeaconCount = stats.beacon_rx;
            mWifiInfo.updatePacketRates(stats, mLastLinkLayerStatsUpdate);
        } else {
            long mTxPkts = mFacade.getTxPackets(mInterfaceName);
            long mRxPkts = mFacade.getRxPackets(mInterfaceName);
            mWifiInfo.updatePacketRates(mTxPkts, mRxPkts, mLastLinkLayerStatsUpdate);
        }
        return stats;
    }

    private byte[] getDstMacForKeepalive(KeepalivePacketData packetData)
            throws InvalidPacketException {
        try {
            InetAddress gateway = RouteInfo.selectBestRoute(
                    mLinkProperties.getRoutes(), packetData.dstAddress).getGateway();
            String dstMacStr = macAddressFromRoute(gateway.getHostAddress());
            return NativeUtil.macAddressToByteArray(dstMacStr);
        } catch (NullPointerException | IllegalArgumentException e) {
            throw new InvalidPacketException(SocketKeepalive.ERROR_INVALID_IP_ADDRESS);
        }
    }

    private static int getEtherProtoForKeepalive(KeepalivePacketData packetData)
            throws InvalidPacketException {
        if (packetData.dstAddress instanceof Inet4Address) {
            return OsConstants.ETH_P_IP;
        } else if (packetData.dstAddress instanceof Inet6Address) {
            return OsConstants.ETH_P_IPV6;
        } else {
            throw new InvalidPacketException(SocketKeepalive.ERROR_INVALID_IP_ADDRESS);
        }
    }

    private int startWifiIPPacketOffload(int slot, KeepalivePacketData packetData,
            int intervalSeconds) {
        byte[] packet = null;
        byte[] dstMac = null;
        int proto = 0;

        try {
            packet = packetData.getPacket();
            dstMac = getDstMacForKeepalive(packetData);
            proto = getEtherProtoForKeepalive(packetData);
        } catch (InvalidPacketException e) {
            return e.error;
        }

        int ret = mWifiNative.startSendingOffloadedPacket(
                mInterfaceName, slot, dstMac, packet, proto, intervalSeconds * 1000);
        if (ret != 0) {
            loge("startWifiIPPacketOffload(" + slot + ", " + intervalSeconds
                    + "): hardware error " + ret);
            return SocketKeepalive.ERROR_HARDWARE_ERROR;
        } else {
            return SocketKeepalive.SUCCESS;
        }
    }

    private int stopWifiIPPacketOffload(int slot) {
        int ret = mWifiNative.stopSendingOffloadedPacket(mInterfaceName, slot);
        if (ret != 0) {
            loge("stopWifiIPPacketOffload(" + slot + "): hardware error " + ret);
            return SocketKeepalive.ERROR_HARDWARE_ERROR;
        } else {
            return SocketKeepalive.SUCCESS;
        }
    }

    private int startRssiMonitoringOffload(byte maxRssi, byte minRssi,
            WifiNative.WifiRssiEventHandler rssiHandler) {
        return mWifiNative.startRssiMonitoring(mInterfaceName, maxRssi, minRssi, rssiHandler);
    }

    private int stopRssiMonitoringOffload() {
        return mWifiNative.stopRssiMonitoring(mInterfaceName);
    }

    /**
     * Temporary method that allows the active ClientModeManager to set the wifi state that is
     * retrieved by API calls. This will be removed when WifiServiceImpl no longer directly calls
     * this class (b/31479117).
     *
     * @param newState new state to set, invalid states are ignored.
     */
    public void setWifiStateForApiCalls(int newState) {
        switch (newState) {
            case WIFI_STATE_DISABLING:
            case WIFI_STATE_DISABLED:
            case WIFI_STATE_ENABLING:
            case WIFI_STATE_ENABLED:
            case WIFI_STATE_UNKNOWN:
                if (mVerboseLoggingEnabled) {
                    Log.d(TAG, "setting wifi state to: " + newState);
                }
                mWifiState.set(newState);
                return;
            default:
                Log.d(TAG, "attempted to set an invalid state: " + newState);
                return;
        }
    }

    /**
     * Method used by WifiServiceImpl to get the current state of Wifi (in client mode) for API
     * calls.  This will be removed when WifiService no longer directly calls this class
     * (b/31479117).
     */
    public int syncGetWifiState() {
        return mWifiState.get();
    }

    /**
     * Converts the current wifi state to a printable form.
     */
    public String syncGetWifiStateByName() {
        switch (mWifiState.get()) {
            case WIFI_STATE_DISABLING:
                return "disabling";
            case WIFI_STATE_DISABLED:
                return "disabled";
            case WIFI_STATE_ENABLING:
                return "enabling";
            case WIFI_STATE_ENABLED:
                return "enabled";
            case WIFI_STATE_UNKNOWN:
                return "unknown state";
            default:
                return "[invalid state]";
        }
    }

    public boolean isConnected() {
        return getCurrentState() == mConnectedState;
    }

    public boolean isDisconnected() {
        return getCurrentState() == mDisconnectedState;
    }

    /**
     * Method checking if supplicant is in a transient state
     *
     * @return boolean true if in transient state
     */
    public boolean isSupplicantTransientState() {
        SupplicantState supplicantState = mWifiInfo.getSupplicantState();
        if (supplicantState == SupplicantState.ASSOCIATING
                || supplicantState == SupplicantState.AUTHENTICATING
                || supplicantState == SupplicantState.FOUR_WAY_HANDSHAKE
                || supplicantState == SupplicantState.GROUP_HANDSHAKE) {

            if (mVerboseLoggingEnabled) {
                Log.d(TAG, "Supplicant is under transient state: " + supplicantState);
            }
            return true;
        } else {
            if (mVerboseLoggingEnabled) {
                Log.d(TAG, "Supplicant is under steady state: " + supplicantState);
            }
        }

        return false;
    }

    /**
     * Get status information for the current connection, if any.
     *
     * @return a {@link WifiInfo} object containing information about the current connection
     */
    public WifiInfo syncRequestConnectionInfo() {
        WifiInfo result = new WifiInfo(mWifiInfo);
        return result;
    }

    /**
     * Method to retrieve the current WifiInfo
     *
     * @returns WifiInfo
     */
    public WifiInfo getWifiInfo() {
        return mWifiInfo;
    }

    /**
     * Blocking call to get the current DHCP results
     *
     * @return DhcpResults current results
     */
    public DhcpResults syncGetDhcpResults() {
        synchronized (mDhcpResultsLock) {
            return new DhcpResults(mDhcpResults);
        }
    }

    /**
     * When the underlying interface is destroyed, we must immediately tell connectivity service to
     * mark network agent as disconnected and stop the ip client.
     */
    public void handleIfaceDestroyed() {
        handleNetworkDisconnect();
    }

    /**
     * TODO: doc
     */
    public void setOperationalMode(int mode, String ifaceName) {
        if (mVerboseLoggingEnabled) {
            log("setting operational mode to " + String.valueOf(mode) + " for iface: " + ifaceName);
        }
        mModeChange = true;
        if (mode != CONNECT_MODE) {
            // we are disabling client mode...   need to exit connect mode now
            transitionTo(mDefaultState);
        } else {
            // do a quick sanity check on the iface name, make sure it isn't null
            if (ifaceName != null) {
                mInterfaceName = ifaceName;
                transitionTo(mDisconnectedState);
            } else {
                Log.e(TAG, "supposed to enter connect mode, but iface is null -> DefaultState");
                transitionTo(mDefaultState);
            }
        }
        // use the CMD_SET_OPERATIONAL_MODE to force the transitions before other messages are
        // handled.
        sendMessageAtFrontOfQueue(CMD_SET_OPERATIONAL_MODE);
    }

    /**
     * Initiates a system-level bugreport, in a non-blocking fashion.
     */
    public void takeBugReport(String bugTitle, String bugDetail) {
        mWifiDiagnostics.takeBugReport(bugTitle, bugDetail);
    }

    /**
     * Allow tests to confirm the operational mode for ClientModeImpl for testing.
     */
    @VisibleForTesting
    protected int getOperationalModeForTest() {
        return mOperationalMode;
    }

    /**
     * Retrieve the WifiMulticastLockManager.FilterController callback for registration.
     */
    protected WifiMulticastLockManager.FilterController getMcastLockManagerFilterController() {
        return mMcastLockManagerFilterController;
    }

    /**
     * Blocking method to retrieve the passpoint icon.
     *
     * @param channel AsyncChannel for the response
     * @param bssid representation of the bssid as a long
     * @param fileName name of the file
     *
     * @return boolean returning the result of the call
     */
    public boolean syncQueryPasspointIcon(AsyncChannel channel, long bssid, String fileName) {
        Bundle bundle = new Bundle();
        bundle.putLong(EXTRA_OSU_ICON_QUERY_BSSID, bssid);
        bundle.putString(EXTRA_OSU_ICON_QUERY_FILENAME, fileName);
        Message resultMsg = channel.sendMessageSynchronously(CMD_QUERY_OSU_ICON, bundle);
        int result = resultMsg.arg1;
        resultMsg.recycle();
        return result == 1;
    }

    /**
     * Blocking method to match the provider with the current network
     *
     * @param channel AsyncChannel to use for the response
     * @param fqdn
     * @return int returns message result
     */
    public int matchProviderWithCurrentNetwork(AsyncChannel channel, String fqdn) {
        Message resultMsg = channel.sendMessageSynchronously(CMD_MATCH_PROVIDER_NETWORK, fqdn);
        int result = resultMsg.arg1;
        resultMsg.recycle();
        return result;
    }

    /**
     * Deauthenticate and set the re-authentication hold off time for the current network
     * @param holdoff hold off time in milliseconds
     * @param ess set if the hold off pertains to an ESS rather than a BSS
     */
    public void deauthenticateNetwork(AsyncChannel channel, long holdoff, boolean ess) {
        // TODO: This needs an implementation
    }

    /**
     * Method to disable an ephemeral config for an ssid
     *
     * @param ssid network name to disable
     */
    public void disableEphemeralNetwork(String ssid) {
        if (ssid != null) {
            sendMessage(CMD_DISABLE_EPHEMERAL_NETWORK, ssid);
        }
    }

    /**
     * Disconnect from Access Point
     */
    public void disconnectCommand() {
        sendMessage(CMD_DISCONNECT);
    }

    /**
     * Method to trigger a disconnect.
     *
     * @param uid UID of requesting caller
     * @param reason disconnect reason
     */
    public void disconnectCommand(int uid, int reason) {
        sendMessage(CMD_DISCONNECT, uid, reason);
    }

    /**
     * Initiate a reconnection to AP
     */
    public void reconnectCommand(WorkSource workSource) {
        sendMessage(CMD_RECONNECT, workSource);
    }

    /**
     * Initiate a re-association to AP
     */
    public void reassociateCommand() {
        sendMessage(CMD_REASSOCIATE);
    }

    /**
     * Checks for a null Message.
     *
     * This can happen with sendMessageSynchronously, for example if an
     * InterruptedException occurs. If this just happens once, silently
     * ignore it, because it is probably a side effect of shutting down.
     * If it happens a second time, generate a WTF.
     */
    private boolean messageIsNull(Message resultMsg) {
        if (resultMsg != null) return false;
        if (mNullMessageCounter.getAndIncrement() > 0) {
            Log.wtf(TAG, "Persistent null Message", new RuntimeException());
        }
        return true;
    }
    private AtomicInteger mNullMessageCounter = new AtomicInteger(0);

    /**
     * Add a network synchronously
     *
     * @return network id of the new network
     */
    public int syncAddOrUpdateNetwork(AsyncChannel channel, WifiConfiguration config) {
        Message resultMsg = channel.sendMessageSynchronously(CMD_ADD_OR_UPDATE_NETWORK, config);
        if (messageIsNull(resultMsg)) return WifiConfiguration.INVALID_NETWORK_ID;
        int result = resultMsg.arg1;
        resultMsg.recycle();
        return result;
    }

    /**
     * Get configured networks synchronously
     *
     * @param channel
     * @return
     */
    public List<WifiConfiguration> syncGetConfiguredNetworks(int uuid, AsyncChannel channel,
            int targetUid) {
        Message resultMsg = channel.sendMessageSynchronously(CMD_GET_CONFIGURED_NETWORKS, uuid,
                targetUid);
        if (messageIsNull(resultMsg)) return null;
        List<WifiConfiguration> result = (List<WifiConfiguration>) resultMsg.obj;
        resultMsg.recycle();
        return result;
    }

    /**
     * Blocking call to get the current WifiConfiguration by a privileged caller so private data,
     * like the password, is not redacted.
     *
     * @param channel AsyncChannel to use for the response
     * @return List list of configured networks configs
     */
    public List<WifiConfiguration> syncGetPrivilegedConfiguredNetwork(AsyncChannel channel) {
        Message resultMsg = channel.sendMessageSynchronously(
                CMD_GET_PRIVILEGED_CONFIGURED_NETWORKS);
        if (messageIsNull(resultMsg)) return null;
        List<WifiConfiguration> result = (List<WifiConfiguration>) resultMsg.obj;
        resultMsg.recycle();
        return result;
    }

    /**
     * Returns the list of FQDN (Fully Qualified Domain Name) to installed Passpoint configurations.
     *
     * Return the map of all matching configurations with corresponding scanResults (or an empty map
     * if none).
     *
     * @param scanResults The list of scan results
     * @return Map that consists of FQDN (Fully Qualified Domain Name) and corresponding
     * scanResults per network type({@link WifiManager#PASSPOINT_HOME_NETWORK} and {@link
     * WifiManager#PASSPOINT_ROAMING_NETWORK}).
     */
    @NonNull
    Map<String, Map<Integer, List<ScanResult>>> syncGetAllMatchingFqdnsForScanResults(
            List<ScanResult> scanResults,
            AsyncChannel channel) {
        Message resultMsg = channel.sendMessageSynchronously(
                CMD_GET_ALL_MATCHING_FQDNS_FOR_SCAN_RESULTS,
                scanResults);
        if (messageIsNull(resultMsg)) return new HashMap<>();
        Map<String, Map<Integer, List<ScanResult>>> configs =
                (Map<String, Map<Integer, List<ScanResult>>>) resultMsg.obj;
        resultMsg.recycle();
        return configs;
    }

    /**
     * Retrieve a list of {@link OsuProvider} associated with the given list of ScanResult
     * synchronously.
     *
     * @param scanResults a list of ScanResult that has Passpoint APs.
     * @param channel     Channel for communicating with the state machine
     * @return Map that consists of {@link OsuProvider} and a matching list of {@link ScanResult}.
     */
    @NonNull
    public Map<OsuProvider, List<ScanResult>> syncGetMatchingOsuProviders(
            List<ScanResult> scanResults,
            AsyncChannel channel) {
        Message resultMsg =
                channel.sendMessageSynchronously(CMD_GET_MATCHING_OSU_PROVIDERS, scanResults);
        if (messageIsNull(resultMsg)) return new HashMap<>();
        Map<OsuProvider, List<ScanResult>> providers =
                (Map<OsuProvider, List<ScanResult>>) resultMsg.obj;
        resultMsg.recycle();
        return providers;
    }

    /**
     * Returns the matching Passpoint configurations for given OSU(Online Sign-Up) Providers
     *
     * @param osuProviders a list of {@link OsuProvider}
     * @param channel  AsyncChannel to use for the response
     * @return Map that consists of {@link OsuProvider} and matching {@link PasspointConfiguration}.
     */
    @NonNull
    public Map<OsuProvider, PasspointConfiguration> syncGetMatchingPasspointConfigsForOsuProviders(
            List<OsuProvider> osuProviders, AsyncChannel channel) {
        Message resultMsg =
                channel.sendMessageSynchronously(
                        CMD_GET_MATCHING_PASSPOINT_CONFIGS_FOR_OSU_PROVIDERS, osuProviders);
        if (messageIsNull(resultMsg)) return new HashMap<>();
        Map<OsuProvider, PasspointConfiguration> result =
                (Map<OsuProvider, PasspointConfiguration>) resultMsg.obj;
        resultMsg.recycle();
        return result;
    }

    /**
     * Returns the corresponding wifi configurations for given FQDN (Fully Qualified Domain Name)
     * list.
     *
     * An empty list will be returned when no match is found.
     *
     * @param fqdnList a list of FQDN
     * @param channel  AsyncChannel to use for the response
     * @return List of {@link WifiConfiguration} converted from
     * {@link com.android.server.wifi.hotspot2.PasspointProvider}
     */
    @NonNull
    public List<WifiConfiguration> syncGetWifiConfigsForPasspointProfiles(List<String> fqdnList,
            AsyncChannel channel) {
        Message resultMsg =
                channel.sendMessageSynchronously(
                        CMD_GET_WIFI_CONFIGS_FOR_PASSPOINT_PROFILES, fqdnList);
        if (messageIsNull(resultMsg)) return new ArrayList<>();
        List<WifiConfiguration> result = (List<WifiConfiguration>) resultMsg.obj;
        resultMsg.recycle();
        return result;
    }

    /**
     * Add or update a Passpoint configuration synchronously.
     *
     * @param channel Channel for communicating with the state machine
     * @param config The configuration to add or update
     * @param packageName Package name of the app adding/updating {@code config}.
     * @return true on success
     */
    public boolean syncAddOrUpdatePasspointConfig(AsyncChannel channel,
            PasspointConfiguration config, int uid, String packageName) {
        Bundle bundle = new Bundle();
        bundle.putInt(EXTRA_UID, uid);
        bundle.putString(EXTRA_PACKAGE_NAME, packageName);
        bundle.putParcelable(EXTRA_PASSPOINT_CONFIGURATION, config);
        Message resultMsg = channel.sendMessageSynchronously(CMD_ADD_OR_UPDATE_PASSPOINT_CONFIG,
                bundle);
        if (messageIsNull(resultMsg)) return false;
        boolean result = (resultMsg.arg1 == SUCCESS);
        resultMsg.recycle();
        return result;
    }

    /**
     * Remove a Passpoint configuration synchronously.
     *
     * @param channel Channel for communicating with the state machine
     * @param fqdn The FQDN of the Passpoint configuration to remove
     * @return true on success
     */
    public boolean syncRemovePasspointConfig(AsyncChannel channel, String fqdn) {
        Message resultMsg = channel.sendMessageSynchronously(CMD_REMOVE_PASSPOINT_CONFIG,
                fqdn);
        if (messageIsNull(resultMsg)) return false;
        boolean result = (resultMsg.arg1 == SUCCESS);
        resultMsg.recycle();
        return result;
    }

    /**
     * Get the list of installed Passpoint configurations synchronously.
     *
     * @param channel Channel for communicating with the state machine
     * @return List of {@link PasspointConfiguration}
     */
    public List<PasspointConfiguration> syncGetPasspointConfigs(AsyncChannel channel) {
        Message resultMsg = channel.sendMessageSynchronously(CMD_GET_PASSPOINT_CONFIGS);
        if (messageIsNull(resultMsg)) return null;
        List<PasspointConfiguration> result = (List<PasspointConfiguration>) resultMsg.obj;
        resultMsg.recycle();
        return result;
    }

    /**
     * Start subscription provisioning synchronously
     *
     * @param provider {@link OsuProvider} the provider to provision with
     * @param callback {@link IProvisioningCallback} callback for provisioning status
     * @return boolean true indicates provisioning was started, false otherwise
     */
    public boolean syncStartSubscriptionProvisioning(int callingUid, OsuProvider provider,
            IProvisioningCallback callback, AsyncChannel channel) {
        Message msg = Message.obtain();
        msg.what = CMD_START_SUBSCRIPTION_PROVISIONING;
        msg.arg1 = callingUid;
        msg.obj = callback;
        msg.getData().putParcelable(EXTRA_OSU_PROVIDER, provider);
        Message resultMsg = channel.sendMessageSynchronously(msg);
        if (messageIsNull(resultMsg)) return false;
        boolean result = resultMsg.arg1 != 0;
        resultMsg.recycle();
        return result;
    }

    /**
     * Get the supported feature set synchronously
     */
    public long syncGetSupportedFeatures(AsyncChannel channel) {
        Message resultMsg = channel.sendMessageSynchronously(CMD_GET_SUPPORTED_FEATURES);
        if (messageIsNull(resultMsg)) return 0;
        long supportedFeatureSet = ((Long) resultMsg.obj).longValue();
        resultMsg.recycle();

        // Mask the feature set against system properties.
        boolean rttSupported = mContext.getPackageManager().hasSystemFeature(
                PackageManager.FEATURE_WIFI_RTT);
        if (!rttSupported) {
            supportedFeatureSet &=
                    ~(WifiManager.WIFI_FEATURE_D2D_RTT | WifiManager.WIFI_FEATURE_D2AP_RTT);
        }

        return supportedFeatureSet;
    }

    /**
     * Get link layers stats for adapter synchronously
     */
    public WifiLinkLayerStats syncGetLinkLayerStats(AsyncChannel channel) {
        Message resultMsg = channel.sendMessageSynchronously(CMD_GET_LINK_LAYER_STATS);
        if (messageIsNull(resultMsg)) return null;
        WifiLinkLayerStats result = (WifiLinkLayerStats) resultMsg.obj;
        resultMsg.recycle();
        return result;
    }

    /**
     * Delete a network
     *
     * @param networkId id of the network to be removed
     */
    public boolean syncRemoveNetwork(AsyncChannel channel, int networkId) {
        Message resultMsg = channel.sendMessageSynchronously(CMD_REMOVE_NETWORK, networkId);
        if (messageIsNull(resultMsg)) return false;
        boolean result = (resultMsg.arg1 != FAILURE);
        resultMsg.recycle();
        return result;
    }

    /**
     * Enable a network
     *
     * @param netId         network id of the network
     * @param disableOthers true, if all other networks have to be disabled
     * @return {@code true} if the operation succeeds, {@code false} otherwise
     */
    public boolean syncEnableNetwork(AsyncChannel channel, int netId, boolean disableOthers) {
        Message resultMsg = channel.sendMessageSynchronously(CMD_ENABLE_NETWORK, netId,
                disableOthers ? 1 : 0);
        if (messageIsNull(resultMsg)) return false;
        boolean result = (resultMsg.arg1 != FAILURE);
        resultMsg.recycle();
        return result;
    }

    /**
     * Disable a network
     *
     * @param netId network id of the network
     * @return {@code true} if the operation succeeds, {@code false} otherwise
     */
    public boolean syncDisableNetwork(AsyncChannel channel, int netId) {
        Message resultMsg = channel.sendMessageSynchronously(WifiManager.DISABLE_NETWORK, netId);
        boolean result = (resultMsg.what != WifiManager.DISABLE_NETWORK_FAILED);
        if (messageIsNull(resultMsg)) return false;
        resultMsg.recycle();
        return result;
    }

    /**
     * Method to enable/disable RSSI polling
     * @param enabled boolean idicating if polling should start
     */
    public void enableRssiPolling(boolean enabled) {
        sendMessage(CMD_ENABLE_RSSI_POLL, enabled ? 1 : 0, 0);
    }

    /**
     * Set high performance mode of operation.
     * Enabling would set active power mode and disable suspend optimizations;
     * disabling would set auto power mode and enable suspend optimizations
     *
     * @param enable true if enable, false otherwise
     */
    public void setHighPerfModeEnabled(boolean enable) {
        sendMessage(CMD_SET_HIGH_PERF_MODE, enable ? 1 : 0, 0);
    }


    /**
     * reset cached SIM credential data
     */
    public synchronized void resetSimAuthNetworks(boolean simPresent) {
        sendMessage(CMD_RESET_SIM_NETWORKS, simPresent ? 1 : 0);
    }

    /**
     * Get Network object of current wifi network
     * @return Network object of current wifi network
     */
    public Network getCurrentNetwork() {
        synchronized (mNetworkAgentLock) {
            if (mNetworkAgent != null) {
                return new Network(mNetworkAgent.netId);
            } else {
                return null;
            }
        }
    }

    /**
     * Enable TDLS for a specific MAC address
     */
    public void enableTdls(String remoteMacAddress, boolean enable) {
        int enabler = enable ? 1 : 0;
        sendMessage(CMD_ENABLE_TDLS, enabler, 0, remoteMacAddress);
    }

    /**
     * Send a message indicating bluetooth adapter connection state changed
     */
    public void sendBluetoothAdapterStateChange(int state) {
        sendMessage(CMD_BLUETOOTH_ADAPTER_STATE_CHANGE, state, 0);
    }

    /**
     * Send a message indicating a package has been uninstalled.
     */
    public void removeAppConfigs(String packageName, int uid) {
        // Build partial AppInfo manually - package may not exist in database any more
        ApplicationInfo ai = new ApplicationInfo();
        ai.packageName = packageName;
        ai.uid = uid;
        sendMessage(CMD_REMOVE_APP_CONFIGURATIONS, ai);
    }

    /**
     * Send a message indicating a user has been removed.
     */
    public void removeUserConfigs(int userId) {
        sendMessage(CMD_REMOVE_USER_CONFIGURATIONS, userId);
    }

    /**
     * Update the BatteryStats WorkSource.
     */
    public void updateBatteryWorkSource(WorkSource newSource) {
        synchronized (mRunningWifiUids) {
            try {
                if (newSource != null) {
                    mRunningWifiUids.set(newSource);
                }
                if (mIsRunning) {
                    if (mReportedRunning) {
                        // If the work source has changed since last time, need
                        // to remove old work from battery stats.
                        if (!mLastRunningWifiUids.equals(mRunningWifiUids)) {
                            mBatteryStats.noteWifiRunningChanged(mLastRunningWifiUids,
                                    mRunningWifiUids);
                            mLastRunningWifiUids.set(mRunningWifiUids);
                        }
                    } else {
                        // Now being started, report it.
                        mBatteryStats.noteWifiRunning(mRunningWifiUids);
                        mLastRunningWifiUids.set(mRunningWifiUids);
                        mReportedRunning = true;
                    }
                } else {
                    if (mReportedRunning) {
                        // Last reported we were running, time to stop.
                        mBatteryStats.noteWifiStopped(mLastRunningWifiUids);
                        mLastRunningWifiUids.clear();
                        mReportedRunning = false;
                    }
                }
                mWakeLock.setWorkSource(newSource);
            } catch (RemoteException ignore) {
            }
        }
    }

    /**
     * Trigger dump on the class IpClient object.
     */
    public void dumpIpClient(FileDescriptor fd, PrintWriter pw, String[] args) {
        if (mIpClient != null) {
            // All dumpIpClient does is print this log message.
            // TODO: consider deleting this, since it's not useful.
            pw.println("IpClient logs have moved to dumpsys network_stack");
        }
    }

    @Override
    public void dump(FileDescriptor fd, PrintWriter pw, String[] args) {
        super.dump(fd, pw, args);
        mSupplicantStateTracker.dump(fd, pw, args);
        pw.println("mLinkProperties " + mLinkProperties);
        pw.println("mWifiInfo " + mWifiInfo);
        pw.println("mDhcpResults " + mDhcpResults);
        pw.println("mNetworkInfo " + mNetworkInfo);
        pw.println("mLastSignalLevel " + mLastSignalLevel);
        pw.println("mLastBssid " + mLastBssid);
        pw.println("mLastNetworkId " + mLastNetworkId);
        pw.println("mOperationalMode " + mOperationalMode);
        pw.println("mUserWantsSuspendOpt " + mUserWantsSuspendOpt);
        pw.println("mSuspendOptNeedsDisabled " + mSuspendOptNeedsDisabled);
        mCountryCode.dump(fd, pw, args);
        mNetworkFactory.dump(fd, pw, args);
        mUntrustedNetworkFactory.dump(fd, pw, args);
        pw.println("Wlan Wake Reasons:" + mWifiNative.getWlanWakeReasonCount());
        pw.println();

        mWifiConfigManager.dump(fd, pw, args);
        pw.println();
        mPasspointManager.dump(pw);
        pw.println();
        mWifiDiagnostics.captureBugReportData(WifiDiagnostics.REPORT_REASON_USER_ACTION);
        mWifiDiagnostics.dump(fd, pw, args);
        dumpIpClient(fd, pw, args);
        mWifiConnectivityManager.dump(fd, pw, args);
        mWifiInjector.getWakeupController().dump(fd, pw, args);
        mLinkProbeManager.dump(fd, pw, args);
        mWifiInjector.getWifiLastResortWatchdog().dump(fd, pw, args);
    }

    /**
     * Trigger message to handle boot completed event.
     */
    public void handleBootCompleted() {
        sendMessage(CMD_BOOT_COMPLETED);
    }

    /**
     * Trigger message to handle user switch event.
     */
    public void handleUserSwitch(int userId) {
        sendMessage(CMD_USER_SWITCH, userId);
    }

    /**
     * Trigger message to handle user unlock event.
     */
    public void handleUserUnlock(int userId) {
        sendMessage(CMD_USER_UNLOCK, userId);
    }

    /**
     * Trigger message to handle user stop event.
     */
    public void handleUserStop(int userId) {
        sendMessage(CMD_USER_STOP, userId);
    }

    /**
     * ******************************************************
     * Internal private functions
     * ******************************************************
     */

    private void logStateAndMessage(Message message, State state) {
        mMessageHandlingStatus = 0;
        if (mVerboseLoggingEnabled) {
            logd(" " + state.getClass().getSimpleName() + " " + getLogRecString(message));
        }
    }

    @Override
    protected boolean recordLogRec(Message msg) {
        switch (msg.what) {
            case CMD_RSSI_POLL:
                return mVerboseLoggingEnabled;
            default:
                return true;
        }
    }

    /**
     * Return the additional string to be logged by LogRec, default
     *
     * @param msg that was processed
     * @return information to be logged as a String
     */
    @Override
    protected String getLogRecString(Message msg) {
        WifiConfiguration config;
        Long now;
        String report;
        String key;
        StringBuilder sb = new StringBuilder();
        sb.append("screen=").append(mScreenOn ? "on" : "off");
        if (mMessageHandlingStatus != MESSAGE_HANDLING_STATUS_UNKNOWN) {
            sb.append("(").append(mMessageHandlingStatus).append(")");
        }
        if (msg.sendingUid > 0 && msg.sendingUid != Process.WIFI_UID) {
            sb.append(" uid=" + msg.sendingUid);
        }
        switch (msg.what) {
            case WifiMonitor.SUPPLICANT_STATE_CHANGE_EVENT:
                sb.append(" ");
                sb.append(Integer.toString(msg.arg1));
                sb.append(" ");
                sb.append(Integer.toString(msg.arg2));
                StateChangeResult stateChangeResult = (StateChangeResult) msg.obj;
                if (stateChangeResult != null) {
                    sb.append(stateChangeResult.toString());
                }
                break;
            case WifiManager.SAVE_NETWORK:
                sb.append(" ");
                sb.append(Integer.toString(msg.arg1));
                sb.append(" ");
                sb.append(Integer.toString(msg.arg2));
                config = (WifiConfiguration) msg.obj;
                if (config != null) {
                    sb.append(" ").append(config.configKey());
                    sb.append(" nid=").append(config.networkId);
                    if (config.hiddenSSID) {
                        sb.append(" hidden");
                    }
                    if (config.preSharedKey != null
                            && !config.preSharedKey.equals("*")) {
                        sb.append(" hasPSK");
                    }
                    if (config.ephemeral) {
                        sb.append(" ephemeral");
                    }
                    if (config.selfAdded) {
                        sb.append(" selfAdded");
                    }
                    sb.append(" cuid=").append(config.creatorUid);
                    sb.append(" suid=").append(config.lastUpdateUid);
                }
                break;
            case WifiManager.FORGET_NETWORK:
                sb.append(" ");
                sb.append(Integer.toString(msg.arg1));
                sb.append(" ");
                sb.append(Integer.toString(msg.arg2));
                config = (WifiConfiguration) msg.obj;
                if (config != null) {
                    sb.append(" ").append(config.configKey());
                    sb.append(" nid=").append(config.networkId);
                    if (config.hiddenSSID) {
                        sb.append(" hidden");
                    }
                    if (config.preSharedKey != null) {
                        sb.append(" hasPSK");
                    }
                    if (config.ephemeral) {
                        sb.append(" ephemeral");
                    }
                    if (config.selfAdded) {
                        sb.append(" selfAdded");
                    }
                    sb.append(" cuid=").append(config.creatorUid);
                    sb.append(" suid=").append(config.lastUpdateUid);
                    WifiConfiguration.NetworkSelectionStatus netWorkSelectionStatus =
                            config.getNetworkSelectionStatus();
                    sb.append(" ajst=").append(
                            netWorkSelectionStatus.getNetworkStatusString());
                }
                break;
            case WifiMonitor.ASSOCIATION_REJECTION_EVENT:
                sb.append(" ");
                sb.append(" timedOut=" + Integer.toString(msg.arg1));
                sb.append(" ");
                sb.append(Integer.toString(msg.arg2));
                String bssid = (String) msg.obj;
                if (bssid != null && bssid.length() > 0) {
                    sb.append(" ");
                    sb.append(bssid);
                }
                sb.append(" blacklist=" + Boolean.toString(mDidBlackListBSSID));
                break;
            case WifiMonitor.NETWORK_CONNECTION_EVENT:
                sb.append(" ");
                sb.append(Integer.toString(msg.arg1));
                sb.append(" ");
                sb.append(Integer.toString(msg.arg2));
                sb.append(" ").append(mLastBssid);
                sb.append(" nid=").append(mLastNetworkId);
                config = getCurrentWifiConfiguration();
                if (config != null) {
                    sb.append(" ").append(config.configKey());
                }
                key = mWifiConfigManager.getLastSelectedNetworkConfigKey();
                if (key != null) {
                    sb.append(" last=").append(key);
                }
                break;
            case CMD_TARGET_BSSID:
            case CMD_ASSOCIATED_BSSID:
                sb.append(" ");
                sb.append(Integer.toString(msg.arg1));
                sb.append(" ");
                sb.append(Integer.toString(msg.arg2));
                if (msg.obj != null) {
                    sb.append(" BSSID=").append((String) msg.obj);
                }
                if (mTargetRoamBSSID != null) {
                    sb.append(" Target=").append(mTargetRoamBSSID);
                }
                sb.append(" roam=").append(Boolean.toString(mIsAutoRoaming));
                break;
            case WifiMonitor.NETWORK_DISCONNECTION_EVENT:
                if (msg.obj != null) {
                    sb.append(" ").append((String) msg.obj);
                }
                sb.append(" nid=").append(msg.arg1);
                sb.append(" reason=").append(msg.arg2);
                if (mLastBssid != null) {
                    sb.append(" lastbssid=").append(mLastBssid);
                }
                if (mWifiInfo.getFrequency() != -1) {
                    sb.append(" freq=").append(mWifiInfo.getFrequency());
                    sb.append(" rssi=").append(mWifiInfo.getRssi());
                }
                break;
            case CMD_RSSI_POLL:
            case CMD_ONESHOT_RSSI_POLL:
            case CMD_UNWANTED_NETWORK:
            case WifiManager.RSSI_PKTCNT_FETCH:
                sb.append(" ");
                sb.append(Integer.toString(msg.arg1));
                sb.append(" ");
                sb.append(Integer.toString(msg.arg2));
                if (mWifiInfo.getSSID() != null) {
                    if (mWifiInfo.getSSID() != null) {
                        sb.append(" ").append(mWifiInfo.getSSID());
                    }
                }
                if (mWifiInfo.getBSSID() != null) {
                    sb.append(" ").append(mWifiInfo.getBSSID());
                }
                sb.append(" rssi=").append(mWifiInfo.getRssi());
                sb.append(" f=").append(mWifiInfo.getFrequency());
                sb.append(" sc=").append(mWifiInfo.score);
                sb.append(" link=").append(mWifiInfo.getLinkSpeed());
                sb.append(String.format(" tx=%.1f,", mWifiInfo.txSuccessRate));
                sb.append(String.format(" %.1f,", mWifiInfo.txRetriesRate));
                sb.append(String.format(" %.1f ", mWifiInfo.txBadRate));
                sb.append(String.format(" rx=%.1f", mWifiInfo.rxSuccessRate));
                sb.append(String.format(" bcn=%d", mRunningBeaconCount));
                report = reportOnTime();
                if (report != null) {
                    sb.append(" ").append(report);
                }
                sb.append(String.format(" score=%d", mWifiInfo.score));
                break;
            case CMD_START_CONNECT:
            case WifiManager.CONNECT_NETWORK:
                sb.append(" ");
                sb.append(Integer.toString(msg.arg1));
                sb.append(" ");
                sb.append(Integer.toString(msg.arg2));
                config = mWifiConfigManager.getConfiguredNetwork(msg.arg1);
                if (config != null) {
                    sb.append(" ").append(config.configKey());
                }
                if (mTargetRoamBSSID != null) {
                    sb.append(" ").append(mTargetRoamBSSID);
                }
                sb.append(" roam=").append(Boolean.toString(mIsAutoRoaming));
                config = getCurrentWifiConfiguration();
                if (config != null) {
                    sb.append(config.configKey());
                }
                break;
            case CMD_START_ROAM:
                sb.append(" ");
                sb.append(Integer.toString(msg.arg1));
                sb.append(" ");
                sb.append(Integer.toString(msg.arg2));
                ScanResult result = (ScanResult) msg.obj;
                if (result != null) {
                    now = mClock.getWallClockMillis();
                    sb.append(" bssid=").append(result.BSSID);
                    sb.append(" rssi=").append(result.level);
                    sb.append(" freq=").append(result.frequency);
                    if (result.seen > 0 && result.seen < now) {
                        sb.append(" seen=").append(now - result.seen);
                    } else {
                        // Somehow the timestamp for this scan result is inconsistent
                        sb.append(" !seen=").append(result.seen);
                    }
                }
                if (mTargetRoamBSSID != null) {
                    sb.append(" ").append(mTargetRoamBSSID);
                }
                sb.append(" roam=").append(Boolean.toString(mIsAutoRoaming));
                sb.append(" fail count=").append(Integer.toString(mRoamFailCount));
                break;
            case CMD_ADD_OR_UPDATE_NETWORK:
                sb.append(" ");
                sb.append(Integer.toString(msg.arg1));
                sb.append(" ");
                sb.append(Integer.toString(msg.arg2));
                if (msg.obj != null) {
                    config = (WifiConfiguration) msg.obj;
                    sb.append(" ").append(config.configKey());
                    sb.append(" prio=").append(config.priority);
                    sb.append(" status=").append(config.status);
                    if (config.BSSID != null) {
                        sb.append(" ").append(config.BSSID);
                    }
                    WifiConfiguration curConfig = getCurrentWifiConfiguration();
                    if (curConfig != null) {
                        if (curConfig.configKey().equals(config.configKey())) {
                            sb.append(" is current");
                        } else {
                            sb.append(" current=").append(curConfig.configKey());
                            sb.append(" prio=").append(curConfig.priority);
                            sb.append(" status=").append(curConfig.status);
                        }
                    }
                }
                break;
            case WifiManager.DISABLE_NETWORK:
            case CMD_ENABLE_NETWORK:
                sb.append(" ");
                sb.append(Integer.toString(msg.arg1));
                sb.append(" ");
                sb.append(Integer.toString(msg.arg2));
                key = mWifiConfigManager.getLastSelectedNetworkConfigKey();
                if (key != null) {
                    sb.append(" last=").append(key);
                }
                config = mWifiConfigManager.getConfiguredNetwork(msg.arg1);
                if (config != null && (key == null || !config.configKey().equals(key))) {
                    sb.append(" target=").append(key);
                }
                break;
            case CMD_GET_CONFIGURED_NETWORKS:
                sb.append(" ");
                sb.append(Integer.toString(msg.arg1));
                sb.append(" ");
                sb.append(Integer.toString(msg.arg2));
                sb.append(" num=").append(mWifiConfigManager.getConfiguredNetworks().size());
                break;
            case CMD_PRE_DHCP_ACTION:
                sb.append(" ");
                sb.append(Integer.toString(msg.arg1));
                sb.append(" ");
                sb.append(Integer.toString(msg.arg2));
                sb.append(" txpkts=").append(mWifiInfo.txSuccess);
                sb.append(",").append(mWifiInfo.txBad);
                sb.append(",").append(mWifiInfo.txRetries);
                break;
            case CMD_POST_DHCP_ACTION:
                if (mLinkProperties != null) {
                    sb.append(" ");
                    sb.append(getLinkPropertiesSummary(mLinkProperties));
                }
                break;
            case WifiP2pServiceImpl.P2P_CONNECTION_CHANGED:
                sb.append(" ");
                sb.append(Integer.toString(msg.arg1));
                sb.append(" ");
                sb.append(Integer.toString(msg.arg2));
                if (msg.obj != null) {
                    NetworkInfo info = (NetworkInfo) msg.obj;
                    NetworkInfo.State state = info.getState();
                    NetworkInfo.DetailedState detailedState = info.getDetailedState();
                    if (state != null) {
                        sb.append(" st=").append(state);
                    }
                    if (detailedState != null) {
                        sb.append("/").append(detailedState);
                    }
                }
                break;
            case CMD_IP_CONFIGURATION_LOST:
                int count = -1;
                WifiConfiguration c = getCurrentWifiConfiguration();
                if (c != null) {
                    count = c.getNetworkSelectionStatus().getDisableReasonCounter(
                            WifiConfiguration.NetworkSelectionStatus.DISABLED_DHCP_FAILURE);
                }
                sb.append(" ");
                sb.append(Integer.toString(msg.arg1));
                sb.append(" ");
                sb.append(Integer.toString(msg.arg2));
                sb.append(" failures: ");
                sb.append(Integer.toString(count));
                sb.append("/");
                sb.append(Integer.toString(mFacade.getIntegerSetting(
                        mContext, Settings.Global.WIFI_MAX_DHCP_RETRY_COUNT, 0)));
                if (mWifiInfo.getBSSID() != null) {
                    sb.append(" ").append(mWifiInfo.getBSSID());
                }
                sb.append(String.format(" bcn=%d", mRunningBeaconCount));
                break;
            case CMD_UPDATE_LINKPROPERTIES:
                sb.append(" ");
                sb.append(Integer.toString(msg.arg1));
                sb.append(" ");
                sb.append(Integer.toString(msg.arg2));
                if (mLinkProperties != null) {
                    sb.append(" ");
                    sb.append(getLinkPropertiesSummary(mLinkProperties));
                }
                break;
            case CMD_IP_REACHABILITY_LOST:
                if (msg.obj != null) {
                    sb.append(" ").append((String) msg.obj);
                }
                break;
            case CMD_INSTALL_PACKET_FILTER:
                sb.append(" len=" + ((byte[]) msg.obj).length);
                break;
            case CMD_SET_FALLBACK_PACKET_FILTERING:
                sb.append(" enabled=" + (boolean) msg.obj);
                break;
            case CMD_ROAM_WATCHDOG_TIMER:
                sb.append(" ");
                sb.append(Integer.toString(msg.arg1));
                sb.append(" ");
                sb.append(Integer.toString(msg.arg2));
                sb.append(" cur=").append(mRoamWatchdogCount);
                break;
            case CMD_DISCONNECTING_WATCHDOG_TIMER:
                sb.append(" ");
                sb.append(Integer.toString(msg.arg1));
                sb.append(" ");
                sb.append(Integer.toString(msg.arg2));
                sb.append(" cur=").append(mDisconnectingWatchdogCount);
                break;
            case CMD_START_RSSI_MONITORING_OFFLOAD:
            case CMD_STOP_RSSI_MONITORING_OFFLOAD:
            case CMD_RSSI_THRESHOLD_BREACHED:
                sb.append(" rssi=");
                sb.append(Integer.toString(msg.arg1));
                sb.append(" thresholds=");
                sb.append(Arrays.toString(mRssiRanges));
                break;
            case CMD_USER_SWITCH:
                sb.append(" userId=");
                sb.append(Integer.toString(msg.arg1));
                break;
            case CMD_IPV4_PROVISIONING_SUCCESS:
                sb.append(" ");
                sb.append(/* DhcpResults */ msg.obj);
                break;
            default:
                sb.append(" ");
                sb.append(Integer.toString(msg.arg1));
                sb.append(" ");
                sb.append(Integer.toString(msg.arg2));
                break;
        }

        return sb.toString();
    }

    @Override
    protected String getWhatToString(int what) {
        String s = sGetWhatToString.get(what);
        if (s != null) {
            return s;
        }
        switch (what) {
            case AsyncChannel.CMD_CHANNEL_HALF_CONNECTED:
                s = "CMD_CHANNEL_HALF_CONNECTED";
                break;
            case AsyncChannel.CMD_CHANNEL_DISCONNECTED:
                s = "CMD_CHANNEL_DISCONNECTED";
                break;
            case WifiManager.DISABLE_NETWORK:
                s = "DISABLE_NETWORK";
                break;
            case WifiManager.CONNECT_NETWORK:
                s = "CONNECT_NETWORK";
                break;
            case WifiManager.SAVE_NETWORK:
                s = "SAVE_NETWORK";
                break;
            case WifiManager.FORGET_NETWORK:
                s = "FORGET_NETWORK";
                break;
            case WifiMonitor.SUPPLICANT_STATE_CHANGE_EVENT:
                s = "SUPPLICANT_STATE_CHANGE_EVENT";
                break;
            case WifiMonitor.AUTHENTICATION_FAILURE_EVENT:
                s = "AUTHENTICATION_FAILURE_EVENT";
                break;
            case WifiMonitor.SUP_REQUEST_IDENTITY:
                s = "SUP_REQUEST_IDENTITY";
                break;
            case WifiMonitor.NETWORK_CONNECTION_EVENT:
                s = "NETWORK_CONNECTION_EVENT";
                break;
            case WifiMonitor.NETWORK_DISCONNECTION_EVENT:
                s = "NETWORK_DISCONNECTION_EVENT";
                break;
            case WifiMonitor.ASSOCIATION_REJECTION_EVENT:
                s = "ASSOCIATION_REJECTION_EVENT";
                break;
            case WifiMonitor.ANQP_DONE_EVENT:
                s = "ANQP_DONE_EVENT";
                break;
            case WifiMonitor.RX_HS20_ANQP_ICON_EVENT:
                s = "RX_HS20_ANQP_ICON_EVENT";
                break;
            case WifiMonitor.GAS_QUERY_DONE_EVENT:
                s = "GAS_QUERY_DONE_EVENT";
                break;
            case WifiMonitor.HS20_REMEDIATION_EVENT:
                s = "HS20_REMEDIATION_EVENT";
                break;
            case WifiMonitor.GAS_QUERY_START_EVENT:
                s = "GAS_QUERY_START_EVENT";
                break;
            case WifiP2pServiceImpl.GROUP_CREATING_TIMED_OUT:
                s = "GROUP_CREATING_TIMED_OUT";
                break;
            case WifiP2pServiceImpl.P2P_CONNECTION_CHANGED:
                s = "P2P_CONNECTION_CHANGED";
                break;
            case WifiP2pServiceImpl.DISCONNECT_WIFI_REQUEST:
                s = "DISCONNECT_WIFI_REQUEST";
                break;
            case WifiP2pServiceImpl.DISCONNECT_WIFI_RESPONSE:
                s = "DISCONNECT_WIFI_RESPONSE";
                break;
            case WifiP2pServiceImpl.SET_MIRACAST_MODE:
                s = "SET_MIRACAST_MODE";
                break;
            case WifiP2pServiceImpl.BLOCK_DISCOVERY:
                s = "BLOCK_DISCOVERY";
                break;
            case WifiManager.RSSI_PKTCNT_FETCH:
                s = "RSSI_PKTCNT_FETCH";
                break;
            default:
                s = "what:" + Integer.toString(what);
                break;
        }
        return s;
    }

    private void handleScreenStateChanged(boolean screenOn) {
        mScreenOn = screenOn;
        if (mVerboseLoggingEnabled) {
            logd(" handleScreenStateChanged Enter: screenOn=" + screenOn
                    + " mUserWantsSuspendOpt=" + mUserWantsSuspendOpt
                    + " state " + getCurrentState().getName()
                    + " suppState:" + mSupplicantStateTracker.getSupplicantStateName());
        }
        enableRssiPolling(screenOn);
        if (mUserWantsSuspendOpt.get()) {
            int shouldReleaseWakeLock = 0;
            if (screenOn) {
                sendMessage(CMD_SET_SUSPEND_OPT_ENABLED, 0, shouldReleaseWakeLock);
            } else {
                if (isConnected()) {
                    // Allow 2s for suspend optimizations to be set
                    mSuspendWakeLock.acquire(2000);
                    shouldReleaseWakeLock = 1;
                }
                sendMessage(CMD_SET_SUSPEND_OPT_ENABLED, 1, shouldReleaseWakeLock);
            }
        }

        getWifiLinkLayerStats();
        mOnTimeScreenStateChange = mOnTime;
        mLastScreenStateChangeTimeStamp = mLastLinkLayerStatsUpdate;

        mWifiMetrics.setScreenState(screenOn);

        mWifiConnectivityManager.handleScreenStateChanged(screenOn);
        mNetworkFactory.handleScreenStateChanged(screenOn);

        WifiLockManager wifiLockManager = mWifiInjector.getWifiLockManager();
        if (wifiLockManager != null) {
            wifiLockManager.handleScreenStateChanged(screenOn);
        }

        mSarManager.handleScreenStateChanged(screenOn);

        if (mVerboseLoggingEnabled) log("handleScreenStateChanged Exit: " + screenOn);
    }

    private boolean checkAndSetConnectivityInstance() {
        if (mCm == null) {
            mCm = (ConnectivityManager) mContext.getSystemService(Context.CONNECTIVITY_SERVICE);
        }
        if (mCm == null) {
            Log.e(TAG, "Cannot retrieve connectivity service");
            return false;
        }
        return true;
    }

    private void setSuspendOptimizationsNative(int reason, boolean enabled) {
        if (mVerboseLoggingEnabled) {
            log("setSuspendOptimizationsNative: " + reason + " " + enabled
                    + " -want " + mUserWantsSuspendOpt.get()
                    + " stack:" + Thread.currentThread().getStackTrace()[2].getMethodName()
                    + " - " + Thread.currentThread().getStackTrace()[3].getMethodName()
                    + " - " + Thread.currentThread().getStackTrace()[4].getMethodName()
                    + " - " + Thread.currentThread().getStackTrace()[5].getMethodName());
        }
        //mWifiNative.setSuspendOptimizations(enabled);

        if (enabled) {
            mSuspendOptNeedsDisabled &= ~reason;
            /* None of dhcp, screen or highperf need it disabled and user wants it enabled */
            if (mSuspendOptNeedsDisabled == 0 && mUserWantsSuspendOpt.get()) {
                if (mVerboseLoggingEnabled) {
                    log("setSuspendOptimizationsNative do it " + reason + " " + enabled
                            + " stack:" + Thread.currentThread().getStackTrace()[2].getMethodName()
                            + " - " + Thread.currentThread().getStackTrace()[3].getMethodName()
                            + " - " + Thread.currentThread().getStackTrace()[4].getMethodName()
                            + " - " + Thread.currentThread().getStackTrace()[5].getMethodName());
                }
                mWifiNative.setSuspendOptimizations(mInterfaceName, true);
            }
        } else {
            mSuspendOptNeedsDisabled |= reason;
            mWifiNative.setSuspendOptimizations(mInterfaceName, false);
        }
    }

    /**
     * Makes a record of the user intent about suspend optimizations.
     */
    private void setSuspendOptimizations(int reason, boolean enabled) {
        if (mVerboseLoggingEnabled) log("setSuspendOptimizations: " + reason + " " + enabled);
        if (enabled) {
            mSuspendOptNeedsDisabled &= ~reason;
        } else {
            mSuspendOptNeedsDisabled |= reason;
        }
        if (mVerboseLoggingEnabled) log("mSuspendOptNeedsDisabled " + mSuspendOptNeedsDisabled);
    }

    /*
     * Fetch RSSI, linkspeed, and frequency on current connection
     */
    private void fetchRssiLinkSpeedAndFrequencyNative() {
        WifiNative.SignalPollResult pollResult = mWifiNative.signalPoll(mInterfaceName);
        if (pollResult == null) {
            return;
        }

        int newRssi = pollResult.currentRssi;
        int newTxLinkSpeed = pollResult.txBitrate;
        int newFrequency = pollResult.associationFrequency;
        int newRxLinkSpeed = pollResult.rxBitrate;

        if (mVerboseLoggingEnabled) {
            logd("fetchRssiLinkSpeedAndFrequencyNative rssi=" + newRssi
                    + " TxLinkspeed=" + newTxLinkSpeed + " freq=" + newFrequency
                    + " RxLinkSpeed=" + newRxLinkSpeed);
        }

        if (newRssi > WifiInfo.INVALID_RSSI && newRssi < WifiInfo.MAX_RSSI) {
            // screen out invalid values
            /* some implementations avoid negative values by adding 256
             * so we need to adjust for that here.
             */
            if (newRssi > 0) {
                Log.wtf(TAG, "Error! +ve value RSSI: " + newRssi);
                newRssi -= 256;
            }
            mWifiInfo.setRssi(newRssi);
            /*
             * Rather then sending the raw RSSI out every time it
             * changes, we precalculate the signal level that would
             * be displayed in the status bar, and only send the
             * broadcast if that much more coarse-grained number
             * changes. This cuts down greatly on the number of
             * broadcasts, at the cost of not informing others
             * interested in RSSI of all the changes in signal
             * level.
             */
            int newSignalLevel = WifiManager.calculateSignalLevel(newRssi, WifiManager.RSSI_LEVELS);
            if (newSignalLevel != mLastSignalLevel) {
                updateCapabilities();
                sendRssiChangeBroadcast(newRssi);
            }
            mLastSignalLevel = newSignalLevel;
        } else {
            mWifiInfo.setRssi(WifiInfo.INVALID_RSSI);
            updateCapabilities();
        }
        /*
         * set Tx link speed only if it is valid
         */
        if (newTxLinkSpeed > 0) {
            mWifiInfo.setLinkSpeed(newTxLinkSpeed);
            mWifiInfo.setTxLinkSpeedMbps(newTxLinkSpeed);
        }
        /*
         * set Rx link speed only if it is valid
         */
        if (newRxLinkSpeed > 0) {
            mWifiInfo.setRxLinkSpeedMbps(newRxLinkSpeed);
        }
        if (newFrequency > 0) {
            mWifiInfo.setFrequency(newFrequency);
        }
        mWifiConfigManager.updateScanDetailCacheFromWifiInfo(mWifiInfo);
        /*
         * Increment various performance metrics
         */
        mWifiMetrics.handlePollResult(mWifiInfo);
    }

    // Polling has completed, hence we won't have a score anymore
    private void cleanWifiScore() {
        mWifiInfo.txBadRate = 0;
        mWifiInfo.txSuccessRate = 0;
        mWifiInfo.txRetriesRate = 0;
        mWifiInfo.rxSuccessRate = 0;
        mWifiScoreReport.reset();
        mLastLinkLayerStats = null;
    }

    private void updateLinkProperties(LinkProperties newLp) {
        if (mVerboseLoggingEnabled) {
            log("Link configuration changed for netId: " + mLastNetworkId
                    + " old: " + mLinkProperties + " new: " + newLp);
        }
        // We own this instance of LinkProperties because IpClient passes us a copy.
        mLinkProperties = newLp;
        if (mNetworkAgent != null) {
            mNetworkAgent.sendLinkProperties(mLinkProperties);
        }

        if (getNetworkDetailedState() == DetailedState.CONNECTED) {
            // If anything has changed and we're already connected, send out a notification.
            // TODO: Update all callers to use NetworkCallbacks and delete this.
            sendLinkConfigurationChangedBroadcast();
        }

        if (mVerboseLoggingEnabled) {
            StringBuilder sb = new StringBuilder();
            sb.append("updateLinkProperties nid: " + mLastNetworkId);
            sb.append(" state: " + getNetworkDetailedState());

            if (mLinkProperties != null) {
                sb.append(" ");
                sb.append(getLinkPropertiesSummary(mLinkProperties));
            }
            logd(sb.toString());
        }
    }

    /**
     * Clears all our link properties.
     */
    private void clearLinkProperties() {
        // Clear the link properties obtained from DHCP. The only caller of this
        // function has already called IpClient#stop(), which clears its state.
        synchronized (mDhcpResultsLock) {
            if (mDhcpResults != null) {
                mDhcpResults.clear();
            }
        }

        // Now clear the merged link properties.
        mLinkProperties.clear();
        if (mNetworkAgent != null) mNetworkAgent.sendLinkProperties(mLinkProperties);
    }

    private void sendRssiChangeBroadcast(final int newRssi) {
        try {
            mBatteryStats.noteWifiRssiChanged(newRssi);
        } catch (RemoteException e) {
            // Won't happen.
        }
        StatsLog.write(StatsLog.WIFI_SIGNAL_STRENGTH_CHANGED,
                WifiManager.calculateSignalLevel(newRssi, WifiManager.RSSI_LEVELS));

        Intent intent = new Intent(WifiManager.RSSI_CHANGED_ACTION);
        intent.addFlags(Intent.FLAG_RECEIVER_REGISTERED_ONLY_BEFORE_BOOT);
        intent.putExtra(WifiManager.EXTRA_NEW_RSSI, newRssi);
        mContext.sendBroadcastAsUser(intent, UserHandle.ALL,
                android.Manifest.permission.ACCESS_WIFI_STATE);
    }

    private void sendNetworkStateChangeBroadcast(String bssid) {
        Intent intent = new Intent(WifiManager.NETWORK_STATE_CHANGED_ACTION);
        intent.addFlags(Intent.FLAG_RECEIVER_REGISTERED_ONLY_BEFORE_BOOT);
        NetworkInfo networkInfo = new NetworkInfo(mNetworkInfo);
        networkInfo.setExtraInfo(null);
        intent.putExtra(WifiManager.EXTRA_NETWORK_INFO, networkInfo);
        //TODO(b/69974497) This should be non-sticky, but settings needs fixing first.
        mContext.sendStickyBroadcastAsUser(intent, UserHandle.ALL);
    }

    private void sendLinkConfigurationChangedBroadcast() {
        Intent intent = new Intent(WifiManager.LINK_CONFIGURATION_CHANGED_ACTION);
        intent.addFlags(Intent.FLAG_RECEIVER_REGISTERED_ONLY_BEFORE_BOOT);
        intent.putExtra(WifiManager.EXTRA_LINK_PROPERTIES, new LinkProperties(mLinkProperties));
        mContext.sendBroadcastAsUser(intent, UserHandle.ALL);
    }

    /**
     * Helper method used to send state about supplicant - This is NOT information about the current
     * wifi connection state.
     *
     * TODO: b/79504296 This broadcast has been deprecated and should be removed
     */
    private void sendSupplicantConnectionChangedBroadcast(boolean connected) {
        Intent intent = new Intent(WifiManager.SUPPLICANT_CONNECTION_CHANGE_ACTION);
        intent.addFlags(Intent.FLAG_RECEIVER_REGISTERED_ONLY_BEFORE_BOOT);
        intent.putExtra(WifiManager.EXTRA_SUPPLICANT_CONNECTED, connected);
        mContext.sendBroadcastAsUser(intent, UserHandle.ALL);
    }

    /**
     * Record the detailed state of a network.
     *
     * @param state the new {@code DetailedState}
     */
    private boolean setNetworkDetailedState(NetworkInfo.DetailedState state) {
        boolean hidden = false;

        if (mIsAutoRoaming) {
            // There is generally a confusion in the system about colluding
            // WiFi Layer 2 state (as reported by supplicant) and the Network state
            // which leads to multiple confusion.
            //
            // If link is roaming, we already have an IP address
            // as well we were connected and are doing L2 cycles of
            // reconnecting or renewing IP address to check that we still have it
            // This L2 link flapping should ne be reflected into the Network state
            // which is the state of the WiFi Network visible to Layer 3 and applications
            // Note that once roaming is completed, we will
            // set the Network state to where it should be, or leave it as unchanged
            //
            hidden = true;
        }
        if (mVerboseLoggingEnabled) {
            log("setDetailed state, old ="
                    + mNetworkInfo.getDetailedState() + " and new state=" + state
                    + " hidden=" + hidden);
        }
        if (hidden) {
            return false;
        }

        if (state != mNetworkInfo.getDetailedState()) {
            mNetworkInfo.setDetailedState(state, null, null);
            if (mNetworkAgent != null) {
                mNetworkAgent.sendNetworkInfo(mNetworkInfo);
            }
            sendNetworkStateChangeBroadcast(null);
            return true;
        }
        return false;
    }

    private DetailedState getNetworkDetailedState() {
        return mNetworkInfo.getDetailedState();
    }

    private SupplicantState handleSupplicantStateChange(Message message) {
        StateChangeResult stateChangeResult = (StateChangeResult) message.obj;
        SupplicantState state = stateChangeResult.state;
        mWifiScoreCard.noteSupplicantStateChanging(mWifiInfo, state);
        // Supplicant state change
        // [31-13] Reserved for future use
        // [8 - 0] Supplicant state (as defined in SupplicantState.java)
        // 50023 supplicant_state_changed (custom|1|5)
        mWifiInfo.setSupplicantState(state);
        // Network id and SSID are only valid when we start connecting
        if (SupplicantState.isConnecting(state)) {
            mWifiInfo.setNetworkId(stateChangeResult.networkId);
            mWifiInfo.setBSSID(stateChangeResult.BSSID);
            mWifiInfo.setSSID(stateChangeResult.wifiSsid);
        } else {
            // Reset parameters according to WifiInfo.reset()
            mWifiInfo.setNetworkId(WifiConfiguration.INVALID_NETWORK_ID);
            mWifiInfo.setBSSID(null);
            mWifiInfo.setSSID(null);
        }
        updateL2KeyAndGroupHint();
        // SSID might have been updated, so call updateCapabilities
        updateCapabilities();

        final WifiConfiguration config = getCurrentWifiConfiguration();
        if (config != null) {
            mWifiInfo.setEphemeral(config.ephemeral);
            mWifiInfo.setTrusted(config.trusted);
            mWifiInfo.setOsuAp(config.osu);
            if (config.fromWifiNetworkSpecifier || config.fromWifiNetworkSuggestion) {
                mWifiInfo.setNetworkSuggestionOrSpecifierPackageName(config.creatorName);
            }

            // Set meteredHint if scan result says network is expensive
            ScanDetailCache scanDetailCache = mWifiConfigManager.getScanDetailCacheForNetwork(
                    config.networkId);
            if (scanDetailCache != null) {
                ScanDetail scanDetail = scanDetailCache.getScanDetail(stateChangeResult.BSSID);
                if (scanDetail != null) {
                    mWifiInfo.setFrequency(scanDetail.getScanResult().frequency);
                    NetworkDetail networkDetail = scanDetail.getNetworkDetail();
                    if (networkDetail != null
                            && networkDetail.getAnt() == NetworkDetail.Ant.ChargeablePublic) {
                        mWifiInfo.setMeteredHint(true);
                    }
                }
            }
        }

        mSupplicantStateTracker.sendMessage(Message.obtain(message));
        mWifiScoreCard.noteSupplicantStateChanged(mWifiInfo);
        return state;
    }

    /**
     * Tells IpClient what L2Key and GroupHint to use for IpMemoryStore.
     */
    private void updateL2KeyAndGroupHint() {
        if (mIpClient != null) {
            Pair<String, String> p = mWifiScoreCard.getL2KeyAndGroupHint(mWifiInfo);
            if (!p.equals(mLastL2KeyAndGroupHint)) {
                if (mIpClient.setL2KeyAndGroupHint(p.first, p.second)) {
                    mLastL2KeyAndGroupHint = p;
                } else {
                    mLastL2KeyAndGroupHint = null;
                }
            }
        }
    }
    private @Nullable Pair<String, String> mLastL2KeyAndGroupHint = null;

    /**
     * Resets the Wi-Fi Connections by clearing any state, resetting any sockets
     * using the interface, stopping DHCP & disabling interface
     */
    private void handleNetworkDisconnect() {
        if (mVerboseLoggingEnabled) {
            log("handleNetworkDisconnect: Stopping DHCP and clearing IP"
                    + " stack:" + Thread.currentThread().getStackTrace()[2].getMethodName()
                    + " - " + Thread.currentThread().getStackTrace()[3].getMethodName()
                    + " - " + Thread.currentThread().getStackTrace()[4].getMethodName()
                    + " - " + Thread.currentThread().getStackTrace()[5].getMethodName());
        }

        WifiConfiguration wifiConfig = getCurrentWifiConfiguration();
        if (wifiConfig != null) {
            ScanResultMatchInfo matchInfo = ScanResultMatchInfo.fromWifiConfiguration(wifiConfig);
            mWifiInjector.getWakeupController().setLastDisconnectInfo(matchInfo);
            mWifiNetworkSuggestionsManager.handleDisconnect(wifiConfig, getCurrentBSSID());
        }

        stopRssiMonitoringOffload();

        clearTargetBssid("handleNetworkDisconnect");

        stopIpClient();

        /* Reset data structures */
        mWifiScoreReport.reset();
        mWifiInfo.reset();
        /* Reset roaming parameters */
        mIsAutoRoaming = false;

        setNetworkDetailedState(DetailedState.DISCONNECTED);
        synchronized (mNetworkAgentLock) {
            if (mNetworkAgent != null) {
                mNetworkAgent.sendNetworkInfo(mNetworkInfo);
                mNetworkAgent = null;
            }
        }

        /* Clear network properties */
        clearLinkProperties();

        /* Cend event to CM & network change broadcast */
        sendNetworkStateChangeBroadcast(mLastBssid);

        mLastBssid = null;
        mLastLinkLayerStats = null;
        registerDisconnected();
        mLastNetworkId = WifiConfiguration.INVALID_NETWORK_ID;
        mWifiScoreCard.resetConnectionState();
        updateL2KeyAndGroupHint();
    }

    void handlePreDhcpSetup() {
        if (!mBluetoothConnectionActive) {
            /*
             * There are problems setting the Wi-Fi driver's power
             * mode to active when bluetooth coexistence mode is
             * enabled or sense.
             * <p>
             * We set Wi-Fi to active mode when
             * obtaining an IP address because we've found
             * compatibility issues with some routers with low power
             * mode.
             * <p>
             * In order for this active power mode to properly be set,
             * we disable coexistence mode until we're done with
             * obtaining an IP address.  One exception is if we
             * are currently connected to a headset, since disabling
             * coexistence would interrupt that connection.
             */
            // Disable the coexistence mode
            mWifiNative.setBluetoothCoexistenceMode(
                    mInterfaceName, WifiNative.BLUETOOTH_COEXISTENCE_MODE_DISABLED);
        }

        // Disable power save and suspend optimizations during DHCP
        // Note: The order here is important for now. Brcm driver changes
        // power settings when we control suspend mode optimizations.
        // TODO: Remove this comment when the driver is fixed.
        setSuspendOptimizationsNative(SUSPEND_DUE_TO_DHCP, false);
        setPowerSave(false);

        // Update link layer stats
        getWifiLinkLayerStats();

        if (mWifiP2pChannel != null) {
            /* P2p discovery breaks dhcp, shut it down in order to get through this */
            Message msg = new Message();
            msg.what = WifiP2pServiceImpl.BLOCK_DISCOVERY;
            msg.arg1 = WifiP2pServiceImpl.ENABLED;
            msg.arg2 = CMD_PRE_DHCP_ACTION_COMPLETE;
            msg.obj = ClientModeImpl.this;
            mWifiP2pChannel.sendMessage(msg);
        } else {
            // If the p2p service is not running, we can proceed directly.
            sendMessage(CMD_PRE_DHCP_ACTION_COMPLETE);
        }
    }

    void handlePostDhcpSetup() {
        /* Restore power save and suspend optimizations */
        setSuspendOptimizationsNative(SUSPEND_DUE_TO_DHCP, true);
        setPowerSave(true);

        p2pSendMessage(WifiP2pServiceImpl.BLOCK_DISCOVERY, WifiP2pServiceImpl.DISABLED);

        // Set the coexistence mode back to its default value
        mWifiNative.setBluetoothCoexistenceMode(
                mInterfaceName, WifiNative.BLUETOOTH_COEXISTENCE_MODE_SENSE);
    }

    /**
     * Set power save mode
     *
     * @param ps true to enable power save (default behavior)
     *           false to disable power save.
     * @return true for success, false for failure
     */
    public boolean setPowerSave(boolean ps) {
        if (mInterfaceName != null) {
            if (mVerboseLoggingEnabled) {
                Log.d(TAG, "Setting power save for: " + mInterfaceName + " to: " + ps);
            }
            mWifiNative.setPowerSave(mInterfaceName, ps);
        } else {
            Log.e(TAG, "Failed to setPowerSave, interfaceName is null");
            return false;
        }
        return true;
    }

    /**
     * Set low latency mode
     *
     * @param enabled true to enable low latency
     *                false to disable low latency (default behavior).
     * @return true for success, false for failure
     */
    public boolean setLowLatencyMode(boolean enabled) {
        if (mVerboseLoggingEnabled) {
            Log.d(TAG, "Setting low latency mode to " + enabled);
        }
        if (!mWifiNative.setLowLatencyMode(enabled)) {
            Log.e(TAG, "Failed to setLowLatencyMode");
            return false;
        }
        return true;
    }

    @VisibleForTesting
    public static final long DIAGS_CONNECT_TIMEOUT_MILLIS = 60 * 1000;
    /**
     * Inform other components that a new connection attempt is starting.
     */
    private void reportConnectionAttemptStart(
            WifiConfiguration config, String targetBSSID, int roamType) {
        mWifiMetrics.startConnectionEvent(config, targetBSSID, roamType);
        mWifiDiagnostics.reportConnectionEvent(WifiDiagnostics.CONNECTION_EVENT_STARTED);
        mWrongPasswordNotifier.onNewConnectionAttempt();
        removeMessages(CMD_DIAGS_CONNECT_TIMEOUT);
        sendMessageDelayed(CMD_DIAGS_CONNECT_TIMEOUT, DIAGS_CONNECT_TIMEOUT_MILLIS);
    }

    private void handleConnectionAttemptEndForDiagnostics(int level2FailureCode) {
        switch (level2FailureCode) {
            case WifiMetrics.ConnectionEvent.FAILURE_NONE:
                break;
            case WifiMetrics.ConnectionEvent.FAILURE_CONNECT_NETWORK_FAILED:
                // WifiDiagnostics doesn't care about pre-empted connections, or cases
                // where we failed to initiate a connection attempt with supplicant.
                break;
            default:
                removeMessages(CMD_DIAGS_CONNECT_TIMEOUT);
                mWifiDiagnostics.reportConnectionEvent(WifiDiagnostics.CONNECTION_EVENT_FAILED);
        }
    }

    /**
     * Inform other components (WifiMetrics, WifiDiagnostics, WifiConnectivityManager, etc.) that
     * the current connection attempt has concluded.
     */
    private void reportConnectionAttemptEnd(int level2FailureCode, int connectivityFailureCode,
            int level2FailureReason) {
        if (level2FailureCode != WifiMetrics.ConnectionEvent.FAILURE_NONE) {
            mWifiScoreCard.noteConnectionFailure(mWifiInfo,
                    level2FailureCode, connectivityFailureCode);
        }
        // if connected, this should be non-null.
        WifiConfiguration configuration = getCurrentWifiConfiguration();
        if (configuration == null) {
            // If not connected, this should be non-null.
            configuration = getTargetWifiConfiguration();
        }
        mWifiMetrics.endConnectionEvent(level2FailureCode, connectivityFailureCode,
                level2FailureReason);
        mWifiConnectivityManager.handleConnectionAttemptEnded(level2FailureCode);
        if (configuration != null) {
            mNetworkFactory.handleConnectionAttemptEnded(level2FailureCode, configuration);
            mWifiNetworkSuggestionsManager.handleConnectionAttemptEnded(
                    level2FailureCode, configuration, getCurrentBSSID());
        }
        handleConnectionAttemptEndForDiagnostics(level2FailureCode);
    }

    private void handleIPv4Success(DhcpResults dhcpResults) {
        if (mVerboseLoggingEnabled) {
            logd("handleIPv4Success <" + dhcpResults.toString() + ">");
            logd("link address " + dhcpResults.ipAddress);
        }

        Inet4Address addr;
        synchronized (mDhcpResultsLock) {
            mDhcpResults = dhcpResults;
            addr = (Inet4Address) dhcpResults.ipAddress.getAddress();
        }

        if (mIsAutoRoaming) {
            int previousAddress = mWifiInfo.getIpAddress();
            int newAddress = NetworkUtils.inetAddressToInt(addr);
            if (previousAddress != newAddress) {
                logd("handleIPv4Success, roaming and address changed"
                        + mWifiInfo + " got: " + addr);
            }
        }

        mWifiInfo.setInetAddress(addr);

        final WifiConfiguration config = getCurrentWifiConfiguration();
        if (config != null) {
            mWifiInfo.setEphemeral(config.ephemeral);
            mWifiInfo.setTrusted(config.trusted);
        }

        // Set meteredHint if DHCP result says network is metered
        if (dhcpResults.hasMeteredHint()) {
            mWifiInfo.setMeteredHint(true);
        }

        updateCapabilities(config);
    }

    private void handleSuccessfulIpConfiguration() {
        mLastSignalLevel = -1; // Force update of signal strength
        WifiConfiguration c = getCurrentWifiConfiguration();
        if (c != null) {
            // Reset IP failure tracking
            c.getNetworkSelectionStatus().clearDisableReasonCounter(
                    WifiConfiguration.NetworkSelectionStatus.DISABLED_DHCP_FAILURE);

            // Tell the framework whether the newly connected network is trusted or untrusted.
            updateCapabilities(c);
        }
        mWifiScoreCard.noteIpConfiguration(mWifiInfo);
    }

    private void handleIPv4Failure() {
        // TODO: Move this to provisioning failure, not DHCP failure.
        // DHCPv4 failure is expected on an IPv6-only network.
        mWifiDiagnostics.captureBugReportData(WifiDiagnostics.REPORT_REASON_DHCP_FAILURE);
        if (mVerboseLoggingEnabled) {
            int count = -1;
            WifiConfiguration config = getCurrentWifiConfiguration();
            if (config != null) {
                count = config.getNetworkSelectionStatus().getDisableReasonCounter(
                        WifiConfiguration.NetworkSelectionStatus.DISABLED_DHCP_FAILURE);
            }
            log("DHCP failure count=" + count);
        }
        reportConnectionAttemptEnd(
                WifiMetrics.ConnectionEvent.FAILURE_DHCP,
                WifiMetricsProto.ConnectionEvent.HLF_DHCP,
                WifiMetricsProto.ConnectionEvent.FAILURE_REASON_UNKNOWN);
        synchronized (mDhcpResultsLock) {
            if (mDhcpResults != null) {
                mDhcpResults.clear();
            }
        }
        if (mVerboseLoggingEnabled) {
            logd("handleIPv4Failure");
        }
    }

    private void handleIpConfigurationLost() {
        mWifiInfo.setInetAddress(null);
        mWifiInfo.setMeteredHint(false);

        mWifiConfigManager.updateNetworkSelectionStatus(mLastNetworkId,
                WifiConfiguration.NetworkSelectionStatus.DISABLED_DHCP_FAILURE);

        /* DHCP times out after about 30 seconds, we do a
         * disconnect thru supplicant, we will let autojoin retry connecting to the network
         */
        mWifiNative.disconnect(mInterfaceName);
    }

    private void handleIpReachabilityLost() {
        mWifiScoreCard.noteIpReachabilityLost(mWifiInfo);
        mWifiInfo.setInetAddress(null);
        mWifiInfo.setMeteredHint(false);

        // Disconnect via supplicant, and let autojoin retry connecting to the network.
        mWifiNative.disconnect(mInterfaceName);
    }

    /*
     * Read a MAC address in /proc/arp/table, used by ClientModeImpl
     * so as to record MAC address of default gateway.
     **/
    private String macAddressFromRoute(String ipAddress) {
        String macAddress = null;
        BufferedReader reader = null;
        try {
            reader = new BufferedReader(new FileReader("/proc/net/arp"));

            // Skip over the line bearing column titles
            String line = reader.readLine();

            while ((line = reader.readLine()) != null) {
                String[] tokens = line.split("[ ]+");
                if (tokens.length < 6) {
                    continue;
                }

                // ARP column format is
                // Address HWType HWAddress Flags Mask IFace
                String ip = tokens[0];
                String mac = tokens[3];

                if (ipAddress.equals(ip)) {
                    macAddress = mac;
                    break;
                }
            }

            if (macAddress == null) {
                loge("Did not find remoteAddress {" + ipAddress + "} in /proc/net/arp");
            }

        } catch (FileNotFoundException e) {
            loge("Could not open /proc/net/arp to lookup mac address");
        } catch (IOException e) {
            loge("Could not read /proc/net/arp to lookup mac address");
        } finally {
            try {
                if (reader != null) {
                    reader.close();
                }
            } catch (IOException e) {
                // Do nothing
            }
        }
        return macAddress;

    }

    /**
     * Determine if the specified auth failure is considered to be a permanent wrong password
     * failure. The criteria for such failure is when wrong password error is detected
     * and the network had never been connected before.
     *
     * For networks that have previously connected successfully, we consider wrong password
     * failures to be temporary, to be on the conservative side.  Since this might be the
     * case where we are trying to connect to a wrong network (e.g. A network with same SSID
     * but different password).
     */
    private boolean isPermanentWrongPasswordFailure(int networkId, int reasonCode) {
        if (reasonCode != WifiManager.ERROR_AUTH_FAILURE_WRONG_PSWD) {
            return false;
        }
        WifiConfiguration network = mWifiConfigManager.getConfiguredNetwork(networkId);
        if (network != null && network.getNetworkSelectionStatus().getHasEverConnected()) {
            return false;
        }
        return true;
    }

    void registerNetworkFactory() {
        if (!checkAndSetConnectivityInstance()) return;
        mNetworkFactory.register();
        mUntrustedNetworkFactory.register();
    }

    /**
     * ClientModeImpl needs to enable/disable other services when wifi is in client mode.  This
     * method allows ClientModeImpl to get these additional system services.
     *
     * At this time, this method is used to setup variables for P2P service and Wifi Aware.
     */
    private void getAdditionalWifiServiceInterfaces() {
        // First set up Wifi Direct
        if (mP2pSupported) {
            IBinder s1 = mFacade.getService(Context.WIFI_P2P_SERVICE);
            WifiP2pServiceImpl wifiP2pServiceImpl =
                    (WifiP2pServiceImpl) IWifiP2pManager.Stub.asInterface(s1);

            if (wifiP2pServiceImpl != null) {
                mWifiP2pChannel = new AsyncChannel();
                mWifiP2pChannel.connect(mContext, getHandler(),
                        wifiP2pServiceImpl.getP2pStateMachineMessenger());
            }
        }
    }

     /**
     * Dynamically change the MAC address to use the locally randomized
     * MAC address generated for each network.
     * @param config WifiConfiguration with mRandomizedMacAddress to change into. If the address
     * is masked out or not set, it will generate a new random MAC address.
     */
    private void configureRandomizedMacAddress(WifiConfiguration config) {
        if (config == null) {
            Log.e(TAG, "No config to change MAC address to");
            return;
        }
        MacAddress currentMac = MacAddress.fromString(mWifiNative.getMacAddress(mInterfaceName));
        MacAddress newMac = config.getOrCreateRandomizedMacAddress();
        mWifiConfigManager.setNetworkRandomizedMacAddress(config.networkId, newMac);
        if (!WifiConfiguration.isValidMacAddressForRandomization(newMac)) {
            Log.wtf(TAG, "Config generated an invalid MAC address");
        } else if (currentMac.equals(newMac)) {
            Log.d(TAG, "No changes in MAC address");
        } else {
            mWifiMetrics.logStaEvent(StaEvent.TYPE_MAC_CHANGE, config);
            boolean setMacSuccess =
                    mWifiNative.setMacAddress(mInterfaceName, newMac);
            Log.d(TAG, "ConnectedMacRandomization SSID(" + config.getPrintableSsid()
                    + "). setMacAddress(" + newMac.toString() + ") from "
                    + currentMac.toString() + " = " + setMacSuccess);
        }
    }

    /**
     * Sets the current MAC to the factory MAC address.
     */
    private void setCurrentMacToFactoryMac(WifiConfiguration config) {
        MacAddress factoryMac = mWifiNative.getFactoryMacAddress(mInterfaceName);
        if (factoryMac == null) {
            Log.e(TAG, "Fail to set factory MAC address. Factory MAC is null.");
            return;
        }
        String currentMacStr = mWifiNative.getMacAddress(mInterfaceName);
        if (!TextUtils.equals(currentMacStr, factoryMac.toString())) {
            if (mWifiNative.setMacAddress(mInterfaceName, factoryMac)) {
                mWifiMetrics.logStaEvent(StaEvent.TYPE_MAC_CHANGE, config);
            } else {
                Log.e(TAG, "Failed to set MAC address to " + "'" + factoryMac.toString() + "'");
            }
        }
    }

    /**
     * Helper method to check if Connected MAC Randomization is supported - onDown events are
     * skipped if this feature is enabled (b/72459123).
     *
     * @return boolean true if Connected MAC randomization is supported, false otherwise
     */
    public boolean isConnectedMacRandomizationEnabled() {
        return mConnectedMacRandomzationSupported;
    }

    /**
     * Helper method allowing ClientModeManager to report an error (interface went down) and trigger
     * recovery.
     *
     * @param reason int indicating the SelfRecovery failure type.
     */
    public void failureDetected(int reason) {
        // report a failure
        mWifiInjector.getSelfRecovery().trigger(SelfRecovery.REASON_STA_IFACE_DOWN);
    }

    /********************************************************
     * HSM states
     *******************************************************/

    class DefaultState extends State {

        @Override
        public boolean processMessage(Message message) {
            boolean handleStatus = HANDLED;

            switch (message.what) {
                case AsyncChannel.CMD_CHANNEL_HALF_CONNECTED: {
                    AsyncChannel ac = (AsyncChannel) message.obj;
                    if (ac == mWifiP2pChannel) {
                        if (message.arg1 == AsyncChannel.STATUS_SUCCESSFUL) {
                            p2pSendMessage(AsyncChannel.CMD_CHANNEL_FULL_CONNECTION);
                        } else {
                            // TODO: We should probably do some cleanup or attempt a retry
                            // b/34283611
                            loge("WifiP2pService connection failure, error=" + message.arg1);
                        }
                    } else {
                        loge("got HALF_CONNECTED for unknown channel");
                    }
                    break;
                }
                case AsyncChannel.CMD_CHANNEL_DISCONNECTED: {
                    AsyncChannel ac = (AsyncChannel) message.obj;
                    if (ac == mWifiP2pChannel) {
                        loge("WifiP2pService channel lost, message.arg1 =" + message.arg1);
                        //TODO: Re-establish connection to state machine after a delay (b/34283611)
                        // mWifiP2pChannel.connect(mContext, getHandler(),
                        // mWifiP2pManager.getMessenger());
                    }
                    break;
                }
                case CMD_BLUETOOTH_ADAPTER_STATE_CHANGE:
                    mBluetoothConnectionActive =
                            (message.arg1 != BluetoothAdapter.STATE_DISCONNECTED);
                    break;
                case CMD_ENABLE_NETWORK:
                    boolean disableOthers = message.arg2 == 1;
                    int netId = message.arg1;
                    boolean ok = mWifiConfigManager.enableNetwork(
                            netId, disableOthers, message.sendingUid);
                    if (!ok) {
                        mMessageHandlingStatus = MESSAGE_HANDLING_STATUS_FAIL;
                    }
                    replyToMessage(message, message.what, ok ? SUCCESS : FAILURE);
                    break;
                case CMD_ADD_OR_UPDATE_NETWORK:
                    WifiConfiguration config = (WifiConfiguration) message.obj;
                    NetworkUpdateResult result =
                            mWifiConfigManager.addOrUpdateNetwork(config, message.sendingUid);
                    if (!result.isSuccess()) {
                        mMessageHandlingStatus = MESSAGE_HANDLING_STATUS_FAIL;
                    }
                    replyToMessage(message, message.what, result.getNetworkId());
                    break;
                case CMD_REMOVE_NETWORK:
                    deleteNetworkConfigAndSendReply(message, false);
                    break;
                case CMD_GET_CONFIGURED_NETWORKS:
                    replyToMessage(message, message.what,
                            mWifiConfigManager.getSavedNetworks(message.arg2));
                    break;
                case CMD_GET_PRIVILEGED_CONFIGURED_NETWORKS:
                    replyToMessage(message, message.what,
                            mWifiConfigManager.getConfiguredNetworksWithPasswords());
                    break;
                case CMD_ENABLE_RSSI_POLL:
                    mEnableRssiPolling = (message.arg1 == 1);
                    break;
                case CMD_SET_HIGH_PERF_MODE:
                    if (message.arg1 == 1) {
                        setSuspendOptimizations(SUSPEND_DUE_TO_HIGH_PERF, false);
                    } else {
                        setSuspendOptimizations(SUSPEND_DUE_TO_HIGH_PERF, true);
                    }
                    break;
                case CMD_INITIALIZE:
                    ok = mWifiNative.initialize();
                    mPasspointManager.initializeProvisioner(
                            mWifiInjector.getWifiServiceHandlerThread().getLooper());
                    replyToMessage(message, message.what, ok ? SUCCESS : FAILURE);
                    break;
                case CMD_BOOT_COMPLETED:
                    // get other services that we need to manage
                    getAdditionalWifiServiceInterfaces();
                    new MemoryStoreImpl(mContext, mWifiInjector, mWifiScoreCard).start();
                    if (!mWifiConfigManager.loadFromStore()) {
                        Log.e(TAG, "Failed to load from config store");
                    }
                    registerNetworkFactory();
                    break;
                case CMD_SCREEN_STATE_CHANGED:
                    handleScreenStateChanged(message.arg1 != 0);
                    break;
                case CMD_DISCONNECT:
                case CMD_RECONNECT:
                case CMD_REASSOCIATE:
                case WifiMonitor.NETWORK_CONNECTION_EVENT:
                case WifiMonitor.NETWORK_DISCONNECTION_EVENT:
                case WifiMonitor.SUPPLICANT_STATE_CHANGE_EVENT:
                case WifiMonitor.AUTHENTICATION_FAILURE_EVENT:
                case WifiMonitor.ASSOCIATION_REJECTION_EVENT:
                case CMD_RSSI_POLL:
                case CMD_ONESHOT_RSSI_POLL:
                case CMD_PRE_DHCP_ACTION:
                case CMD_PRE_DHCP_ACTION_COMPLETE:
                case CMD_POST_DHCP_ACTION:
                case WifiMonitor.SUP_REQUEST_IDENTITY:
                case WifiMonitor.SUP_REQUEST_SIM_AUTH:
                case CMD_TARGET_BSSID:
                case CMD_START_CONNECT:
                case CMD_START_ROAM:
                case CMD_ASSOCIATED_BSSID:
                case CMD_UNWANTED_NETWORK:
                case CMD_DISCONNECTING_WATCHDOG_TIMER:
                case CMD_ROAM_WATCHDOG_TIMER:
                case CMD_DISABLE_EPHEMERAL_NETWORK:
                    mMessageHandlingStatus = MESSAGE_HANDLING_STATUS_DISCARD;
                    break;
                case CMD_SET_OPERATIONAL_MODE:
                    // using the CMD_SET_OPERATIONAL_MODE (sent at front of queue) to trigger the
                    // state transitions performed in setOperationalMode.
                    break;
                case CMD_SET_SUSPEND_OPT_ENABLED:
                    if (message.arg1 == 1) {
                        if (message.arg2 == 1) {
                            mSuspendWakeLock.release();
                        }
                        setSuspendOptimizations(SUSPEND_DUE_TO_SCREEN, true);
                    } else {
                        setSuspendOptimizations(SUSPEND_DUE_TO_SCREEN, false);
                    }
                    break;
                case WifiManager.CONNECT_NETWORK:
                    replyToMessage(message, WifiManager.CONNECT_NETWORK_FAILED,
                            WifiManager.BUSY);
                    break;
                case WifiManager.FORGET_NETWORK:
                    deleteNetworkConfigAndSendReply(message, true);
                    break;
                case WifiManager.SAVE_NETWORK:
                    saveNetworkConfigAndSendReply(message);
                    break;
                case WifiManager.DISABLE_NETWORK:
                    replyToMessage(message, WifiManager.DISABLE_NETWORK_FAILED,
                            WifiManager.BUSY);
                    break;
                case WifiManager.RSSI_PKTCNT_FETCH:
                    replyToMessage(message, WifiManager.RSSI_PKTCNT_FETCH_FAILED,
                            WifiManager.BUSY);
                    break;
                case CMD_GET_SUPPORTED_FEATURES:
                    long featureSet = (mWifiNative.getSupportedFeatureSet(mInterfaceName));
                    replyToMessage(message, message.what, Long.valueOf(featureSet));
                    break;
                case CMD_GET_LINK_LAYER_STATS:
                    // Not supported hence reply with error message
                    replyToMessage(message, message.what, null);
                    break;
                case WifiP2pServiceImpl.P2P_CONNECTION_CHANGED:
                    NetworkInfo info = (NetworkInfo) message.obj;
                    mP2pConnected.set(info.isConnected());
                    break;
                case WifiP2pServiceImpl.DISCONNECT_WIFI_REQUEST:
                    mTemporarilyDisconnectWifi = (message.arg1 == 1);
                    replyToMessage(message, WifiP2pServiceImpl.DISCONNECT_WIFI_RESPONSE);
                    break;
                /* Link configuration (IP address, DNS, ...) changes notified via netlink */
                case CMD_UPDATE_LINKPROPERTIES:
                    updateLinkProperties((LinkProperties) message.obj);
                    break;
                case CMD_GET_MATCHING_OSU_PROVIDERS:
                    replyToMessage(message, message.what, new HashMap<>());
                    break;
                case CMD_GET_MATCHING_PASSPOINT_CONFIGS_FOR_OSU_PROVIDERS:
                    replyToMessage(message, message.what,
                            new HashMap<OsuProvider, PasspointConfiguration>());
                    break;
                case CMD_GET_WIFI_CONFIGS_FOR_PASSPOINT_PROFILES:
                    replyToMessage(message, message.what, new ArrayList<>());
                    break;
                case CMD_START_SUBSCRIPTION_PROVISIONING:
                    replyToMessage(message, message.what, 0);
                    break;
                case CMD_IP_CONFIGURATION_SUCCESSFUL:
                case CMD_IP_CONFIGURATION_LOST:
                case CMD_IP_REACHABILITY_LOST:
                    mMessageHandlingStatus = MESSAGE_HANDLING_STATUS_DISCARD;
                    break;
                case CMD_REMOVE_APP_CONFIGURATIONS:
                    deferMessage(message);
                    break;
                case CMD_REMOVE_USER_CONFIGURATIONS:
                    deferMessage(message);
                    break;
                case CMD_START_IP_PACKET_OFFLOAD:
                    /* fall-through */
                case CMD_STOP_IP_PACKET_OFFLOAD:
                case CMD_ADD_KEEPALIVE_PACKET_FILTER_TO_APF:
                case CMD_REMOVE_KEEPALIVE_PACKET_FILTER_FROM_APF:
                    if (mNetworkAgent != null) {
                        mNetworkAgent.onSocketKeepaliveEvent(message.arg1,
                                SocketKeepalive.ERROR_INVALID_NETWORK);
                    }
                    break;
                case CMD_START_RSSI_MONITORING_OFFLOAD:
                    mMessageHandlingStatus = MESSAGE_HANDLING_STATUS_DISCARD;
                    break;
                case CMD_STOP_RSSI_MONITORING_OFFLOAD:
                    mMessageHandlingStatus = MESSAGE_HANDLING_STATUS_DISCARD;
                    break;
                case CMD_USER_SWITCH:
                    Set<Integer> removedNetworkIds =
                            mWifiConfigManager.handleUserSwitch(message.arg1);
                    if (removedNetworkIds.contains(mTargetNetworkId)
                            || removedNetworkIds.contains(mLastNetworkId)) {
                        // Disconnect and let autojoin reselect a new network
                        sendMessage(CMD_DISCONNECT);
                    }
                    break;
                case CMD_USER_UNLOCK:
                    mWifiConfigManager.handleUserUnlock(message.arg1);
                    break;
                case CMD_USER_STOP:
                    mWifiConfigManager.handleUserStop(message.arg1);
                    break;
                case CMD_QUERY_OSU_ICON:
                case CMD_MATCH_PROVIDER_NETWORK:
                    /* reply with arg1 = 0 - it returns API failure to the calling app
                     * (message.what is not looked at)
                     */
                    replyToMessage(message, message.what);
                    break;
                case CMD_ADD_OR_UPDATE_PASSPOINT_CONFIG:
                    Bundle bundle = (Bundle) message.obj;
                    int addResult = mPasspointManager.addOrUpdateProvider(bundle.getParcelable(
                            EXTRA_PASSPOINT_CONFIGURATION),
                            bundle.getInt(EXTRA_UID),
                            bundle.getString(EXTRA_PACKAGE_NAME))
                            ? SUCCESS : FAILURE;
                    replyToMessage(message, message.what, addResult);
                    break;
                case CMD_REMOVE_PASSPOINT_CONFIG:
                    int removeResult = mPasspointManager.removeProvider(
                            (String) message.obj) ? SUCCESS : FAILURE;
                    replyToMessage(message, message.what, removeResult);
                    break;
                case CMD_GET_PASSPOINT_CONFIGS:
                    replyToMessage(message, message.what, mPasspointManager.getProviderConfigs());
                    break;
                case CMD_RESET_SIM_NETWORKS:
                    /* Defer this message until supplicant is started. */
                    mMessageHandlingStatus = MESSAGE_HANDLING_STATUS_DEFERRED;
                    deferMessage(message);
                    break;
                case CMD_INSTALL_PACKET_FILTER:
                    mWifiNative.installPacketFilter(mInterfaceName, (byte[]) message.obj);
                    break;
                case CMD_READ_PACKET_FILTER:
                    byte[] data = mWifiNative.readPacketFilter(mInterfaceName);
                    if (mIpClient != null) {
                        mIpClient.readPacketFilterComplete(data);
                    }
                    break;
                case CMD_SET_FALLBACK_PACKET_FILTERING:
                    if ((boolean) message.obj) {
                        mWifiNative.startFilteringMulticastV4Packets(mInterfaceName);
                    } else {
                        mWifiNative.stopFilteringMulticastV4Packets(mInterfaceName);
                    }
                    break;
                case CMD_DIAGS_CONNECT_TIMEOUT:
                    mWifiDiagnostics.reportConnectionEvent(
                            BaseWifiDiagnostics.CONNECTION_EVENT_TIMEOUT);
                    break;
                case CMD_GET_ALL_MATCHING_FQDNS_FOR_SCAN_RESULTS:
                    replyToMessage(message, message.what, new HashMap<>());
                    break;
                case 0:
                    // We want to notice any empty messages (with what == 0) that might crop up.
                    // For example, we may have recycled a message sent to multiple handlers.
                    Log.wtf(TAG, "Error! empty message encountered");
                    break;
                default:
                    loge("Error! unhandled message" + message);
                    break;
            }

            if (handleStatus == HANDLED) {
                logStateAndMessage(message, this);
            }

            return handleStatus;
        }
    }

    /**
     * Helper method to start other services and get state ready for client mode
     */
    private void setupClientMode() {
        Log.d(TAG, "setupClientMode() ifacename = " + mInterfaceName);

        setHighPerfModeEnabled(false);

        mWifiStateTracker.updateState(WifiStateTracker.INVALID);
        mIpClientCallbacks = new IpClientCallbacksImpl();
        mFacade.makeIpClient(mContext, mInterfaceName, mIpClientCallbacks);
        if (!mIpClientCallbacks.awaitCreation()) {
            loge("Timeout waiting for IpClient");
        }

        setMulticastFilter(true);
        registerForWifiMonitorEvents();
        mWifiInjector.getWifiLastResortWatchdog().clearAllFailureCounts();
        setSupplicantLogLevel();

        // reset state related to supplicant starting
        mSupplicantStateTracker.sendMessage(CMD_RESET_SUPPLICANT_STATE);
        // Initialize data structures
        mLastBssid = null;
        mLastNetworkId = WifiConfiguration.INVALID_NETWORK_ID;
        mLastSignalLevel = -1;
        mWifiInfo.setMacAddress(mWifiNative.getMacAddress(mInterfaceName));
        // TODO: b/79504296 This broadcast has been deprecated and should be removed
        sendSupplicantConnectionChangedBroadcast(true);

        mWifiNative.setExternalSim(mInterfaceName, true);

        setRandomMacOui();
        mCountryCode.setReadyForChange(true);

        mWifiDiagnostics.startLogging(mVerboseLoggingEnabled);
        mIsRunning = true;
        updateBatteryWorkSource(null);

        /**
         * Enable bluetooth coexistence scan mode when bluetooth connection is active.
         * When this mode is on, some of the low-level scan parameters used by the
         * driver are changed to reduce interference with bluetooth
         */
        mWifiNative.setBluetoothCoexistenceScanMode(mInterfaceName, mBluetoothConnectionActive);

        // initialize network state
        setNetworkDetailedState(DetailedState.DISCONNECTED);

        // Disable legacy multicast filtering, which on some chipsets defaults to enabled.
        // Legacy IPv6 multicast filtering blocks ICMPv6 router advertisements which breaks IPv6
        // provisioning. Legacy IPv4 multicast filtering may be re-enabled later via
        // IpClient.Callback.setFallbackMulticastFilter()
        mWifiNative.stopFilteringMulticastV4Packets(mInterfaceName);
        mWifiNative.stopFilteringMulticastV6Packets(mInterfaceName);

        // Set the right suspend mode settings
        mWifiNative.setSuspendOptimizations(mInterfaceName, mSuspendOptNeedsDisabled == 0
                && mUserWantsSuspendOpt.get());

        setPowerSave(true);

        // Disable wpa_supplicant from auto reconnecting.
        mWifiNative.enableStaAutoReconnect(mInterfaceName, false);
        // STA has higher priority over P2P
        mWifiNative.setConcurrencyPriority(true);
    }

    /**
     * Helper method to stop external services and clean up state from client mode.
     */
    private void stopClientMode() {
        // exiting supplicant started state is now only applicable to client mode
        mWifiDiagnostics.stopLogging();

        mIsRunning = false;
        updateBatteryWorkSource(null);

        if (mIpClient != null && mIpClient.shutdown()) {
            // Block to make sure IpClient has really shut down, lest cleanup
            // race with, say, bringup code over in tethering.
            mIpClientCallbacks.awaitShutdown();
        }
        mNetworkInfo.setIsAvailable(false);
        if (mNetworkAgent != null) mNetworkAgent.sendNetworkInfo(mNetworkInfo);
        mCountryCode.setReadyForChange(false);
        mInterfaceName = null;
        // TODO: b/79504296 This broadcast has been deprecated and should be removed
        sendSupplicantConnectionChangedBroadcast(false);

        // Let's remove any ephemeral or passpoint networks.
        mWifiConfigManager.removeAllEphemeralOrPasspointConfiguredNetworks();
    }

    void registerConnected() {
        if (mLastNetworkId != WifiConfiguration.INVALID_NETWORK_ID) {
            mWifiConfigManager.updateNetworkAfterConnect(mLastNetworkId);
            // Notify PasspointManager of Passpoint network connected event.
            WifiConfiguration currentNetwork = getCurrentWifiConfiguration();
            if (currentNetwork != null && currentNetwork.isPasspoint()) {
                mPasspointManager.onPasspointNetworkConnected(currentNetwork.FQDN);
            }
        }
    }

    void registerDisconnected() {
        if (mLastNetworkId != WifiConfiguration.INVALID_NETWORK_ID) {
            mWifiConfigManager.updateNetworkAfterDisconnect(mLastNetworkId);
        }
    }

    /**
     * Returns WifiConfiguration object corresponding to the currently connected network, null if
     * not connected.
     */
    public WifiConfiguration getCurrentWifiConfiguration() {
        if (mLastNetworkId == WifiConfiguration.INVALID_NETWORK_ID) {
            return null;
        }
        return mWifiConfigManager.getConfiguredNetwork(mLastNetworkId);
    }

    private WifiConfiguration getTargetWifiConfiguration() {
        if (mTargetNetworkId == WifiConfiguration.INVALID_NETWORK_ID) {
            return null;
        }
        return mWifiConfigManager.getConfiguredNetwork(mTargetNetworkId);
    }

    ScanResult getCurrentScanResult() {
        WifiConfiguration config = getCurrentWifiConfiguration();
        if (config == null) {
            return null;
        }
        String bssid = mWifiInfo.getBSSID();
        if (bssid == null) {
            bssid = mTargetRoamBSSID;
        }
        ScanDetailCache scanDetailCache =
                mWifiConfigManager.getScanDetailCacheForNetwork(config.networkId);

        if (scanDetailCache == null) {
            return null;
        }

        return scanDetailCache.getScanResult(bssid);
    }

    String getCurrentBSSID() {
        return mLastBssid;
    }

    class ConnectModeState extends State {

        @Override
        public void enter() {
            Log.d(TAG, "entering ConnectModeState: ifaceName = " + mInterfaceName);
            mOperationalMode = CONNECT_MODE;
            setupClientMode();
            if (!mWifiNative.removeAllNetworks(mInterfaceName)) {
                loge("Failed to remove networks on entering connect mode");
            }
            mWifiInfo.reset();
            mWifiInfo.setSupplicantState(SupplicantState.DISCONNECTED);

            mWifiInjector.getWakeupController().reset();

            mNetworkInfo.setIsAvailable(true);
            if (mNetworkAgent != null) mNetworkAgent.sendNetworkInfo(mNetworkInfo);

            // initialize network state
            setNetworkDetailedState(DetailedState.DISCONNECTED);

            // Inform WifiConnectivityManager that Wifi is enabled
            mWifiConnectivityManager.setWifiEnabled(true);
            mNetworkFactory.setWifiState(true);
            // Inform metrics that Wifi is Enabled (but not yet connected)
            mWifiMetrics.setWifiState(WifiMetricsProto.WifiLog.WIFI_DISCONNECTED);
            mWifiMetrics.logStaEvent(StaEvent.TYPE_WIFI_ENABLED);
            // Inform sar manager that wifi is Enabled
            mSarManager.setClientWifiState(WifiManager.WIFI_STATE_ENABLED);
            mWifiScoreCard.noteSupplicantStateChanged(mWifiInfo);
        }

        @Override
        public void exit() {
            mOperationalMode = DISABLED_MODE;
            // Let the system know that wifi is not available since we are exiting client mode.
            mNetworkInfo.setIsAvailable(false);
            if (mNetworkAgent != null) mNetworkAgent.sendNetworkInfo(mNetworkInfo);

            // Inform WifiConnectivityManager that Wifi is disabled
            mWifiConnectivityManager.setWifiEnabled(false);
            mNetworkFactory.setWifiState(false);
            // Inform metrics that Wifi is being disabled (Toggled, airplane enabled, etc)
            mWifiMetrics.setWifiState(WifiMetricsProto.WifiLog.WIFI_DISABLED);
            mWifiMetrics.logStaEvent(StaEvent.TYPE_WIFI_DISABLED);
            // Inform scorecard that wifi is being disabled
            mWifiScoreCard.noteWifiDisabled(mWifiInfo);
            // Inform sar manager that wifi is being disabled
            mSarManager.setClientWifiState(WifiManager.WIFI_STATE_DISABLED);

            if (!mWifiNative.removeAllNetworks(mInterfaceName)) {
                loge("Failed to remove networks on exiting connect mode");
            }
            mWifiInfo.reset();
            mWifiInfo.setSupplicantState(SupplicantState.DISCONNECTED);
            mWifiScoreCard.noteSupplicantStateChanged(mWifiInfo);
            stopClientMode();
        }

        @Override
        public boolean processMessage(Message message) {
            WifiConfiguration config;
            int netId;
            boolean ok;
            boolean didDisconnect;
            String bssid;
            String ssid;
            NetworkUpdateResult result;
            Set<Integer> removedNetworkIds;
            int reasonCode;
            boolean timedOut;
            boolean handleStatus = HANDLED;

            switch (message.what) {
                case WifiMonitor.ASSOCIATION_REJECTION_EVENT:
                    mWifiDiagnostics.captureBugReportData(
                            WifiDiagnostics.REPORT_REASON_ASSOC_FAILURE);
                    mDidBlackListBSSID = false;
                    bssid = (String) message.obj;
                    timedOut = message.arg1 > 0;
                    reasonCode = message.arg2;
                    Log.d(TAG, "Association Rejection event: bssid=" + bssid + " reason code="
                            + reasonCode + " timedOut=" + Boolean.toString(timedOut));
                    if (bssid == null || TextUtils.isEmpty(bssid)) {
                        // If BSSID is null, use the target roam BSSID
                        bssid = mTargetRoamBSSID;
                    }
                    if (bssid != null) {
                        // If we have a BSSID, tell configStore to black list it
                        mDidBlackListBSSID = mWifiConnectivityManager.trackBssid(bssid, false,
                            reasonCode);
                    }
                    mWifiConfigManager.updateNetworkSelectionStatus(mTargetNetworkId,
                            WifiConfiguration.NetworkSelectionStatus
                            .DISABLED_ASSOCIATION_REJECTION);
                    mWifiConfigManager.setRecentFailureAssociationStatus(mTargetNetworkId,
                            reasonCode);
                    mSupplicantStateTracker.sendMessage(WifiMonitor.ASSOCIATION_REJECTION_EVENT);
                    // If rejection occurred while Metrics is tracking a ConnnectionEvent, end it.
                    reportConnectionAttemptEnd(
                            timedOut
                                    ? WifiMetrics.ConnectionEvent.FAILURE_ASSOCIATION_TIMED_OUT
                                    : WifiMetrics.ConnectionEvent.FAILURE_ASSOCIATION_REJECTION,
                            WifiMetricsProto.ConnectionEvent.HLF_NONE,
                            WifiMetricsProto.ConnectionEvent.FAILURE_REASON_UNKNOWN);
                    mWifiInjector.getWifiLastResortWatchdog()
                            .noteConnectionFailureAndTriggerIfNeeded(
                                    getTargetSsid(), bssid,
                                    WifiLastResortWatchdog.FAILURE_CODE_ASSOCIATION);
                    break;
                case WifiMonitor.AUTHENTICATION_FAILURE_EVENT:
                    mWifiDiagnostics.captureBugReportData(
                            WifiDiagnostics.REPORT_REASON_AUTH_FAILURE);
                    mSupplicantStateTracker.sendMessage(WifiMonitor.AUTHENTICATION_FAILURE_EVENT);
                    int disableReason = WifiConfiguration.NetworkSelectionStatus
                            .DISABLED_AUTHENTICATION_FAILURE;
                    reasonCode = message.arg1;
                    // Check if this is a permanent wrong password failure.
                    if (isPermanentWrongPasswordFailure(mTargetNetworkId, reasonCode)) {
                        disableReason = WifiConfiguration.NetworkSelectionStatus
                                .DISABLED_BY_WRONG_PASSWORD;
                        WifiConfiguration targetedNetwork =
                                mWifiConfigManager.getConfiguredNetwork(mTargetNetworkId);
                        if (targetedNetwork != null) {
                            mWrongPasswordNotifier.onWrongPasswordError(
                                    targetedNetwork.SSID);
                        }
                    } else if (reasonCode == WifiManager.ERROR_AUTH_FAILURE_EAP_FAILURE) {
                        int errorCode = message.arg2;
                        handleEapAuthFailure(mTargetNetworkId, errorCode);
                        if (errorCode == WifiNative.EAP_SIM_NOT_SUBSCRIBED) {
                            disableReason = WifiConfiguration.NetworkSelectionStatus
                                .DISABLED_AUTHENTICATION_NO_SUBSCRIPTION;
                        }
                    }
                    mWifiConfigManager.updateNetworkSelectionStatus(
                            mTargetNetworkId, disableReason);
                    mWifiConfigManager.clearRecentFailureReason(mTargetNetworkId);

                    //If failure occurred while Metrics is tracking a ConnnectionEvent, end it.
                    int level2FailureReason;
                    switch (reasonCode) {
                        case WifiManager.ERROR_AUTH_FAILURE_NONE:
                            level2FailureReason =
                                    WifiMetricsProto.ConnectionEvent.AUTH_FAILURE_NONE;
                            break;
                        case WifiManager.ERROR_AUTH_FAILURE_TIMEOUT:
                            level2FailureReason =
                                    WifiMetricsProto.ConnectionEvent.AUTH_FAILURE_TIMEOUT;
                            break;
                        case WifiManager.ERROR_AUTH_FAILURE_WRONG_PSWD:
                            level2FailureReason =
                                    WifiMetricsProto.ConnectionEvent.AUTH_FAILURE_WRONG_PSWD;
                            break;
                        case WifiManager.ERROR_AUTH_FAILURE_EAP_FAILURE:
                            level2FailureReason =
                                    WifiMetricsProto.ConnectionEvent.AUTH_FAILURE_EAP_FAILURE;
                            break;
                        default:
                            level2FailureReason =
                                    WifiMetricsProto.ConnectionEvent.FAILURE_REASON_UNKNOWN;
                            break;
                    }
                    reportConnectionAttemptEnd(
                            WifiMetrics.ConnectionEvent.FAILURE_AUTHENTICATION_FAILURE,
                            WifiMetricsProto.ConnectionEvent.HLF_NONE,
                            level2FailureReason);
                    if (reasonCode != WifiManager.ERROR_AUTH_FAILURE_WRONG_PSWD) {
                        mWifiInjector.getWifiLastResortWatchdog()
                                .noteConnectionFailureAndTriggerIfNeeded(
                                        getTargetSsid(), mTargetRoamBSSID,
                                        WifiLastResortWatchdog.FAILURE_CODE_AUTHENTICATION);
                    }
                    break;
                case WifiMonitor.SUPPLICANT_STATE_CHANGE_EVENT:
                    SupplicantState state = handleSupplicantStateChange(message);

                    // Supplicant can fail to report a NETWORK_DISCONNECTION_EVENT
                    // when authentication times out after a successful connection,
                    // we can figure this from the supplicant state. If supplicant
                    // state is DISCONNECTED, but the mNetworkInfo says we are not
                    // disconnected, we need to handle a disconnection
                    if (state == SupplicantState.DISCONNECTED
                            && mNetworkInfo.getState() != NetworkInfo.State.DISCONNECTED) {
                        if (mVerboseLoggingEnabled) {
                            log("Missed CTRL-EVENT-DISCONNECTED, disconnect");
                        }
                        handleNetworkDisconnect();
                        transitionTo(mDisconnectedState);
                    }

                    // If we have COMPLETED a connection to a BSSID, start doing
                    // DNAv4/DNAv6 -style probing for on-link neighbors of
                    // interest (e.g. routers); harmless if none are configured.
                    if (state == SupplicantState.COMPLETED) {
                        if (mIpClient != null) {
                            mIpClient.confirmConfiguration();
                        }
                        mWifiScoreReport.noteIpCheck();
                    }
                    break;
                case WifiP2pServiceImpl.DISCONNECT_WIFI_REQUEST:
                    if (message.arg1 == 1) {
                        mWifiMetrics.logStaEvent(StaEvent.TYPE_FRAMEWORK_DISCONNECT,
                                StaEvent.DISCONNECT_P2P_DISCONNECT_WIFI_REQUEST);
                        mWifiNative.disconnect(mInterfaceName);
                        mTemporarilyDisconnectWifi = true;
                    } else {
                        mWifiNative.reconnect(mInterfaceName);
                        mTemporarilyDisconnectWifi = false;
                    }
                    break;
                case CMD_REMOVE_NETWORK:
                    if (!deleteNetworkConfigAndSendReply(message, false)) {
                        // failed to remove the config and caller was notified
                        mMessageHandlingStatus = MESSAGE_HANDLING_STATUS_FAIL;
                        break;
                    }
                    //  we successfully deleted the network config
                    netId = message.arg1;
                    if (netId == mTargetNetworkId || netId == mLastNetworkId) {
                        // Disconnect and let autojoin reselect a new network
                        sendMessage(CMD_DISCONNECT);
                    }
                    break;
                case CMD_ENABLE_NETWORK:
                    boolean disableOthers = message.arg2 == 1;
                    netId = message.arg1;
                    if (disableOthers) {
                        // If the app has all the necessary permissions, this will trigger a connect
                        // attempt.
                        ok = connectToUserSelectNetwork(netId, message.sendingUid, false);
                    } else {
                        ok = mWifiConfigManager.enableNetwork(netId, false, message.sendingUid);
                    }
                    if (!ok) {
                        mMessageHandlingStatus = MESSAGE_HANDLING_STATUS_FAIL;
                    }
                    replyToMessage(message, message.what, ok ? SUCCESS : FAILURE);
                    break;
                case WifiManager.DISABLE_NETWORK:
                    netId = message.arg1;
                    if (mWifiConfigManager.disableNetwork(netId, message.sendingUid)) {
                        replyToMessage(message, WifiManager.DISABLE_NETWORK_SUCCEEDED);
                        if (netId == mTargetNetworkId || netId == mLastNetworkId) {
                            // Disconnect and let autojoin reselect a new network
                            sendMessage(CMD_DISCONNECT);
                        }
                    } else {
                        loge("Failed to disable network");
                        mMessageHandlingStatus = MESSAGE_HANDLING_STATUS_FAIL;
                        replyToMessage(message, WifiManager.DISABLE_NETWORK_FAILED,
                                WifiManager.ERROR);
                    }
                    break;
                case CMD_DISABLE_EPHEMERAL_NETWORK:
                    config = mWifiConfigManager.disableEphemeralNetwork((String) message.obj);
                    if (config != null) {
                        if (config.networkId == mTargetNetworkId
                                || config.networkId == mLastNetworkId) {
                            // Disconnect and let autojoin reselect a new network
                            sendMessage(CMD_DISCONNECT);
                        }
                    }
                    break;
                case WifiMonitor.SUP_REQUEST_IDENTITY:
                    netId = message.arg2;
                    boolean identitySent = false;
                    // For SIM & AKA/AKA' EAP method Only, get identity from ICC
                    if (mTargetWifiConfiguration != null
                            && mTargetWifiConfiguration.networkId == netId
                            && TelephonyUtil.isSimConfig(mTargetWifiConfiguration)) {
                        // Pair<identity, encrypted identity>
                        Pair<String, String> identityPair =
                                TelephonyUtil.getSimIdentity(getTelephonyManager(),
                                        new TelephonyUtil(), mTargetWifiConfiguration,
                                        mWifiInjector.getCarrierNetworkConfig());
                        Log.i(TAG, "SUP_REQUEST_IDENTITY: identityPair=" + identityPair);
                        if (identityPair != null && identityPair.first != null) {
                            mWifiNative.simIdentityResponse(mInterfaceName, netId,
                                    identityPair.first, identityPair.second);
                            identitySent = true;
                        } else {
                            Log.e(TAG, "Unable to retrieve identity from Telephony");
                        }
                    }

                    if (!identitySent) {
                        // Supplicant lacks credentials to connect to that network, hence black list
                        ssid = (String) message.obj;
                        if (mTargetWifiConfiguration != null && ssid != null
                                && mTargetWifiConfiguration.SSID != null
                                && mTargetWifiConfiguration.SSID.equals("\"" + ssid + "\"")) {
                            mWifiConfigManager.updateNetworkSelectionStatus(
                                    mTargetWifiConfiguration.networkId,
                                    WifiConfiguration.NetworkSelectionStatus
                                            .DISABLED_AUTHENTICATION_NO_CREDENTIALS);
                        }
                        mWifiMetrics.logStaEvent(StaEvent.TYPE_FRAMEWORK_DISCONNECT,
                                StaEvent.DISCONNECT_GENERIC);
                        mWifiNative.disconnect(mInterfaceName);
                    }
                    break;
                case WifiMonitor.SUP_REQUEST_SIM_AUTH:
                    logd("Received SUP_REQUEST_SIM_AUTH");
                    SimAuthRequestData requestData = (SimAuthRequestData) message.obj;
                    if (requestData != null) {
                        if (requestData.protocol == WifiEnterpriseConfig.Eap.SIM) {
                            handleGsmAuthRequest(requestData);
                        } else if (requestData.protocol == WifiEnterpriseConfig.Eap.AKA
                                || requestData.protocol == WifiEnterpriseConfig.Eap.AKA_PRIME) {
                            handle3GAuthRequest(requestData);
                        }
                    } else {
                        loge("Invalid SIM auth request");
                    }
                    break;
                case CMD_GET_MATCHING_OSU_PROVIDERS:
                    replyToMessage(message, message.what,
                            mPasspointManager.getMatchingOsuProviders(
                                    (List<ScanResult>) message.obj));
                    break;
                case CMD_GET_MATCHING_PASSPOINT_CONFIGS_FOR_OSU_PROVIDERS:
                    replyToMessage(message, message.what,
                            mPasspointManager.getMatchingPasspointConfigsForOsuProviders(
                                    (List<OsuProvider>) message.obj));
                    break;
                case CMD_GET_WIFI_CONFIGS_FOR_PASSPOINT_PROFILES:
                    replyToMessage(message, message.what,
                            mPasspointManager.getWifiConfigsForPasspointProfiles(
                                    (List<String>) message.obj));

                    break;
                case CMD_START_SUBSCRIPTION_PROVISIONING:
                    IProvisioningCallback callback = (IProvisioningCallback) message.obj;
                    OsuProvider provider =
                            (OsuProvider) message.getData().getParcelable(EXTRA_OSU_PROVIDER);
                    int res = mPasspointManager.startSubscriptionProvisioning(
                                    message.arg1, provider, callback) ? 1 : 0;
                    replyToMessage(message, message.what, res);
                    break;
                case CMD_RECONNECT:
                    WorkSource workSource = (WorkSource) message.obj;
                    mWifiConnectivityManager.forceConnectivityScan(workSource);
                    break;
                case CMD_REASSOCIATE:
                    mLastConnectAttemptTimestamp = mClock.getWallClockMillis();
                    mWifiNative.reassociate(mInterfaceName);
                    break;
                case CMD_START_ROAM:
                    mMessageHandlingStatus = MESSAGE_HANDLING_STATUS_DISCARD;
                    break;
                case CMD_START_CONNECT:
                    /* connect command coming from auto-join */
                    netId = message.arg1;
                    int uid = message.arg2;
                    bssid = (String) message.obj;

                    if (!hasConnectionRequests()) {
                        if (mNetworkAgent == null) {
                            loge("CMD_START_CONNECT but no requests and not connected,"
                                    + " bailing");
                            break;
                        } else if (!mWifiPermissionsUtil.checkNetworkSettingsPermission(uid)) {
                            loge("CMD_START_CONNECT but no requests and connected, but app "
                                    + "does not have sufficient permissions, bailing");
                            break;
                        }
                    }
                    config = mWifiConfigManager.getConfiguredNetworkWithoutMasking(netId);
                    logd("CMD_START_CONNECT sup state "
                            + mSupplicantStateTracker.getSupplicantStateName()
                            + " my state " + getCurrentState().getName()
                            + " nid=" + Integer.toString(netId)
                            + " roam=" + Boolean.toString(mIsAutoRoaming));
                    if (config == null) {
                        loge("CMD_START_CONNECT and no config, bail out...");
                        break;
                    }
                    // Update scorecard while there is still state from existing connection
                    mWifiScoreCard.noteConnectionAttempt(mWifiInfo);
                    mTargetNetworkId = netId;
                    setTargetBssid(config, bssid);

                    reportConnectionAttemptStart(config, mTargetRoamBSSID,
                            WifiMetricsProto.ConnectionEvent.ROAM_UNRELATED);
                    if (config.macRandomizationSetting
                            == WifiConfiguration.RANDOMIZATION_PERSISTENT
                            && mConnectedMacRandomzationSupported) {
                        configureRandomizedMacAddress(config);
                    } else {
                        setCurrentMacToFactoryMac(config);
                    }

                    String currentMacAddress = mWifiNative.getMacAddress(mInterfaceName);
                    mWifiInfo.setMacAddress(currentMacAddress);
                    Log.i(TAG, "Connecting with " + currentMacAddress + " as the mac address");
                    if (mWifiNative.connectToNetwork(mInterfaceName, config)) {
                        mWifiMetrics.logStaEvent(StaEvent.TYPE_CMD_START_CONNECT, config);
                        mLastConnectAttemptTimestamp = mClock.getWallClockMillis();
                        mTargetWifiConfiguration = config;
                        mIsAutoRoaming = false;
                        if (getCurrentState() != mDisconnectedState) {
                            transitionTo(mDisconnectingState);
                        }
                    } else {
                        loge("CMD_START_CONNECT Failed to start connection to network " + config);
                        reportConnectionAttemptEnd(
                                WifiMetrics.ConnectionEvent.FAILURE_CONNECT_NETWORK_FAILED,
                                WifiMetricsProto.ConnectionEvent.HLF_NONE,
                                WifiMetricsProto.ConnectionEvent.FAILURE_REASON_UNKNOWN);
                        replyToMessage(message, WifiManager.CONNECT_NETWORK_FAILED,
                                WifiManager.ERROR);
                        break;
                    }
                    break;
                case CMD_REMOVE_APP_CONFIGURATIONS:
                    removedNetworkIds =
                            mWifiConfigManager.removeNetworksForApp((ApplicationInfo) message.obj);
                    if (removedNetworkIds.contains(mTargetNetworkId)
                            || removedNetworkIds.contains(mLastNetworkId)) {
                        // Disconnect and let autojoin reselect a new network.
                        sendMessage(CMD_DISCONNECT);
                    }
                    break;
                case CMD_REMOVE_USER_CONFIGURATIONS:
                    removedNetworkIds =
                            mWifiConfigManager.removeNetworksForUser((Integer) message.arg1);
                    if (removedNetworkIds.contains(mTargetNetworkId)
                            || removedNetworkIds.contains(mLastNetworkId)) {
                        // Disconnect and let autojoin reselect a new network.
                        sendMessage(CMD_DISCONNECT);
                    }
                    break;
                case WifiManager.CONNECT_NETWORK:
                    /**
                     * The connect message can contain a network id passed as arg1 on message or
                     * or a config passed as obj on message.
                     * For a new network, a config is passed to create and connect.
                     * For an existing network, a network id is passed
                     */
                    netId = message.arg1;
                    config = (WifiConfiguration) message.obj;
                    boolean hasCredentialChanged = false;
                    // New network addition.
                    if (config != null) {
                        result = mWifiConfigManager.addOrUpdateNetwork(config, message.sendingUid);
                        if (!result.isSuccess()) {
                            loge("CONNECT_NETWORK adding/updating config=" + config + " failed");
                            mMessageHandlingStatus = MESSAGE_HANDLING_STATUS_FAIL;
                            replyToMessage(message, WifiManager.CONNECT_NETWORK_FAILED,
                                    WifiManager.ERROR);
                            break;
                        }
                        netId = result.getNetworkId();
                        hasCredentialChanged = result.hasCredentialChanged();
                    }
                    if (!connectToUserSelectNetwork(
                            netId, message.sendingUid, hasCredentialChanged)) {
                        mMessageHandlingStatus = MESSAGE_HANDLING_STATUS_FAIL;
                        replyToMessage(message, WifiManager.CONNECT_NETWORK_FAILED,
                                WifiManager.NOT_AUTHORIZED);
                        break;
                    }
                    mWifiMetrics.logStaEvent(StaEvent.TYPE_CONNECT_NETWORK, config);
                    broadcastWifiCredentialChanged(WifiManager.WIFI_CREDENTIAL_SAVED, config);
                    replyToMessage(message, WifiManager.CONNECT_NETWORK_SUCCEEDED);
                    break;
                case WifiManager.SAVE_NETWORK:
                    result = saveNetworkConfigAndSendReply(message);
                    netId = result.getNetworkId();
                    if (result.isSuccess() && mWifiInfo.getNetworkId() == netId) {
                        if (result.hasCredentialChanged()) {
                            config = (WifiConfiguration) message.obj;
                            // The network credentials changed and we're connected to this network,
                            // start a new connection with the updated credentials.
                            logi("SAVE_NETWORK credential changed for config=" + config.configKey()
                                    + ", Reconnecting.");
                            startConnectToNetwork(netId, message.sendingUid, SUPPLICANT_BSSID_ANY);
                        } else {
                            if (result.hasProxyChanged()) {
                                if (mIpClient != null) {
                                    log("Reconfiguring proxy on connection");
                                    mIpClient.setHttpProxy(
                                            getCurrentWifiConfiguration().getHttpProxy());
                                }
                            }
                            if (result.hasIpChanged()) {
                                // The current connection configuration was changed
                                // We switched from DHCP to static or from static to DHCP, or the
                                // static IP address has changed.
                                log("Reconfiguring IP on connection");
                                // TODO(b/36576642): clear addresses and disable IPv6
                                // to simplify obtainingIpState.
                                transitionTo(mObtainingIpState);
                            }
                        }
                    }
                    break;
                case WifiManager.FORGET_NETWORK:
                    if (!deleteNetworkConfigAndSendReply(message, true)) {
                        // Caller was notified of failure, nothing else to do
                        break;
                    }
                    // the network was deleted
                    netId = message.arg1;
                    if (netId == mTargetNetworkId || netId == mLastNetworkId) {
                        // Disconnect and let autojoin reselect a new network
                        sendMessage(CMD_DISCONNECT);
                    }
                    break;
                case CMD_ASSOCIATED_BSSID:
                    // This is where we can confirm the connection BSSID. Use it to find the
                    // right ScanDetail to populate metrics.
                    String someBssid = (String) message.obj;
                    if (someBssid != null) {
                        // Get the ScanDetail associated with this BSSID.
                        ScanDetailCache scanDetailCache =
                                mWifiConfigManager.getScanDetailCacheForNetwork(mTargetNetworkId);
                        if (scanDetailCache != null) {
                            mWifiMetrics.setConnectionScanDetail(scanDetailCache.getScanDetail(
                                    someBssid));
                        }
                    }
                    handleStatus = NOT_HANDLED;
                    break;
                case WifiMonitor.NETWORK_CONNECTION_EVENT:
                    if (mVerboseLoggingEnabled) log("Network connection established");
                    mLastNetworkId = message.arg1;
                    mWifiConfigManager.clearRecentFailureReason(mLastNetworkId);
                    mLastBssid = (String) message.obj;
                    reasonCode = message.arg2;
                    // TODO: This check should not be needed after ClientModeImpl refactor.
                    // Currently, the last connected network configuration is left in
                    // wpa_supplicant, this may result in wpa_supplicant initiating connection
                    // to it after a config store reload. Hence the old network Id lookups may not
                    // work, so disconnect the network and let network selector reselect a new
                    // network.
                    config = getCurrentWifiConfiguration();
                    if (config != null) {
                        mWifiInfo.setBSSID(mLastBssid);
                        mWifiInfo.setNetworkId(mLastNetworkId);
                        mWifiInfo.setMacAddress(mWifiNative.getMacAddress(mInterfaceName));

                        ScanDetailCache scanDetailCache =
                                mWifiConfigManager.getScanDetailCacheForNetwork(config.networkId);
                        if (scanDetailCache != null && mLastBssid != null) {
                            ScanResult scanResult = scanDetailCache.getScanResult(mLastBssid);
                            if (scanResult != null) {
                                mWifiInfo.setFrequency(scanResult.frequency);
                            }
                        }
                        mWifiConnectivityManager.trackBssid(mLastBssid, true, reasonCode);

                        // We need to get the updated pseudonym from supplicant for EAP-SIM/AKA/AKA'
                        if (config.enterpriseConfig != null
                                && TelephonyUtil.isSimEapMethod(
                                        config.enterpriseConfig.getEapMethod())
                                && !TelephonyUtil.isAnonymousAtRealmIdentity(
                                        config.enterpriseConfig.getAnonymousIdentity())) {
                            String anonymousIdentity =
                                    mWifiNative.getEapAnonymousIdentity(mInterfaceName);
<<<<<<< HEAD
                            if (anonymousIdentity != null) {
                                config.enterpriseConfig.setAnonymousIdentity(anonymousIdentity);
                            } else {
                                CarrierNetworkConfig carrierNetworkConfig =
                                        mWifiInjector.getCarrierNetworkConfig();
                                if (carrierNetworkConfig.isCarrierEncryptionInfoAvailable()) {
                                    // Send anonymous@realm as EAP-IDENTITY response.
                                    config.enterpriseConfig.setAnonymousIdentity(
                                            TelephonyUtil.getAnonymousIdentityWith3GppRealm(
                                                    getTelephonyManager()));
                                } else {
                                    Log.d(TAG, "Failed to get updated anonymous identity"
                                            + " from supplicant, reset it in WifiConfiguration.");
                                    config.enterpriseConfig.setAnonymousIdentity(null);
                                }
=======
                            if (mVerboseLoggingEnabled) {
                                log("EAP Pseudonym: " + anonymousIdentity);
>>>>>>> a9716f51
                            }
                            config.enterpriseConfig.setAnonymousIdentity(anonymousIdentity);
                            mWifiConfigManager.addOrUpdateNetwork(config, Process.WIFI_UID);
                        }
                        sendNetworkStateChangeBroadcast(mLastBssid);
                        transitionTo(mObtainingIpState);
                    } else {
                        logw("Connected to unknown networkId " + mLastNetworkId
                                + ", disconnecting...");
                        sendMessage(CMD_DISCONNECT);
                    }
                    break;
                case WifiMonitor.NETWORK_DISCONNECTION_EVENT:
                    // Calling handleNetworkDisconnect here is redundant because we might already
                    // have called it when leaving L2ConnectedState to go to disconnecting state
                    // or thru other path
                    // We should normally check the mWifiInfo or mLastNetworkId so as to check
                    // if they are valid, and only in this case call handleNEtworkDisconnect,
                    // TODO: this should be fixed for a L MR release
                    // The side effect of calling handleNetworkDisconnect twice is that a bunch of
                    // idempotent commands are executed twice (stopping Dhcp, enabling the SPS mode
                    // at the chip etc...
                    if (mVerboseLoggingEnabled) log("ConnectModeState: Network connection lost ");
                    handleNetworkDisconnect();
                    transitionTo(mDisconnectedState);
                    break;
                case CMD_QUERY_OSU_ICON:
                    mPasspointManager.queryPasspointIcon(
                            ((Bundle) message.obj).getLong(EXTRA_OSU_ICON_QUERY_BSSID),
                            ((Bundle) message.obj).getString(EXTRA_OSU_ICON_QUERY_FILENAME));
                    break;
                case CMD_MATCH_PROVIDER_NETWORK:
                    // TODO(b/31065385): Passpoint config management.
                    replyToMessage(message, message.what, 0);
                    break;
                case CMD_ADD_OR_UPDATE_PASSPOINT_CONFIG:
                    Bundle bundle = (Bundle) message.obj;
                    PasspointConfiguration passpointConfig = bundle.getParcelable(
                            EXTRA_PASSPOINT_CONFIGURATION);
                    if (mPasspointManager.addOrUpdateProvider(passpointConfig,
                            bundle.getInt(EXTRA_UID),
                            bundle.getString(EXTRA_PACKAGE_NAME))) {
                        String fqdn = passpointConfig.getHomeSp().getFqdn();
                        if (isProviderOwnedNetwork(mTargetNetworkId, fqdn)
                                || isProviderOwnedNetwork(mLastNetworkId, fqdn)) {
                            logd("Disconnect from current network since its provider is updated");
                            sendMessage(CMD_DISCONNECT);
                        }
                        replyToMessage(message, message.what, SUCCESS);
                    } else {
                        replyToMessage(message, message.what, FAILURE);
                    }
                    break;
                case CMD_REMOVE_PASSPOINT_CONFIG:
                    String fqdn = (String) message.obj;
                    if (mPasspointManager.removeProvider(fqdn)) {
                        if (isProviderOwnedNetwork(mTargetNetworkId, fqdn)
                                || isProviderOwnedNetwork(mLastNetworkId, fqdn)) {
                            logd("Disconnect from current network since its provider is removed");
                            sendMessage(CMD_DISCONNECT);
                        }
                        mWifiConfigManager.removePasspointConfiguredNetwork(fqdn);
                        replyToMessage(message, message.what, SUCCESS);
                    } else {
                        replyToMessage(message, message.what, FAILURE);
                    }
                    break;
                case CMD_GET_ALL_MATCHING_FQDNS_FOR_SCAN_RESULTS:
                    replyToMessage(message, message.what,
                            mPasspointManager.getAllMatchingFqdnsForScanResults(
                                    (List<ScanResult>) message.obj));
                    break;
                case CMD_TARGET_BSSID:
                    // Trying to associate to this BSSID
                    if (message.obj != null) {
                        mTargetRoamBSSID = (String) message.obj;
                    }
                    break;
                case CMD_GET_LINK_LAYER_STATS:
                    WifiLinkLayerStats stats = getWifiLinkLayerStats();
                    replyToMessage(message, message.what, stats);
                    break;
                case CMD_RESET_SIM_NETWORKS:
                    log("resetting EAP-SIM/AKA/AKA' networks since SIM was changed");
                    boolean simPresent = message.arg1 == 1;
                    if (!simPresent) {
                        mPasspointManager.removeEphemeralProviders();
                        mWifiConfigManager.resetSimNetworks();
                    }
                    break;
                case CMD_BLUETOOTH_ADAPTER_STATE_CHANGE:
                    mBluetoothConnectionActive = (message.arg1
                            != BluetoothAdapter.STATE_DISCONNECTED);
                    mWifiNative.setBluetoothCoexistenceScanMode(
                            mInterfaceName, mBluetoothConnectionActive);
                    break;
                case CMD_SET_SUSPEND_OPT_ENABLED:
                    if (message.arg1 == 1) {
                        setSuspendOptimizationsNative(SUSPEND_DUE_TO_SCREEN, true);
                        if (message.arg2 == 1) {
                            mSuspendWakeLock.release();
                        }
                    } else {
                        setSuspendOptimizationsNative(SUSPEND_DUE_TO_SCREEN, false);
                    }
                    break;
                case CMD_SET_HIGH_PERF_MODE:
                    if (message.arg1 == 1) {
                        setSuspendOptimizationsNative(SUSPEND_DUE_TO_HIGH_PERF, false);
                    } else {
                        setSuspendOptimizationsNative(SUSPEND_DUE_TO_HIGH_PERF, true);
                    }
                    break;
                case CMD_ENABLE_TDLS:
                    if (message.obj != null) {
                        String remoteAddress = (String) message.obj;
                        boolean enable = (message.arg1 == 1);
                        mWifiNative.startTdls(mInterfaceName, remoteAddress, enable);
                    }
                    break;
                case WifiMonitor.ANQP_DONE_EVENT:
                    // TODO(zqiu): remove this when switch over to wificond for ANQP requests.
                    mPasspointManager.notifyANQPDone((AnqpEvent) message.obj);
                    break;
                case CMD_STOP_IP_PACKET_OFFLOAD: {
                    int slot = message.arg1;
                    int ret = stopWifiIPPacketOffload(slot);
                    if (mNetworkAgent != null) {
                        mNetworkAgent.onSocketKeepaliveEvent(slot, ret);
                    }
                    break;
                }
                case WifiMonitor.RX_HS20_ANQP_ICON_EVENT:
                    // TODO(zqiu): remove this when switch over to wificond for icon requests.
                    mPasspointManager.notifyIconDone((IconEvent) message.obj);
                    break;
                case WifiMonitor.HS20_REMEDIATION_EVENT:
                    // TODO(zqiu): remove this when switch over to wificond for WNM frames
                    // monitoring.
                    mPasspointManager.receivedWnmFrame((WnmData) message.obj);
                    break;
                case CMD_CONFIG_ND_OFFLOAD:
                    final boolean enabled = (message.arg1 > 0);
                    mWifiNative.configureNeighborDiscoveryOffload(mInterfaceName, enabled);
                    break;
                case CMD_ENABLE_WIFI_CONNECTIVITY_MANAGER:
                    mWifiConnectivityManager.enable(message.arg1 == 1 ? true : false);
                    break;
                default:
                    handleStatus = NOT_HANDLED;
                    break;
            }

            if (handleStatus == HANDLED) {
                logStateAndMessage(message, this);
            }

            return handleStatus;
        }
    }

    private WifiNetworkAgentSpecifier createNetworkAgentSpecifier(
            @NonNull WifiConfiguration currentWifiConfiguration, @Nullable String currentBssid,
            int specificRequestUid, @NonNull String specificRequestPackageName) {
        currentWifiConfiguration.BSSID = currentBssid;
        WifiNetworkAgentSpecifier wns =
                new WifiNetworkAgentSpecifier(currentWifiConfiguration, specificRequestUid,
                        specificRequestPackageName);
        return wns;
    }

    private NetworkCapabilities getCapabilities(WifiConfiguration currentWifiConfiguration) {
        final NetworkCapabilities result = new NetworkCapabilities(mNetworkCapabilitiesFilter);
        // MatchAllNetworkSpecifier set in the mNetworkCapabilitiesFilter should never be set in the
        // agent's specifier.
        result.setNetworkSpecifier(null);
        if (currentWifiConfiguration == null) {
            return result;
        }

        if (!mWifiInfo.isTrusted()) {
            result.removeCapability(NetworkCapabilities.NET_CAPABILITY_TRUSTED);
        } else {
            result.addCapability(NetworkCapabilities.NET_CAPABILITY_TRUSTED);
        }

        if (!WifiConfiguration.isMetered(currentWifiConfiguration, mWifiInfo)) {
            result.addCapability(NetworkCapabilities.NET_CAPABILITY_NOT_METERED);
        } else {
            result.removeCapability(NetworkCapabilities.NET_CAPABILITY_NOT_METERED);
        }

        if (mWifiInfo.getRssi() != WifiInfo.INVALID_RSSI) {
            result.setSignalStrength(mWifiInfo.getRssi());
        } else {
            result.setSignalStrength(NetworkCapabilities.SIGNAL_STRENGTH_UNSPECIFIED);
        }

        if (currentWifiConfiguration.osu) {
            result.removeCapability(NetworkCapabilities.NET_CAPABILITY_INTERNET);
        }

        if (!mWifiInfo.getSSID().equals(WifiSsid.NONE)) {
            result.setSSID(mWifiInfo.getSSID());
        } else {
            result.setSSID(null);
        }
        Pair<Integer, String> specificRequestUidAndPackageName =
                mNetworkFactory.getSpecificNetworkRequestUidAndPackageName(
                        currentWifiConfiguration);
        // There is an active specific request.
        if (specificRequestUidAndPackageName.first != Process.INVALID_UID) {
            // Remove internet capability.
            result.removeCapability(NetworkCapabilities.NET_CAPABILITY_INTERNET);
        }
        // Fill up the network agent specifier for this connection.
        result.setNetworkSpecifier(
                createNetworkAgentSpecifier(
                        currentWifiConfiguration, getCurrentBSSID(),
                        specificRequestUidAndPackageName.first,
                        specificRequestUidAndPackageName.second));
        return result;
    }

    /**
     * Method to update network capabilities from the current WifiConfiguration.
     */
    public void updateCapabilities() {
        updateCapabilities(getCurrentWifiConfiguration());
    }

    private void updateCapabilities(WifiConfiguration currentWifiConfiguration) {
        if (mNetworkAgent == null) {
            return;
        }
        mNetworkAgent.sendNetworkCapabilities(getCapabilities(currentWifiConfiguration));
    }

    /**
     * Checks if the given network |networkdId| is provided by the given Passpoint provider with
     * |providerFqdn|.
     *
     * @param networkId The ID of the network to check
     * @param providerFqdn The FQDN of the Passpoint provider
     * @return true if the given network is provided by the given Passpoint provider
     */
    private boolean isProviderOwnedNetwork(int networkId, String providerFqdn) {
        if (networkId == WifiConfiguration.INVALID_NETWORK_ID) {
            return false;
        }
        WifiConfiguration config = mWifiConfigManager.getConfiguredNetwork(networkId);
        if (config == null) {
            return false;
        }
        return TextUtils.equals(config.FQDN, providerFqdn);
    }

    private void handleEapAuthFailure(int networkId, int errorCode) {
        WifiConfiguration targetedNetwork =
                mWifiConfigManager.getConfiguredNetwork(mTargetNetworkId);
        if (targetedNetwork != null) {
            switch (targetedNetwork.enterpriseConfig.getEapMethod()) {
                case WifiEnterpriseConfig.Eap.SIM:
                case WifiEnterpriseConfig.Eap.AKA:
                case WifiEnterpriseConfig.Eap.AKA_PRIME:
                    if (errorCode == WifiNative.EAP_SIM_VENDOR_SPECIFIC_CERT_EXPIRED) {
                        getTelephonyManager()
                                .createForSubscriptionId(
                                        SubscriptionManager.getDefaultDataSubscriptionId())
                                .resetCarrierKeysForImsiEncryption();
                    }
                    break;

                default:
                    // Do Nothing
            }
        }
    }

    private class WifiNetworkAgent extends NetworkAgent {
        WifiNetworkAgent(Looper l, Context c, String tag, NetworkInfo ni,
                NetworkCapabilities nc, LinkProperties lp, int score, NetworkMisc misc) {
            super(l, c, tag, ni, nc, lp, score, misc);
        }
        private int mLastNetworkStatus = -1; // To detect when the status really changes

        @Override
        protected void unwanted() {
            // Ignore if we're not the current networkAgent.
            if (this != mNetworkAgent) return;
            if (mVerboseLoggingEnabled) {
                log("WifiNetworkAgent -> Wifi unwanted score " + Integer.toString(mWifiInfo.score));
            }
            unwantedNetwork(NETWORK_STATUS_UNWANTED_DISCONNECT);
        }

        @Override
        protected void networkStatus(int status, String redirectUrl) {
            if (this != mNetworkAgent) return;
            if (status == mLastNetworkStatus) return;
            mLastNetworkStatus = status;
            if (status == NetworkAgent.INVALID_NETWORK) {
                if (mVerboseLoggingEnabled) {
                    log("WifiNetworkAgent -> Wifi networkStatus invalid, score="
                            + Integer.toString(mWifiInfo.score));
                }
                unwantedNetwork(NETWORK_STATUS_UNWANTED_VALIDATION_FAILED);
            } else if (status == NetworkAgent.VALID_NETWORK) {
                if (mVerboseLoggingEnabled) {
                    log("WifiNetworkAgent -> Wifi networkStatus valid, score= "
                            + Integer.toString(mWifiInfo.score));
                }
                mWifiMetrics.logStaEvent(StaEvent.TYPE_NETWORK_AGENT_VALID_NETWORK);
                doNetworkStatus(status);
            }
        }

        @Override
        protected void saveAcceptUnvalidated(boolean accept) {
            if (this != mNetworkAgent) return;
            ClientModeImpl.this.sendMessage(CMD_ACCEPT_UNVALIDATED, accept ? 1 : 0);
        }

        @Override
        protected void startSocketKeepalive(Message msg) {
            ClientModeImpl.this.sendMessage(
                    CMD_START_IP_PACKET_OFFLOAD, msg.arg1, msg.arg2, msg.obj);
        }

        @Override
        protected void stopSocketKeepalive(Message msg) {
            ClientModeImpl.this.sendMessage(
                    CMD_STOP_IP_PACKET_OFFLOAD, msg.arg1, msg.arg2, msg.obj);
        }

        @Override
        protected void addKeepalivePacketFilter(Message msg) {
            ClientModeImpl.this.sendMessage(
                    CMD_ADD_KEEPALIVE_PACKET_FILTER_TO_APF, msg.arg1, msg.arg2, msg.obj);
        }

        @Override
        protected void removeKeepalivePacketFilter(Message msg) {
            ClientModeImpl.this.sendMessage(
                    CMD_REMOVE_KEEPALIVE_PACKET_FILTER_FROM_APF, msg.arg1, msg.arg2, msg.obj);
        }

        @Override
        protected void setSignalStrengthThresholds(int[] thresholds) {
            // 0. If there are no thresholds, or if the thresholds are invalid,
            //    stop RSSI monitoring.
            // 1. Tell the hardware to start RSSI monitoring here, possibly adding MIN_VALUE and
            //    MAX_VALUE at the start/end of the thresholds array if necessary.
            // 2. Ensure that when the hardware event fires, we fetch the RSSI from the hardware
            //    event, call mWifiInfo.setRssi() with it, and call updateCapabilities(), and then
            //    re-arm the hardware event. This needs to be done on the state machine thread to
            //    avoid race conditions. The RSSI used to re-arm the event (and perhaps also the one
            //    sent in the NetworkCapabilities) must be the one received from the hardware event
            //    received, or we might skip callbacks.
            // 3. Ensure that when we disconnect, RSSI monitoring is stopped.
            log("Received signal strength thresholds: " + Arrays.toString(thresholds));
            if (thresholds.length == 0) {
                ClientModeImpl.this.sendMessage(CMD_STOP_RSSI_MONITORING_OFFLOAD,
                        mWifiInfo.getRssi());
                return;
            }
            int [] rssiVals = Arrays.copyOf(thresholds, thresholds.length + 2);
            rssiVals[rssiVals.length - 2] = Byte.MIN_VALUE;
            rssiVals[rssiVals.length - 1] = Byte.MAX_VALUE;
            Arrays.sort(rssiVals);
            byte[] rssiRange = new byte[rssiVals.length];
            for (int i = 0; i < rssiVals.length; i++) {
                int val = rssiVals[i];
                if (val <= Byte.MAX_VALUE && val >= Byte.MIN_VALUE) {
                    rssiRange[i] = (byte) val;
                } else {
                    Log.e(TAG, "Illegal value " + val + " for RSSI thresholds: "
                            + Arrays.toString(rssiVals));
                    ClientModeImpl.this.sendMessage(CMD_STOP_RSSI_MONITORING_OFFLOAD,
                            mWifiInfo.getRssi());
                    return;
                }
            }
            // TODO: Do we quash rssi values in this sorted array which are very close?
            mRssiRanges = rssiRange;
            ClientModeImpl.this.sendMessage(CMD_START_RSSI_MONITORING_OFFLOAD,
                    mWifiInfo.getRssi());
        }

        @Override
        protected void preventAutomaticReconnect() {
            if (this != mNetworkAgent) return;
            unwantedNetwork(NETWORK_STATUS_UNWANTED_DISABLE_AUTOJOIN);
        }
    }

    void unwantedNetwork(int reason) {
        sendMessage(CMD_UNWANTED_NETWORK, reason);
    }

    void doNetworkStatus(int status) {
        sendMessage(CMD_NETWORK_STATUS, status);
    }

    // rfc4186 & rfc4187:
    // create Permanent Identity base on IMSI,
    // identity = usernam@realm
    // with username = prefix | IMSI
    // and realm is derived MMC/MNC tuple according 3GGP spec(TS23.003)
    private String buildIdentity(int eapMethod, String imsi, String mccMnc) {
        String mcc;
        String mnc;
        String prefix;

        if (imsi == null || imsi.isEmpty()) {
            return "";
        }

        if (eapMethod == WifiEnterpriseConfig.Eap.SIM) {
            prefix = "1";
        } else if (eapMethod == WifiEnterpriseConfig.Eap.AKA) {
            prefix = "0";
        } else if (eapMethod == WifiEnterpriseConfig.Eap.AKA_PRIME) {
            prefix = "6";
        } else {
            // not a valid EapMethod
            return "";
        }

        /* extract mcc & mnc from mccMnc */
        if (mccMnc != null && !mccMnc.isEmpty()) {
            mcc = mccMnc.substring(0, 3);
            mnc = mccMnc.substring(3);
            if (mnc.length() == 2) {
                mnc = "0" + mnc;
            }
        } else {
            // extract mcc & mnc from IMSI, assume mnc size is 3
            mcc = imsi.substring(0, 3);
            mnc = imsi.substring(3, 6);
        }

        return prefix + imsi + "@wlan.mnc" + mnc + ".mcc" + mcc + ".3gppnetwork.org";
    }

    class L2ConnectedState extends State {
        class RssiEventHandler implements WifiNative.WifiRssiEventHandler {
            @Override
            public void onRssiThresholdBreached(byte curRssi) {
                if (mVerboseLoggingEnabled) {
                    Log.e(TAG, "onRssiThresholdBreach event. Cur Rssi = " + curRssi);
                }
                sendMessage(CMD_RSSI_THRESHOLD_BREACHED, curRssi);
            }
        }

        RssiEventHandler mRssiEventHandler = new RssiEventHandler();

        @Override
        public void enter() {
            mRssiPollToken++;
            if (mEnableRssiPolling) {
                mLinkProbeManager.resetOnNewConnection();
                sendMessage(CMD_RSSI_POLL, mRssiPollToken, 0);
            }
            if (mNetworkAgent != null) {
                loge("Have NetworkAgent when entering L2Connected");
                setNetworkDetailedState(DetailedState.DISCONNECTED);
            }
            setNetworkDetailedState(DetailedState.CONNECTING);

            final NetworkCapabilities nc = getCapabilities(getCurrentWifiConfiguration());
            synchronized (mNetworkAgentLock) {
                mNetworkAgent = new WifiNetworkAgent(getHandler().getLooper(), mContext,
                    "WifiNetworkAgent", mNetworkInfo, nc, mLinkProperties, 60, mNetworkMisc);
            }

            // We must clear the config BSSID, as the wifi chipset may decide to roam
            // from this point on and having the BSSID specified in the network block would
            // cause the roam to faile and the device to disconnect
            clearTargetBssid("L2ConnectedState");
            mCountryCode.setReadyForChange(false);
            mWifiMetrics.setWifiState(WifiMetricsProto.WifiLog.WIFI_ASSOCIATED);
            mWifiScoreCard.noteNetworkAgentCreated(mWifiInfo, mNetworkAgent.netId);
        }

        @Override
        public void exit() {
            if (mIpClient != null) {
                mIpClient.stop();
            }

            // This is handled by receiving a NETWORK_DISCONNECTION_EVENT in ConnectModeState
            // Bug: 15347363
            // For paranoia's sake, call handleNetworkDisconnect
            // only if BSSID is null or last networkId
            // is not invalid.
            if (mVerboseLoggingEnabled) {
                StringBuilder sb = new StringBuilder();
                sb.append("leaving L2ConnectedState state nid=" + Integer.toString(mLastNetworkId));
                if (mLastBssid != null) {
                    sb.append(" ").append(mLastBssid);
                }
            }
            if (mLastBssid != null || mLastNetworkId != WifiConfiguration.INVALID_NETWORK_ID) {
                handleNetworkDisconnect();
            }
            mCountryCode.setReadyForChange(true);
            mWifiMetrics.setWifiState(WifiMetricsProto.WifiLog.WIFI_DISCONNECTED);
            mWifiStateTracker.updateState(WifiStateTracker.DISCONNECTED);
            //Inform WifiLockManager
            WifiLockManager wifiLockManager = mWifiInjector.getWifiLockManager();
            wifiLockManager.updateWifiClientConnected(false);
        }

        @Override
        public boolean processMessage(Message message) {
            boolean handleStatus = HANDLED;

            switch (message.what) {
                case CMD_PRE_DHCP_ACTION:
                    handlePreDhcpSetup();
                    break;
                case CMD_PRE_DHCP_ACTION_COMPLETE:
                    if (mIpClient != null) {
                        mIpClient.completedPreDhcpAction();
                    }
                    break;
                case CMD_POST_DHCP_ACTION:
                    handlePostDhcpSetup();
                    // We advance to mConnectedState because IpClient will also send a
                    // CMD_IPV4_PROVISIONING_SUCCESS message, which calls handleIPv4Success(),
                    // which calls updateLinkProperties, which then sends
                    // CMD_IP_CONFIGURATION_SUCCESSFUL.
                    //
                    // In the event of failure, we transition to mDisconnectingState
                    // similarly--via messages sent back from IpClient.
                    break;
                case CMD_IPV4_PROVISIONING_SUCCESS: {
                    handleIPv4Success((DhcpResults) message.obj);
                    sendNetworkStateChangeBroadcast(mLastBssid);
                    break;
                }
                case CMD_IPV4_PROVISIONING_FAILURE: {
                    handleIPv4Failure();
                    mWifiInjector.getWifiLastResortWatchdog()
                            .noteConnectionFailureAndTriggerIfNeeded(
                                    getTargetSsid(), mTargetRoamBSSID,
                                    WifiLastResortWatchdog.FAILURE_CODE_DHCP);
                    break;
                }
                case CMD_IP_CONFIGURATION_SUCCESSFUL:
                    if (getCurrentWifiConfiguration() == null) {
                        // The current config may have been removed while we were connecting,
                        // trigger a disconnect to clear up state.
                        reportConnectionAttemptEnd(
                                WifiMetrics.ConnectionEvent.FAILURE_NETWORK_DISCONNECTION,
                                WifiMetricsProto.ConnectionEvent.HLF_NONE,
                                WifiMetricsProto.ConnectionEvent.FAILURE_REASON_UNKNOWN);
                        mWifiNative.disconnect(mInterfaceName);
                        transitionTo(mDisconnectingState);
                    } else {
                        handleSuccessfulIpConfiguration();
                        sendConnectedState();
                        transitionTo(mConnectedState);
                    }
                    break;
                case CMD_IP_CONFIGURATION_LOST:
                    // Get Link layer stats so that we get fresh tx packet counters.
                    getWifiLinkLayerStats();
                    handleIpConfigurationLost();
                    reportConnectionAttemptEnd(
                            WifiMetrics.ConnectionEvent.FAILURE_DHCP,
                            WifiMetricsProto.ConnectionEvent.HLF_NONE,
                            WifiMetricsProto.ConnectionEvent.FAILURE_REASON_UNKNOWN);
                    mWifiInjector.getWifiLastResortWatchdog()
                            .noteConnectionFailureAndTriggerIfNeeded(
                                    getTargetSsid(), mTargetRoamBSSID,
                                    WifiLastResortWatchdog.FAILURE_CODE_DHCP);
                    transitionTo(mDisconnectingState);
                    break;
                case CMD_IP_REACHABILITY_LOST:
                    if (mVerboseLoggingEnabled && message.obj != null) log((String) message.obj);
                    mWifiDiagnostics.captureBugReportData(
                            WifiDiagnostics.REPORT_REASON_REACHABILITY_LOST);
                    mWifiMetrics.logWifiIsUnusableEvent(
                            WifiIsUnusableEvent.TYPE_IP_REACHABILITY_LOST);
                    mWifiMetrics.addToWifiUsabilityStatsList(WifiUsabilityStats.LABEL_BAD,
                            WifiUsabilityStats.TYPE_IP_REACHABILITY_LOST, -1);
                    if (mIpReachabilityDisconnectEnabled) {
                        handleIpReachabilityLost();
                        transitionTo(mDisconnectingState);
                    } else {
                        logd("CMD_IP_REACHABILITY_LOST but disconnect disabled -- ignore");
                    }
                    break;
                case CMD_DISCONNECT:
                    mWifiMetrics.logStaEvent(StaEvent.TYPE_FRAMEWORK_DISCONNECT,
                            StaEvent.DISCONNECT_GENERIC);
                    mWifiNative.disconnect(mInterfaceName);
                    transitionTo(mDisconnectingState);
                    break;
                case WifiP2pServiceImpl.DISCONNECT_WIFI_REQUEST:
                    if (message.arg1 == 1) {
                        mWifiMetrics.logStaEvent(StaEvent.TYPE_FRAMEWORK_DISCONNECT,
                                StaEvent.DISCONNECT_P2P_DISCONNECT_WIFI_REQUEST);
                        mWifiNative.disconnect(mInterfaceName);
                        mTemporarilyDisconnectWifi = true;
                        transitionTo(mDisconnectingState);
                    }
                    break;
                    /* Ignore connection to same network */
                case WifiManager.CONNECT_NETWORK:
                    int netId = message.arg1;
                    if (mWifiInfo.getNetworkId() == netId) {
                        replyToMessage(message, WifiManager.CONNECT_NETWORK_SUCCEEDED);
                        break;
                    }
                    handleStatus = NOT_HANDLED;
                    break;
                case WifiMonitor.NETWORK_CONNECTION_EVENT:
                    mWifiInfo.setBSSID((String) message.obj);
                    mLastNetworkId = message.arg1;
                    mWifiInfo.setNetworkId(mLastNetworkId);
                    mWifiInfo.setMacAddress(mWifiNative.getMacAddress(mInterfaceName));
                    if (!mLastBssid.equals(message.obj)) {
                        mLastBssid = (String) message.obj;
                        sendNetworkStateChangeBroadcast(mLastBssid);
                    }
                    break;
                case CMD_ONESHOT_RSSI_POLL:
                    if (!mEnableRssiPolling) {
                        updateLinkLayerStatsRssiAndScoreReportInternal();
                    }
                    break;
                case CMD_RSSI_POLL:
                    if (message.arg1 == mRssiPollToken) {
                        WifiLinkLayerStats stats = updateLinkLayerStatsRssiAndScoreReportInternal();
                        mWifiMetrics.updateWifiUsabilityStatsEntries(mWifiInfo, stats);
                        if (mWifiScoreReport.shouldCheckIpLayer()) {
                            if (mIpClient != null) {
                                mIpClient.confirmConfiguration();
                            }
                            mWifiScoreReport.noteIpCheck();
                        }
                        int statusDataStall =
                                mWifiDataStall.checkForDataStall(mLastLinkLayerStats, stats);
                        if (statusDataStall != WifiIsUnusableEvent.TYPE_UNKNOWN) {
                            mWifiMetrics.addToWifiUsabilityStatsList(WifiUsabilityStats.LABEL_BAD,
                                    convertToUsabilityStatsTriggerType(statusDataStall), -1);
                        }
                        mWifiMetrics.incrementWifiLinkLayerUsageStats(stats);
                        mLastLinkLayerStats = stats;
                        mWifiScoreCard.noteSignalPoll(mWifiInfo);
                        mLinkProbeManager.updateConnectionStats(
                                mWifiInfo, mInterfaceName);
                        sendMessageDelayed(obtainMessage(CMD_RSSI_POLL, mRssiPollToken, 0),
                                mPollRssiIntervalMsecs);
                        if (mVerboseLoggingEnabled) sendRssiChangeBroadcast(mWifiInfo.getRssi());
                        mWifiTrafficPoller.notifyOnDataActivity(mWifiInfo.txSuccess,
                                mWifiInfo.rxSuccess);
                    } else {
                        // Polling has completed
                    }
                    break;
                case CMD_ENABLE_RSSI_POLL:
                    cleanWifiScore();
                    mEnableRssiPolling = (message.arg1 == 1);
                    mRssiPollToken++;
                    if (mEnableRssiPolling) {
                        // First poll
                        mLastSignalLevel = -1;
                        mLinkProbeManager.resetOnScreenTurnedOn();
                        fetchRssiLinkSpeedAndFrequencyNative();
                        sendMessageDelayed(obtainMessage(CMD_RSSI_POLL, mRssiPollToken, 0),
                                mPollRssiIntervalMsecs);
                    }
                    break;
                case WifiManager.RSSI_PKTCNT_FETCH:
                    RssiPacketCountInfo info = new RssiPacketCountInfo();
                    fetchRssiLinkSpeedAndFrequencyNative();
                    info.rssi = mWifiInfo.getRssi();
                    WifiNative.TxPacketCounters counters =
                            mWifiNative.getTxPacketCounters(mInterfaceName);
                    if (counters != null) {
                        info.txgood = counters.txSucceeded;
                        info.txbad = counters.txFailed;
                        replyToMessage(message, WifiManager.RSSI_PKTCNT_FETCH_SUCCEEDED, info);
                    } else {
                        replyToMessage(message,
                                WifiManager.RSSI_PKTCNT_FETCH_FAILED, WifiManager.ERROR);
                    }
                    break;
                case CMD_ASSOCIATED_BSSID:
                    if ((String) message.obj == null) {
                        logw("Associated command w/o BSSID");
                        break;
                    }
                    mLastBssid = (String) message.obj;
                    if (mLastBssid != null && (mWifiInfo.getBSSID() == null
                            || !mLastBssid.equals(mWifiInfo.getBSSID()))) {
                        mWifiInfo.setBSSID(mLastBssid);
                        WifiConfiguration config = getCurrentWifiConfiguration();
                        if (config != null) {
                            ScanDetailCache scanDetailCache = mWifiConfigManager
                                    .getScanDetailCacheForNetwork(config.networkId);
                            if (scanDetailCache != null) {
                                ScanResult scanResult = scanDetailCache.getScanResult(mLastBssid);
                                if (scanResult != null) {
                                    mWifiInfo.setFrequency(scanResult.frequency);
                                }
                            }
                        }
                        sendNetworkStateChangeBroadcast(mLastBssid);
                    }
                    break;
                case CMD_START_RSSI_MONITORING_OFFLOAD:
                case CMD_RSSI_THRESHOLD_BREACHED:
                    byte currRssi = (byte) message.arg1;
                    processRssiThreshold(currRssi, message.what, mRssiEventHandler);
                    break;
                case CMD_STOP_RSSI_MONITORING_OFFLOAD:
                    stopRssiMonitoringOffload();
                    break;
                case CMD_RECONNECT:
                    log(" Ignore CMD_RECONNECT request because wifi is already connected");
                    break;
                case CMD_RESET_SIM_NETWORKS:
                    if (message.arg1 == 0 // sim was removed
                            && mLastNetworkId != WifiConfiguration.INVALID_NETWORK_ID) {
                        WifiConfiguration config =
                                mWifiConfigManager.getConfiguredNetwork(mLastNetworkId);
                        if (TelephonyUtil.isSimConfig(config)) {
                            mWifiMetrics.logStaEvent(StaEvent.TYPE_FRAMEWORK_DISCONNECT,
                                    StaEvent.DISCONNECT_RESET_SIM_NETWORKS);
                            // TODO(b/132385576): STA may immediately connect back to the network
                            //  that we just disconnected from
                            mWifiNative.disconnect(mInterfaceName);
                            transitionTo(mDisconnectingState);
                        }
                    }
                    /* allow parent state to reset data for other networks */
                    handleStatus = NOT_HANDLED;
                    break;
                case CMD_START_IP_PACKET_OFFLOAD: {
                    int slot = message.arg1;
                    int intervalSeconds = message.arg2;
                    KeepalivePacketData pkt = (KeepalivePacketData) message.obj;
                    int result = startWifiIPPacketOffload(slot, pkt, intervalSeconds);
                    if (mNetworkAgent != null) {
                        mNetworkAgent.onSocketKeepaliveEvent(slot, result);
                    }
                    break;
                }
                case CMD_ADD_KEEPALIVE_PACKET_FILTER_TO_APF: {
                    if (mIpClient != null) {
                        final int slot = message.arg1;
                        if (message.obj instanceof NattKeepalivePacketData) {
                            final NattKeepalivePacketData pkt =
                                    (NattKeepalivePacketData) message.obj;
                            mIpClient.addKeepalivePacketFilter(slot, pkt);
                        } else if (message.obj instanceof TcpKeepalivePacketData) {
                            final TcpKeepalivePacketData pkt =
                                    (TcpKeepalivePacketData) message.obj;
                            mIpClient.addKeepalivePacketFilter(slot, pkt);
                        }
                    }
                    break;
                }
                case CMD_REMOVE_KEEPALIVE_PACKET_FILTER_FROM_APF: {
                    if (mIpClient != null) {
                        mIpClient.removeKeepalivePacketFilter(message.arg1);
                    }
                    break;
                }
                default:
                    handleStatus = NOT_HANDLED;
                    break;
            }

            if (handleStatus == HANDLED) {
                logStateAndMessage(message, this);
            }

            return handleStatus;
        }

        /**
         * Fetches link stats and updates Wifi Score Report.
         */
        private WifiLinkLayerStats updateLinkLayerStatsRssiAndScoreReportInternal() {
            WifiLinkLayerStats stats = getWifiLinkLayerStats();
            // Get Info and continue polling
            fetchRssiLinkSpeedAndFrequencyNative();
            // Send the update score to network agent.
            mWifiScoreReport.calculateAndReportScore(mWifiInfo, mNetworkAgent, mWifiMetrics);
            return stats;
        }
    }

    /**
     * Fetches link stats and updates Wifi Score Report.
     */
    public void updateLinkLayerStatsRssiAndScoreReport() {
        sendMessage(CMD_ONESHOT_RSSI_POLL);
    }

    private static int convertToUsabilityStatsTriggerType(int unusableEventTriggerType) {
        int triggerType;
        switch (unusableEventTriggerType) {
            case WifiIsUnusableEvent.TYPE_DATA_STALL_BAD_TX:
                triggerType = WifiUsabilityStats.TYPE_DATA_STALL_BAD_TX;
                break;
            case WifiIsUnusableEvent.TYPE_DATA_STALL_TX_WITHOUT_RX:
                triggerType = WifiUsabilityStats.TYPE_DATA_STALL_TX_WITHOUT_RX;
                break;
            case WifiIsUnusableEvent.TYPE_DATA_STALL_BOTH:
                triggerType = WifiUsabilityStats.TYPE_DATA_STALL_BOTH;
                break;
            case WifiIsUnusableEvent.TYPE_FIRMWARE_ALERT:
                triggerType = WifiUsabilityStats.TYPE_FIRMWARE_ALERT;
                break;
            case WifiIsUnusableEvent.TYPE_IP_REACHABILITY_LOST:
                triggerType = WifiUsabilityStats.TYPE_IP_REACHABILITY_LOST;
                break;
            default:
                triggerType = WifiUsabilityStats.TYPE_UNKNOWN;
                Log.e(TAG, "Unknown WifiIsUnusableEvent: " + unusableEventTriggerType);
        }
        return triggerType;
    }

    class ObtainingIpState extends State {
        @Override
        public void enter() {
            final WifiConfiguration currentConfig = getCurrentWifiConfiguration();
            final boolean isUsingStaticIp =
                    (currentConfig.getIpAssignment() == IpConfiguration.IpAssignment.STATIC);
            if (mVerboseLoggingEnabled) {
                final String key = currentConfig.configKey();
                log("enter ObtainingIpState netId=" + Integer.toString(mLastNetworkId)
                        + " " + key + " "
                        + " roam=" + mIsAutoRoaming
                        + " static=" + isUsingStaticIp);
            }

            // Send event to CM & network change broadcast
            setNetworkDetailedState(DetailedState.OBTAINING_IPADDR);

            // We must clear the config BSSID, as the wifi chipset may decide to roam
            // from this point on and having the BSSID specified in the network block would
            // cause the roam to fail and the device to disconnect.
            clearTargetBssid("ObtainingIpAddress");

            // Stop IpClient in case we're switching from DHCP to static
            // configuration or vice versa.
            //
            // TODO: Only ever enter this state the first time we connect to a
            // network, never on switching between static configuration and
            // DHCP. When we transition from static configuration to DHCP in
            // particular, we must tell ConnectivityService that we're
            // disconnected, because DHCP might take a long time during which
            // connectivity APIs such as getActiveNetworkInfo should not return
            // CONNECTED.
            stopIpClient();

            if (mIpClient != null) {
                mIpClient.setHttpProxy(currentConfig.getHttpProxy());
                if (!TextUtils.isEmpty(mTcpBufferSizes)) {
                    mIpClient.setTcpBufferSizes(mTcpBufferSizes);
                }
            }
            final ProvisioningConfiguration prov;
            if (!isUsingStaticIp) {
                prov = new ProvisioningConfiguration.Builder()
                            .withPreDhcpAction()
                            .withApfCapabilities(mWifiNative.getApfCapabilities(mInterfaceName))
                            .withNetwork(getCurrentNetwork())
                            .withDisplayName(currentConfig.SSID)
                            .withRandomMacAddress()
                            .build();
            } else {
                StaticIpConfiguration staticIpConfig = currentConfig.getStaticIpConfiguration();
                prov = new ProvisioningConfiguration.Builder()
                            .withStaticConfiguration(staticIpConfig)
                            .withApfCapabilities(mWifiNative.getApfCapabilities(mInterfaceName))
                            .withNetwork(getCurrentNetwork())
                            .withDisplayName(currentConfig.SSID)
                            .build();
            }
            if (mIpClient != null) {
                mIpClient.startProvisioning(prov);
            }
            // Get Link layer stats so as we get fresh tx packet counters
            getWifiLinkLayerStats();
        }

        @Override
        public boolean processMessage(Message message) {
            boolean handleStatus = HANDLED;

            switch(message.what) {
                case CMD_START_CONNECT:
                case CMD_START_ROAM:
                    mMessageHandlingStatus = MESSAGE_HANDLING_STATUS_DISCARD;
                    break;
                case WifiManager.SAVE_NETWORK:
                    mMessageHandlingStatus = MESSAGE_HANDLING_STATUS_DEFERRED;
                    deferMessage(message);
                    break;
                case WifiMonitor.NETWORK_DISCONNECTION_EVENT:
                    reportConnectionAttemptEnd(
                            WifiMetrics.ConnectionEvent.FAILURE_NETWORK_DISCONNECTION,
                            WifiMetricsProto.ConnectionEvent.HLF_NONE,
                            WifiMetricsProto.ConnectionEvent.FAILURE_REASON_UNKNOWN);
                    handleStatus = NOT_HANDLED;
                    break;
                case CMD_SET_HIGH_PERF_MODE:
                    mMessageHandlingStatus = MESSAGE_HANDLING_STATUS_DEFERRED;
                    deferMessage(message);
                    break;
                default:
                    handleStatus = NOT_HANDLED;
                    break;
            }

            if (handleStatus == HANDLED) {
                logStateAndMessage(message, this);
            }
            return handleStatus;
        }
    }

    /**
     * Helper function to check if we need to invoke
     * {@link NetworkAgent#explicitlySelected(boolean)} to indicate that we connected to a network
     * which the user just chose
     * (i.e less than {@link #LAST_SELECTED_NETWORK_EXPIRATION_AGE_MILLIS) before).
     */
    @VisibleForTesting
    public boolean shouldEvaluateWhetherToSendExplicitlySelected(WifiConfiguration currentConfig) {
        if (currentConfig == null) {
            Log.wtf(TAG, "Current WifiConfiguration is null, but IP provisioning just succeeded");
            return false;
        }
        long currentTimeMillis = mClock.getElapsedSinceBootMillis();
        return (mWifiConfigManager.getLastSelectedNetwork() == currentConfig.networkId
                && currentTimeMillis - mWifiConfigManager.getLastSelectedTimeStamp()
                < LAST_SELECTED_NETWORK_EXPIRATION_AGE_MILLIS);
    }

    private void sendConnectedState() {
        // If this network was explicitly selected by the user, evaluate whether to call
        // explicitlySelected() so the system can treat it appropriately.
        WifiConfiguration config = getCurrentWifiConfiguration();
        if (shouldEvaluateWhetherToSendExplicitlySelected(config)) {
            boolean prompt =
                    mWifiPermissionsUtil.checkNetworkSettingsPermission(config.lastConnectUid);
            if (mVerboseLoggingEnabled) {
                log("Network selected by UID " + config.lastConnectUid + " prompt=" + prompt);
            }
            if (prompt) {
                // Selected by the user via Settings or QuickSettings. If this network has Internet
                // access, switch to it. Otherwise, switch to it only if the user confirms that they
                // really want to switch, or has already confirmed and selected "Don't ask again".
                if (mVerboseLoggingEnabled) {
                    log("explictlySelected acceptUnvalidated=" + config.noInternetAccessExpected);
                }
                if (mNetworkAgent != null) {
                    mNetworkAgent.explicitlySelected(config.noInternetAccessExpected);
                }
            }
        }

        setNetworkDetailedState(DetailedState.CONNECTED);
        sendNetworkStateChangeBroadcast(mLastBssid);
    }

    class RoamingState extends State {
        boolean mAssociated;
        @Override
        public void enter() {
            if (mVerboseLoggingEnabled) {
                log("RoamingState Enter mScreenOn=" + mScreenOn);
            }

            // Make sure we disconnect if roaming fails
            mRoamWatchdogCount++;
            logd("Start Roam Watchdog " + mRoamWatchdogCount);
            sendMessageDelayed(obtainMessage(CMD_ROAM_WATCHDOG_TIMER,
                    mRoamWatchdogCount, 0), ROAM_GUARD_TIMER_MSEC);
            mAssociated = false;
        }
        @Override
        public boolean processMessage(Message message) {
            WifiConfiguration config;
            boolean handleStatus = HANDLED;

            switch (message.what) {
                case CMD_IP_CONFIGURATION_LOST:
                    config = getCurrentWifiConfiguration();
                    if (config != null) {
                        mWifiDiagnostics.captureBugReportData(
                                WifiDiagnostics.REPORT_REASON_AUTOROAM_FAILURE);
                    }
                    handleStatus = NOT_HANDLED;
                    break;
                case CMD_UNWANTED_NETWORK:
                    if (mVerboseLoggingEnabled) {
                        log("Roaming and CS doesn't want the network -> ignore");
                    }
                    break;
                case WifiMonitor.SUPPLICANT_STATE_CHANGE_EVENT:
                    /**
                     * If we get a SUPPLICANT_STATE_CHANGE_EVENT indicating a DISCONNECT
                     * before NETWORK_DISCONNECTION_EVENT
                     * And there is an associated BSSID corresponding to our target BSSID, then
                     * we have missed the network disconnection, transition to mDisconnectedState
                     * and handle the rest of the events there.
                     */
                    StateChangeResult stateChangeResult = (StateChangeResult) message.obj;
                    if (stateChangeResult.state == SupplicantState.DISCONNECTED
                            || stateChangeResult.state == SupplicantState.INACTIVE
                            || stateChangeResult.state == SupplicantState.INTERFACE_DISABLED) {
                        if (mVerboseLoggingEnabled) {
                            log("STATE_CHANGE_EVENT in roaming state "
                                    + stateChangeResult.toString());
                        }
                        if (stateChangeResult.BSSID != null
                                && stateChangeResult.BSSID.equals(mTargetRoamBSSID)) {
                            handleNetworkDisconnect();
                            transitionTo(mDisconnectedState);
                        }
                    }
                    if (stateChangeResult.state == SupplicantState.ASSOCIATED) {
                        // We completed the layer2 roaming part
                        mAssociated = true;
                        if (stateChangeResult.BSSID != null) {
                            mTargetRoamBSSID = stateChangeResult.BSSID;
                        }
                    }
                    break;
                case CMD_ROAM_WATCHDOG_TIMER:
                    if (mRoamWatchdogCount == message.arg1) {
                        if (mVerboseLoggingEnabled) log("roaming watchdog! -> disconnect");
                        mWifiMetrics.endConnectionEvent(
                                WifiMetrics.ConnectionEvent.FAILURE_ROAM_TIMEOUT,
                                WifiMetricsProto.ConnectionEvent.HLF_NONE,
                                WifiMetricsProto.ConnectionEvent.FAILURE_REASON_UNKNOWN);
                        mRoamFailCount++;
                        handleNetworkDisconnect();
                        mWifiMetrics.logStaEvent(StaEvent.TYPE_FRAMEWORK_DISCONNECT,
                                StaEvent.DISCONNECT_ROAM_WATCHDOG_TIMER);
                        mWifiNative.disconnect(mInterfaceName);
                        transitionTo(mDisconnectedState);
                    }
                    break;
                case WifiMonitor.NETWORK_CONNECTION_EVENT:
                    if (mAssociated) {
                        if (mVerboseLoggingEnabled) {
                            log("roaming and Network connection established");
                        }
                        mLastNetworkId = message.arg1;
                        mLastBssid = (String) message.obj;
                        mWifiInfo.setBSSID(mLastBssid);
                        mWifiInfo.setNetworkId(mLastNetworkId);
                        int reasonCode = message.arg2;
                        mWifiConnectivityManager.trackBssid(mLastBssid, true, reasonCode);
                        sendNetworkStateChangeBroadcast(mLastBssid);

                        // Successful framework roam! (probably)
                        reportConnectionAttemptEnd(
                                WifiMetrics.ConnectionEvent.FAILURE_NONE,
                                WifiMetricsProto.ConnectionEvent.HLF_NONE,
                                WifiMetricsProto.ConnectionEvent.FAILURE_REASON_UNKNOWN);

                        // We must clear the config BSSID, as the wifi chipset may decide to roam
                        // from this point on and having the BSSID specified by QNS would cause
                        // the roam to fail and the device to disconnect.
                        // When transition from RoamingState to DisconnectingState or
                        // DisconnectedState, the config BSSID is cleared by
                        // handleNetworkDisconnect().
                        clearTargetBssid("RoamingCompleted");

                        // We used to transition to ObtainingIpState in an
                        // attempt to do DHCPv4 RENEWs on framework roams.
                        // DHCP can take too long to time out, and we now rely
                        // upon IpClient's use of IpReachabilityMonitor to
                        // confirm our current network configuration.
                        //
                        // mIpClient.confirmConfiguration() is called within
                        // the handling of SupplicantState.COMPLETED.
                        transitionTo(mConnectedState);
                    } else {
                        mMessageHandlingStatus = MESSAGE_HANDLING_STATUS_DISCARD;
                    }
                    break;
                case WifiMonitor.NETWORK_DISCONNECTION_EVENT:
                    // Throw away but only if it corresponds to the network we're roaming to
                    String bssid = (String) message.obj;
                    if (true) {
                        String target = "";
                        if (mTargetRoamBSSID != null) target = mTargetRoamBSSID;
                        log("NETWORK_DISCONNECTION_EVENT in roaming state"
                                + " BSSID=" + bssid
                                + " target=" + target);
                    }
                    if (bssid != null && bssid.equals(mTargetRoamBSSID)) {
                        handleNetworkDisconnect();
                        transitionTo(mDisconnectedState);
                    }
                    break;
                default:
                    handleStatus = NOT_HANDLED;
                    break;
            }

            if (handleStatus == HANDLED) {
                logStateAndMessage(message, this);
            }
            return handleStatus;
        }

        @Override
        public void exit() {
            logd("ClientModeImpl: Leaving Roaming state");
        }
    }

    class ConnectedState extends State {
        @Override
        public void enter() {
            if (mVerboseLoggingEnabled) {
                log("Enter ConnectedState  mScreenOn=" + mScreenOn);
            }

            reportConnectionAttemptEnd(
                    WifiMetrics.ConnectionEvent.FAILURE_NONE,
                    WifiMetricsProto.ConnectionEvent.HLF_NONE,
                    WifiMetricsProto.ConnectionEvent.FAILURE_REASON_UNKNOWN);
            mWifiConnectivityManager.handleConnectionStateChanged(
                    WifiConnectivityManager.WIFI_STATE_CONNECTED);
            registerConnected();
            mLastConnectAttemptTimestamp = 0;
            mTargetWifiConfiguration = null;
            mWifiScoreReport.reset();
            mLastSignalLevel = -1;

            // Not roaming anymore
            mIsAutoRoaming = false;

            mLastDriverRoamAttempt = 0;
            mTargetNetworkId = WifiConfiguration.INVALID_NETWORK_ID;
            mWifiInjector.getWifiLastResortWatchdog().connectedStateTransition(true);
            mWifiStateTracker.updateState(WifiStateTracker.CONNECTED);
            //Inform WifiLockManager
            WifiLockManager wifiLockManager = mWifiInjector.getWifiLockManager();
            wifiLockManager.updateWifiClientConnected(true);
        }
        @Override
        public boolean processMessage(Message message) {
            WifiConfiguration config = null;
            boolean handleStatus = HANDLED;

            switch (message.what) {
                case CMD_UNWANTED_NETWORK:
                    if (message.arg1 == NETWORK_STATUS_UNWANTED_DISCONNECT) {
                        mWifiMetrics.logStaEvent(StaEvent.TYPE_FRAMEWORK_DISCONNECT,
                                StaEvent.DISCONNECT_UNWANTED);
                        mWifiNative.disconnect(mInterfaceName);
                        transitionTo(mDisconnectingState);
                    } else if (message.arg1 == NETWORK_STATUS_UNWANTED_DISABLE_AUTOJOIN
                            || message.arg1 == NETWORK_STATUS_UNWANTED_VALIDATION_FAILED) {
                        Log.d(TAG, (message.arg1 == NETWORK_STATUS_UNWANTED_DISABLE_AUTOJOIN
                                ? "NETWORK_STATUS_UNWANTED_DISABLE_AUTOJOIN"
                                : "NETWORK_STATUS_UNWANTED_VALIDATION_FAILED"));
                        config = getCurrentWifiConfiguration();
                        if (config != null) {
                            // Disable autojoin
                            if (message.arg1 == NETWORK_STATUS_UNWANTED_DISABLE_AUTOJOIN) {
                                mWifiConfigManager.setNetworkValidatedInternetAccess(
                                        config.networkId, false);
                                mWifiConfigManager.updateNetworkSelectionStatus(config.networkId,
                                        WifiConfiguration.NetworkSelectionStatus
                                        .DISABLED_NO_INTERNET_PERMANENT);
                            } else {
                                // stop collect last-mile stats since validation fail
                                removeMessages(CMD_DIAGS_CONNECT_TIMEOUT);
                                mWifiDiagnostics.reportConnectionEvent(
                                        WifiDiagnostics.CONNECTION_EVENT_FAILED);
                                mWifiConfigManager.incrementNetworkNoInternetAccessReports(
                                        config.networkId);
                                // If this was not the last selected network, update network
                                // selection status to temporarily disable the network.
                                if (mWifiConfigManager.getLastSelectedNetwork() != config.networkId
                                        && !config.noInternetAccessExpected) {
                                    Log.i(TAG, "Temporarily disabling network because of"
                                            + "no-internet access");
                                    mWifiConfigManager.updateNetworkSelectionStatus(
                                            config.networkId,
                                            WifiConfiguration.NetworkSelectionStatus
                                                    .DISABLED_NO_INTERNET_TEMPORARY);
                                }
                            }
                        }
                    }
                    break;
                case CMD_NETWORK_STATUS:
                    if (message.arg1 == NetworkAgent.VALID_NETWORK) {
                        // stop collect last-mile stats since validation pass
                        removeMessages(CMD_DIAGS_CONNECT_TIMEOUT);
                        mWifiDiagnostics.reportConnectionEvent(
                                WifiDiagnostics.CONNECTION_EVENT_SUCCEEDED);
                        mWifiScoreCard.noteValidationSuccess(mWifiInfo);
                        config = getCurrentWifiConfiguration();
                        if (config != null) {
                            // re-enable autojoin
                            mWifiConfigManager.updateNetworkSelectionStatus(
                                    config.networkId,
                                    WifiConfiguration.NetworkSelectionStatus
                                            .NETWORK_SELECTION_ENABLE);
                            mWifiConfigManager.setNetworkValidatedInternetAccess(
                                    config.networkId, true);
                        }
                    }
                    break;
                case CMD_ACCEPT_UNVALIDATED:
                    boolean accept = (message.arg1 != 0);
                    mWifiConfigManager.setNetworkNoInternetAccessExpected(mLastNetworkId, accept);
                    break;
                case CMD_ASSOCIATED_BSSID:
                    // ASSOCIATING to a new BSSID while already connected, indicates
                    // that driver is roaming
                    mLastDriverRoamAttempt = mClock.getWallClockMillis();
                    handleStatus = NOT_HANDLED;
                    break;
                case WifiMonitor.NETWORK_DISCONNECTION_EVENT:
                    long lastRoam = 0;
                    reportConnectionAttemptEnd(
                            WifiMetrics.ConnectionEvent.FAILURE_NETWORK_DISCONNECTION,
                            WifiMetricsProto.ConnectionEvent.HLF_NONE,
                            WifiMetricsProto.ConnectionEvent.FAILURE_REASON_UNKNOWN);
                    if (mLastDriverRoamAttempt != 0) {
                        // Calculate time since last driver roam attempt
                        lastRoam = mClock.getWallClockMillis() - mLastDriverRoamAttempt;
                        mLastDriverRoamAttempt = 0;
                    }
                    if (unexpectedDisconnectedReason(message.arg2)) {
                        mWifiDiagnostics.captureBugReportData(
                                WifiDiagnostics.REPORT_REASON_UNEXPECTED_DISCONNECT);
                    }
                    config = getCurrentWifiConfiguration();

                    if (mVerboseLoggingEnabled) {
                        log("NETWORK_DISCONNECTION_EVENT in connected state"
                                + " BSSID=" + mWifiInfo.getBSSID()
                                + " RSSI=" + mWifiInfo.getRssi()
                                + " freq=" + mWifiInfo.getFrequency()
                                + " reason=" + message.arg2
                                + " Network Selection Status=" + (config == null ? "Unavailable"
                                    : config.getNetworkSelectionStatus().getNetworkStatusString()));
                    }
                    break;
                case CMD_START_ROAM:
                    // Clear the driver roam indication since we are attempting a framework roam
                    mLastDriverRoamAttempt = 0;

                    /* Connect command coming from auto-join */
                    int netId = message.arg1;
                    ScanResult candidate = (ScanResult) message.obj;
                    String bssid = SUPPLICANT_BSSID_ANY;
                    if (candidate != null) {
                        bssid = candidate.BSSID;
                    }
                    config = mWifiConfigManager.getConfiguredNetworkWithoutMasking(netId);
                    if (config == null) {
                        loge("CMD_START_ROAM and no config, bail out...");
                        break;
                    }
                    mWifiScoreCard.noteConnectionAttempt(mWifiInfo);
                    setTargetBssid(config, bssid);
                    mTargetNetworkId = netId;

                    logd("CMD_START_ROAM sup state "
                            + mSupplicantStateTracker.getSupplicantStateName()
                            + " my state " + getCurrentState().getName()
                            + " nid=" + Integer.toString(netId)
                            + " config " + config.configKey()
                            + " targetRoamBSSID " + mTargetRoamBSSID);

                    reportConnectionAttemptStart(config, mTargetRoamBSSID,
                            WifiMetricsProto.ConnectionEvent.ROAM_ENTERPRISE);
                    if (mWifiNative.roamToNetwork(mInterfaceName, config)) {
                        mLastConnectAttemptTimestamp = mClock.getWallClockMillis();
                        mTargetWifiConfiguration = config;
                        mIsAutoRoaming = true;
                        mWifiMetrics.logStaEvent(StaEvent.TYPE_CMD_START_ROAM, config);
                        transitionTo(mRoamingState);
                    } else {
                        loge("CMD_START_ROAM Failed to start roaming to network " + config);
                        reportConnectionAttemptEnd(
                                WifiMetrics.ConnectionEvent.FAILURE_CONNECT_NETWORK_FAILED,
                                WifiMetricsProto.ConnectionEvent.HLF_NONE,
                                WifiMetricsProto.ConnectionEvent.FAILURE_REASON_UNKNOWN);
                        replyToMessage(message, WifiManager.CONNECT_NETWORK_FAILED,
                                WifiManager.ERROR);
                        mMessageHandlingStatus = MESSAGE_HANDLING_STATUS_FAIL;
                        break;
                    }
                    break;
                default:
                    handleStatus = NOT_HANDLED;
                    break;
            }

            if (handleStatus == HANDLED) {
                logStateAndMessage(message, this);
            }

            return handleStatus;
        }

        @Override
        public void exit() {
            logd("ClientModeImpl: Leaving Connected state");
            mWifiConnectivityManager.handleConnectionStateChanged(
                     WifiConnectivityManager.WIFI_STATE_TRANSITIONING);

            mLastDriverRoamAttempt = 0;
            mWifiInjector.getWifiLastResortWatchdog().connectedStateTransition(false);
        }
    }

    class DisconnectingState extends State {

        @Override
        public void enter() {

            if (mVerboseLoggingEnabled) {
                logd(" Enter DisconnectingState State screenOn=" + mScreenOn);
            }

            // Make sure we disconnect: we enter this state prior to connecting to a new
            // network, waiting for either a DISCONNECT event or a SUPPLICANT_STATE_CHANGE
            // event which in this case will be indicating that supplicant started to associate.
            // In some cases supplicant doesn't ignore the connect requests (it might not
            // find the target SSID in its cache),
            // Therefore we end up stuck that state, hence the need for the watchdog.
            mDisconnectingWatchdogCount++;
            logd("Start Disconnecting Watchdog " + mDisconnectingWatchdogCount);
            sendMessageDelayed(obtainMessage(CMD_DISCONNECTING_WATCHDOG_TIMER,
                    mDisconnectingWatchdogCount, 0), DISCONNECTING_GUARD_TIMER_MSEC);
        }

        @Override
        public boolean processMessage(Message message) {
            boolean handleStatus = HANDLED;

            switch (message.what) {
                case CMD_DISCONNECT:
                    if (mVerboseLoggingEnabled) {
                        log("Ignore CMD_DISCONNECT when already disconnecting.");
                    }
                    break;
                case CMD_DISCONNECTING_WATCHDOG_TIMER:
                    if (mDisconnectingWatchdogCount == message.arg1) {
                        if (mVerboseLoggingEnabled) log("disconnecting watchdog! -> disconnect");
                        handleNetworkDisconnect();
                        transitionTo(mDisconnectedState);
                    }
                    break;
                case WifiMonitor.SUPPLICANT_STATE_CHANGE_EVENT:
                    /**
                     * If we get a SUPPLICANT_STATE_CHANGE_EVENT before NETWORK_DISCONNECTION_EVENT
                     * we have missed the network disconnection, transition to mDisconnectedState
                     * and handle the rest of the events there
                     */
                    deferMessage(message);
                    handleNetworkDisconnect();
                    transitionTo(mDisconnectedState);
                    break;
                default:
                    handleStatus = NOT_HANDLED;
                    break;
            }

            if (handleStatus == HANDLED) {
                logStateAndMessage(message, this);
            }
            return handleStatus;
        }
    }

    class DisconnectedState extends State {
        @Override
        public void enter() {
            Log.i(TAG, "disconnectedstate enter");
            // We don't scan frequently if this is a temporary disconnect
            // due to p2p
            if (mTemporarilyDisconnectWifi) {
                p2pSendMessage(WifiP2pServiceImpl.DISCONNECT_WIFI_RESPONSE);
                return;
            }

            if (mVerboseLoggingEnabled) {
                logd(" Enter DisconnectedState screenOn=" + mScreenOn);
            }

            /** clear the roaming state, if we were roaming, we failed */
            mIsAutoRoaming = false;

            mWifiConnectivityManager.handleConnectionStateChanged(
                    WifiConnectivityManager.WIFI_STATE_DISCONNECTED);
        }

        @Override
        public boolean processMessage(Message message) {
            boolean handleStatus = HANDLED;

            switch (message.what) {
                case CMD_DISCONNECT:
                    mWifiMetrics.logStaEvent(StaEvent.TYPE_FRAMEWORK_DISCONNECT,
                            StaEvent.DISCONNECT_GENERIC);
                    mWifiNative.disconnect(mInterfaceName);
                    break;
                case WifiMonitor.NETWORK_DISCONNECTION_EVENT:
                    if (message.arg2 == 15 /* FOURWAY_HANDSHAKE_TIMEOUT */) {
                        String bssid = (message.obj == null)
                                ? mTargetRoamBSSID : (String) message.obj;
                        mWifiInjector.getWifiLastResortWatchdog()
                                .noteConnectionFailureAndTriggerIfNeeded(
                                        getTargetSsid(), bssid,
                                        WifiLastResortWatchdog.FAILURE_CODE_AUTHENTICATION);
                    }
                    break;
                case WifiMonitor.SUPPLICANT_STATE_CHANGE_EVENT:
                    StateChangeResult stateChangeResult = (StateChangeResult) message.obj;
                    if (mVerboseLoggingEnabled) {
                        logd("SUPPLICANT_STATE_CHANGE_EVENT state=" + stateChangeResult.state
                                + " -> state= "
                                + WifiInfo.getDetailedStateOf(stateChangeResult.state));
                    }
                    if (SupplicantState.isConnecting(stateChangeResult.state)) {
                        WifiConfiguration config = mWifiConfigManager.getConfiguredNetwork(
                                stateChangeResult.networkId);

                        // Update Passpoint information before setNetworkDetailedState as
                        // WifiTracker monitors NETWORK_STATE_CHANGED_ACTION to update UI.
                        mWifiInfo.setFQDN(null);
                        mWifiInfo.setOsuAp(false);
                        mWifiInfo.setProviderFriendlyName(null);
                        if (config != null && (config.isPasspoint() || config.osu)) {
                            if (config.isPasspoint()) {
                                mWifiInfo.setFQDN(config.FQDN);
                            } else {
                                mWifiInfo.setOsuAp(true);
                            }
                            mWifiInfo.setProviderFriendlyName(config.providerFriendlyName);
                        }
                    }
                    setNetworkDetailedState(WifiInfo.getDetailedStateOf(stateChangeResult.state));
                    /* ConnectModeState does the rest of the handling */
                    handleStatus = NOT_HANDLED;
                    break;
                case WifiP2pServiceImpl.P2P_CONNECTION_CHANGED:
                    NetworkInfo info = (NetworkInfo) message.obj;
                    mP2pConnected.set(info.isConnected());
                    break;
                case CMD_RECONNECT:
                case CMD_REASSOCIATE:
                    if (mTemporarilyDisconnectWifi) {
                        // Drop a third party reconnect/reassociate if STA is
                        // temporarily disconnected for p2p
                        break;
                    } else {
                        // ConnectModeState handles it
                        handleStatus = NOT_HANDLED;
                    }
                    break;
                case CMD_SCREEN_STATE_CHANGED:
                    handleScreenStateChanged(message.arg1 != 0);
                    break;
                default:
                    handleStatus = NOT_HANDLED;
                    break;
            }

            if (handleStatus == HANDLED) {
                logStateAndMessage(message, this);
            }
            return handleStatus;
        }

        @Override
        public void exit() {
            mWifiConnectivityManager.handleConnectionStateChanged(
                     WifiConnectivityManager.WIFI_STATE_TRANSITIONING);
        }
    }

    /**
     * State machine initiated requests can have replyTo set to null, indicating
     * there are no recipients, we ignore those reply actions.
     */
    private void replyToMessage(Message msg, int what) {
        if (msg.replyTo == null) return;
        Message dstMsg = obtainMessageWithWhatAndArg2(msg, what);
        mReplyChannel.replyToMessage(msg, dstMsg);
    }

    private void replyToMessage(Message msg, int what, int arg1) {
        if (msg.replyTo == null) return;
        Message dstMsg = obtainMessageWithWhatAndArg2(msg, what);
        dstMsg.arg1 = arg1;
        mReplyChannel.replyToMessage(msg, dstMsg);
    }

    private void replyToMessage(Message msg, int what, Object obj) {
        if (msg.replyTo == null) return;
        Message dstMsg = obtainMessageWithWhatAndArg2(msg, what);
        dstMsg.obj = obj;
        mReplyChannel.replyToMessage(msg, dstMsg);
    }

    /**
     * arg2 on the source message has a unique id that needs to be retained in replies
     * to match the request
     * <p>see WifiManager for details
     */
    private Message obtainMessageWithWhatAndArg2(Message srcMsg, int what) {
        Message msg = Message.obtain();
        msg.what = what;
        msg.arg2 = srcMsg.arg2;
        return msg;
    }

    /**
     * Notify interested parties if a wifi config has been changed.
     *
     * @param wifiCredentialEventType WIFI_CREDENTIAL_SAVED or WIFI_CREDENTIAL_FORGOT
     * @param config Must have a WifiConfiguration object to succeed
     * TODO: b/35258354 investigate if this can be removed.  Is the broadcast sent by
     * WifiConfigManager sufficient?
     */
    private void broadcastWifiCredentialChanged(int wifiCredentialEventType,
            WifiConfiguration config) {
        if (config != null && config.preSharedKey != null) {
            Intent intent = new Intent(WifiManager.WIFI_CREDENTIAL_CHANGED_ACTION);
            intent.putExtra(WifiManager.EXTRA_WIFI_CREDENTIAL_SSID, config.SSID);
            intent.putExtra(WifiManager.EXTRA_WIFI_CREDENTIAL_EVENT_TYPE,
                    wifiCredentialEventType);
            mContext.sendBroadcastAsUser(intent, UserHandle.CURRENT,
                    android.Manifest.permission.RECEIVE_WIFI_CREDENTIAL_CHANGE);
        }
    }

    void handleGsmAuthRequest(SimAuthRequestData requestData) {
        if (mTargetWifiConfiguration == null
                || mTargetWifiConfiguration.networkId
                == requestData.networkId) {
            logd("id matches targetWifiConfiguration");
        } else {
            logd("id does not match targetWifiConfiguration");
            return;
        }

        /*
         * Try authentication in the following order.
         *
         *    Standard       Cellular_auth     Type Command
         *
         * 1. 3GPP TS 31.102 3G_authentication [Length][RAND][Length][AUTN]
         *                            [Length][RES][Length][CK][Length][IK] and more
         * 2. 3GPP TS 31.102 2G_authentication [Length][RAND]
         *                            [Length][SRES][Length][Cipher Key Kc]
         * 3. 3GPP TS 11.11  2G_authentication [RAND]
         *                            [SRES][Cipher Key Kc]
         */
        String response =
                TelephonyUtil.getGsmSimAuthResponse(requestData.data, getTelephonyManager());
        if (response == null) {
            // In case of failure, issue may be due to sim type, retry as No.2 case
            response = TelephonyUtil.getGsmSimpleSimAuthResponse(requestData.data,
                    getTelephonyManager());
            if (response == null) {
                // In case of failure, issue may be due to sim type, retry as No.3 case
                response = TelephonyUtil.getGsmSimpleSimNoLengthAuthResponse(requestData.data,
                        getTelephonyManager());
            }
        }
        if (response == null || response.length() == 0) {
            mWifiNative.simAuthFailedResponse(mInterfaceName, requestData.networkId);
        } else {
            logv("Supplicant Response -" + response);
            mWifiNative.simAuthResponse(
                    mInterfaceName, requestData.networkId,
                    WifiNative.SIM_AUTH_RESP_TYPE_GSM_AUTH, response);
        }
    }

    void handle3GAuthRequest(SimAuthRequestData requestData) {
        if (mTargetWifiConfiguration == null
                || mTargetWifiConfiguration.networkId
                == requestData.networkId) {
            logd("id matches targetWifiConfiguration");
        } else {
            logd("id does not match targetWifiConfiguration");
            return;
        }

        SimAuthResponseData response =
                TelephonyUtil.get3GAuthResponse(requestData, getTelephonyManager());
        if (response != null) {
            mWifiNative.simAuthResponse(
                    mInterfaceName, requestData.networkId, response.type, response.response);
        } else {
            mWifiNative.umtsAuthFailedResponse(mInterfaceName, requestData.networkId);
        }
    }

    /**
     * Automatically connect to the network specified
     *
     * @param networkId ID of the network to connect to
     * @param uid UID of the app triggering the connection.
     * @param bssid BSSID of the network
     */
    public void startConnectToNetwork(int networkId, int uid, String bssid) {
        sendMessage(CMD_START_CONNECT, networkId, uid, bssid);
    }

    /**
     * Automatically roam to the network specified
     *
     * @param networkId ID of the network to roam to
     * @param scanResult scan result which identifies the network to roam to
     */
    public void startRoamToNetwork(int networkId, ScanResult scanResult) {
        sendMessage(CMD_START_ROAM, networkId, 0, scanResult);
    }

    /**
     * Dynamically turn on/off WifiConnectivityManager
     *
     * @param enabled true-enable; false-disable
     */
    public void enableWifiConnectivityManager(boolean enabled) {
        sendMessage(CMD_ENABLE_WIFI_CONNECTIVITY_MANAGER, enabled ? 1 : 0);
    }

    /**
     * @param reason reason code from supplicant on network disconnected event
     * @return true if this is a suspicious disconnect
     */
    static boolean unexpectedDisconnectedReason(int reason) {
        return reason == 2              // PREV_AUTH_NOT_VALID
                || reason == 6          // CLASS2_FRAME_FROM_NONAUTH_STA
                || reason == 7          // FRAME_FROM_NONASSOC_STA
                || reason == 8          // STA_HAS_LEFT
                || reason == 9          // STA_REQ_ASSOC_WITHOUT_AUTH
                || reason == 14         // MICHAEL_MIC_FAILURE
                || reason == 15         // 4WAY_HANDSHAKE_TIMEOUT
                || reason == 16         // GROUP_KEY_UPDATE_TIMEOUT
                || reason == 18         // GROUP_CIPHER_NOT_VALID
                || reason == 19         // PAIRWISE_CIPHER_NOT_VALID
                || reason == 23         // IEEE_802_1X_AUTH_FAILED
                || reason == 34;        // DISASSOC_LOW_ACK
    }

    /**
     * Update WifiMetrics before dumping
     */
    public void updateWifiMetrics() {
        mWifiMetrics.updateSavedNetworks(mWifiConfigManager.getSavedNetworks(Process.WIFI_UID));
        mPasspointManager.updateMetrics();
    }

    /**
     * Private method to handle calling WifiConfigManager to forget/remove network configs and reply
     * to the message from the sender of the outcome.
     *
     * The current implementation requires that forget and remove be handled in different ways
     * (responses are handled differently).  In the interests of organization, the handling is all
     * now in this helper method.  TODO: b/35257965 is filed to track the possibility of merging
     * the two call paths.
     */
    private boolean deleteNetworkConfigAndSendReply(Message message, boolean calledFromForget) {
        boolean success = mWifiConfigManager.removeNetwork(message.arg1, message.sendingUid);
        if (!success) {
            loge("Failed to remove network");
        }

        if (calledFromForget) {
            if (success) {
                replyToMessage(message, WifiManager.FORGET_NETWORK_SUCCEEDED);
                broadcastWifiCredentialChanged(WifiManager.WIFI_CREDENTIAL_FORGOT,
                                               (WifiConfiguration) message.obj);
                return true;
            }
            replyToMessage(message, WifiManager.FORGET_NETWORK_FAILED, WifiManager.ERROR);
            return false;
        } else {
            // Remaining calls are from the removeNetwork path
            if (success) {
                replyToMessage(message, message.what, SUCCESS);
                return true;
            }
            mMessageHandlingStatus = MESSAGE_HANDLING_STATUS_FAIL;
            replyToMessage(message, message.what, FAILURE);
            return false;
        }
    }

    /**
     * Private method to handle calling WifiConfigManager to add & enable network configs and reply
     * to the message from the sender of the outcome.
     *
     * @return NetworkUpdateResult with networkId of the added/updated configuration. Will return
     * {@link WifiConfiguration#INVALID_NETWORK_ID} in case of error.
     */
    private NetworkUpdateResult saveNetworkConfigAndSendReply(Message message) {
        WifiConfiguration config = (WifiConfiguration) message.obj;
        if (config == null) {
            loge("SAVE_NETWORK with null configuration "
                    + mSupplicantStateTracker.getSupplicantStateName()
                    + " my state " + getCurrentState().getName());
            mMessageHandlingStatus = MESSAGE_HANDLING_STATUS_FAIL;
            replyToMessage(message, WifiManager.SAVE_NETWORK_FAILED, WifiManager.ERROR);
            return new NetworkUpdateResult(WifiConfiguration.INVALID_NETWORK_ID);
        }
        NetworkUpdateResult result =
                mWifiConfigManager.addOrUpdateNetwork(config, message.sendingUid);
        if (!result.isSuccess()) {
            loge("SAVE_NETWORK adding/updating config=" + config + " failed");
            mMessageHandlingStatus = MESSAGE_HANDLING_STATUS_FAIL;
            replyToMessage(message, WifiManager.SAVE_NETWORK_FAILED, WifiManager.ERROR);
            return result;
        }
        if (!mWifiConfigManager.enableNetwork(
                result.getNetworkId(), false, message.sendingUid)) {
            loge("SAVE_NETWORK enabling config=" + config + " failed");
            mMessageHandlingStatus = MESSAGE_HANDLING_STATUS_FAIL;
            replyToMessage(message, WifiManager.SAVE_NETWORK_FAILED, WifiManager.ERROR);
            return new NetworkUpdateResult(WifiConfiguration.INVALID_NETWORK_ID);
        }
        broadcastWifiCredentialChanged(WifiManager.WIFI_CREDENTIAL_SAVED, config);
        replyToMessage(message, WifiManager.SAVE_NETWORK_SUCCEEDED);
        return result;
    }

    private static String getLinkPropertiesSummary(LinkProperties lp) {
        List<String> attributes = new ArrayList<>(6);
        if (lp.hasIPv4Address()) {
            attributes.add("v4");
        }
        if (lp.hasIPv4DefaultRoute()) {
            attributes.add("v4r");
        }
        if (lp.hasIPv4DnsServer()) {
            attributes.add("v4dns");
        }
        if (lp.hasGlobalIPv6Address()) {
            attributes.add("v6");
        }
        if (lp.hasIPv6DefaultRoute()) {
            attributes.add("v6r");
        }
        if (lp.hasIPv6DnsServer()) {
            attributes.add("v6dns");
        }

        return TextUtils.join(" ", attributes);
    }

    /**
     * Gets the SSID from the WifiConfiguration pointed at by 'mTargetNetworkId'
     * This should match the network config framework is attempting to connect to.
     */
    private String getTargetSsid() {
        WifiConfiguration currentConfig = mWifiConfigManager.getConfiguredNetwork(mTargetNetworkId);
        if (currentConfig != null) {
            return currentConfig.SSID;
        }
        return null;
    }

    /**
     * Send message to WifiP2pServiceImpl.
     * @return true if message is sent.
     *         false if there is no channel configured for WifiP2pServiceImpl.
     */
    private boolean p2pSendMessage(int what) {
        if (mWifiP2pChannel != null) {
            mWifiP2pChannel.sendMessage(what);
            return true;
        }
        return false;
    }

    /**
     * Send message to WifiP2pServiceImpl with an additional param |arg1|.
     * @return true if message is sent.
     *         false if there is no channel configured for WifiP2pServiceImpl.
     */
    private boolean p2pSendMessage(int what, int arg1) {
        if (mWifiP2pChannel != null) {
            mWifiP2pChannel.sendMessage(what, arg1);
            return true;
        }
        return false;
    }

    /**
     * Check if there is any connection request for WiFi network.
     */
    private boolean hasConnectionRequests() {
        return mNetworkFactory.hasConnectionRequests()
                || mUntrustedNetworkFactory.hasConnectionRequests();
    }

    /**
     * Returns whether CMD_IP_REACHABILITY_LOST events should trigger disconnects.
     */
    public boolean getIpReachabilityDisconnectEnabled() {
        return mIpReachabilityDisconnectEnabled;
    }

    /**
     * Sets whether CMD_IP_REACHABILITY_LOST events should trigger disconnects.
     */
    public void setIpReachabilityDisconnectEnabled(boolean enabled) {
        mIpReachabilityDisconnectEnabled = enabled;
    }

    /**
     * Sends a message to initialize the ClientModeImpl.
     *
     * @return true if succeeded, false otherwise.
     */
    public boolean syncInitialize(AsyncChannel channel) {
        Message resultMsg = channel.sendMessageSynchronously(CMD_INITIALIZE);
        boolean result = (resultMsg.arg1 != FAILURE);
        resultMsg.recycle();
        return result;
    }

    /**
     * Add a network request match callback to {@link WifiNetworkFactory}.
     */
    public void addNetworkRequestMatchCallback(IBinder binder,
                                               INetworkRequestMatchCallback callback,
                                               int callbackIdentifier) {
        mNetworkFactory.addCallback(binder, callback, callbackIdentifier);
    }

    /**
     * Remove a network request match callback from {@link WifiNetworkFactory}.
     */
    public void removeNetworkRequestMatchCallback(int callbackIdentifier) {
        mNetworkFactory.removeCallback(callbackIdentifier);
    }

    /**
     * Remove all approved access points from {@link WifiNetworkFactory} for the provided package.
     */
    public void removeNetworkRequestUserApprovedAccessPointsForApp(@NonNull String packageName) {
        mNetworkFactory.removeUserApprovedAccessPointsForApp(packageName);
    }

    /**
     * Clear all approved access points from {@link WifiNetworkFactory}.
     */
    public void clearNetworkRequestUserApprovedAccessPoints() {
        mNetworkFactory.clear();
    }

    /**
     * Gets the factory MAC address of wlan0 (station interface).
     * @return String representation of the factory MAC address.
     */
    public String getFactoryMacAddress() {
        MacAddress macAddress = mWifiNative.getFactoryMacAddress(mInterfaceName);
        if (macAddress != null) {
            return macAddress.toString();
        }
        if (!mConnectedMacRandomzationSupported) {
            return mWifiNative.getMacAddress(mInterfaceName);
        }
        return null;
    }

    /**
     * Sets the current device mobility state.
     * @param state the new device mobility state
     */
    public void setDeviceMobilityState(@DeviceMobilityState int state) {
        mWifiConnectivityManager.setDeviceMobilityState(state);
    }

    /**
     * Updates the Wi-Fi usability score.
     * @param seqNum Sequence number of the Wi-Fi usability score.
     * @param score The Wi-Fi usability score.
     * @param predictionHorizonSec Prediction horizon of the Wi-Fi usability score.
     */
    public void updateWifiUsabilityScore(int seqNum, int score, int predictionHorizonSec) {
        mWifiMetrics.incrementWifiUsabilityScoreCount(seqNum, score, predictionHorizonSec);
    }

    /**
     * Sends a link probe.
     */
    @VisibleForTesting
    public void probeLink(WifiNative.SendMgmtFrameCallback callback, int mcs) {
        mWifiNative.probeLink(mInterfaceName, MacAddress.fromString(mWifiInfo.getBSSID()),
                callback, mcs);
    }
}<|MERGE_RESOLUTION|>--- conflicted
+++ resolved
@@ -4438,26 +4438,8 @@
                                         config.enterpriseConfig.getAnonymousIdentity())) {
                             String anonymousIdentity =
                                     mWifiNative.getEapAnonymousIdentity(mInterfaceName);
-<<<<<<< HEAD
-                            if (anonymousIdentity != null) {
-                                config.enterpriseConfig.setAnonymousIdentity(anonymousIdentity);
-                            } else {
-                                CarrierNetworkConfig carrierNetworkConfig =
-                                        mWifiInjector.getCarrierNetworkConfig();
-                                if (carrierNetworkConfig.isCarrierEncryptionInfoAvailable()) {
-                                    // Send anonymous@realm as EAP-IDENTITY response.
-                                    config.enterpriseConfig.setAnonymousIdentity(
-                                            TelephonyUtil.getAnonymousIdentityWith3GppRealm(
-                                                    getTelephonyManager()));
-                                } else {
-                                    Log.d(TAG, "Failed to get updated anonymous identity"
-                                            + " from supplicant, reset it in WifiConfiguration.");
-                                    config.enterpriseConfig.setAnonymousIdentity(null);
-                                }
-=======
                             if (mVerboseLoggingEnabled) {
                                 log("EAP Pseudonym: " + anonymousIdentity);
->>>>>>> a9716f51
                             }
                             config.enterpriseConfig.setAnonymousIdentity(anonymousIdentity);
                             mWifiConfigManager.addOrUpdateNetwork(config, Process.WIFI_UID);
