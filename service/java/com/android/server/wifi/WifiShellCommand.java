/*
 * Copyright (C) 2017 The Android Open Source Project
 *
 * Licensed under the Apache License, Version 2.0 (the "License");
 * you may not use this file except in compliance with the License.
 * You may obtain a copy of the License at
 *
 *      http://www.apache.org/licenses/LICENSE-2.0
 *
 * Unless required by applicable law or agreed to in writing, software
 * distributed under the License is distributed on an "AS IS" BASIS,
 * WITHOUT WARRANTIES OR CONDITIONS OF ANY KIND, either express or implied.
 * See the License for the specific language governing permissions and
 * limitations under the License.
 */

package com.android.server.wifi;

import static android.net.NetworkCapabilities.NET_CAPABILITY_INTERNET;
import static android.net.NetworkCapabilities.NET_CAPABILITY_OEM_PAID;
import static android.net.NetworkCapabilities.NET_CAPABILITY_OEM_PRIVATE;
import static android.net.NetworkCapabilities.NET_CAPABILITY_TRUSTED;
import static android.net.NetworkCapabilities.TRANSPORT_WIFI;
import static android.net.wifi.WifiConfiguration.METERED_OVERRIDE_METERED;
import static android.net.wifi.WifiManager.WIFI_STATE_DISABLED;
import static android.net.wifi.WifiManager.WIFI_STATE_ENABLED;

import static com.android.server.wifi.SelfRecovery.REASON_API_CALL;

import android.content.BroadcastReceiver;
import android.content.Context;
import android.content.Intent;
import android.content.IntentFilter;
import android.net.ConnectivityManager;
import android.net.MacAddress;
import android.net.Network;
import android.net.NetworkCapabilities;
import android.net.NetworkRequest;
import android.net.wifi.IActionListener;
import android.net.wifi.IScoreUpdateObserver;
import android.net.wifi.ISoftApCallback;
import android.net.wifi.IWifiConnectedNetworkScorer;
import android.net.wifi.ScanResult;
import android.net.wifi.SoftApCapability;
import android.net.wifi.SoftApConfiguration;
import android.net.wifi.SoftApInfo;
import android.net.wifi.SupplicantState;
import android.net.wifi.WifiClient;
import android.net.wifi.WifiConfiguration;
import android.net.wifi.WifiConnectedSessionInfo;
import android.net.wifi.WifiInfo;
import android.net.wifi.WifiManager;
import android.net.wifi.WifiNetworkSpecifier;
import android.net.wifi.WifiNetworkSuggestion;
import android.net.wifi.WifiScanner;
import android.net.wifi.WifiSsid;
import android.os.Binder;
import android.os.Process;
import android.os.RemoteException;
import android.os.SystemClock;
import android.telephony.Annotation;
import android.telephony.PhysicalChannelConfig;
import android.telephony.SubscriptionManager;
import android.telephony.TelephonyManager;
import android.text.TextUtils;
import android.util.Pair;

import androidx.annotation.NonNull;

import com.android.internal.annotations.VisibleForTesting;
import com.android.modules.utils.BasicShellCommandHandler;
import com.android.modules.utils.ParceledListSlice;
import com.android.modules.utils.build.SdkLevel;
import com.android.server.wifi.ClientMode.LinkProbeCallback;
import com.android.server.wifi.coex.CoexManager;
import com.android.server.wifi.coex.CoexUtils;
import com.android.server.wifi.hotspot2.NetworkDetail;
import com.android.server.wifi.util.ApConfigUtil;
import com.android.server.wifi.util.ArrayUtils;
import com.android.server.wifi.util.ScanResultUtil;

import java.io.PrintWriter;
import java.nio.charset.StandardCharsets;
import java.util.ArrayList;
import java.util.Arrays;
import java.util.Collection;
import java.util.Collections;
import java.util.Comparator;
import java.util.List;
import java.util.Map;
import java.util.Set;
import java.util.concurrent.ArrayBlockingQueue;
import java.util.concurrent.ConcurrentHashMap;
import java.util.concurrent.CountDownLatch;
import java.util.concurrent.TimeUnit;
import java.util.stream.Collectors;

/**
 * Interprets and executes 'adb shell cmd wifi [args]'.
 *
 * To add new commands:
 * - onCommand: Add a case "<command>" execute. Return a 0
 *   if command executed successfully.
 * - onHelp: add a description string.
 *
 * Permissions: currently root permission is required for some commands. Others will
 * enforce the corresponding API permissions.
 */
public class WifiShellCommand extends BasicShellCommandHandler {
    @VisibleForTesting
    public static String SHELL_PACKAGE_NAME = "com.android.shell";

    // These don't require root access.
    // However, these do perform permission checks in the corresponding WifiService methods.
    private static final String[] NON_PRIVILEGED_COMMANDS = {
            "add-suggestion",
            "add-network",
            "connect-network",
            "forget-network",
            "get-country-code",
            "help",
            "-h",
            "is-verbose-logging",
            "list-scan-results",
            "list-networks",
            "list-suggestions",
            "remove-suggestion",
            "remove-all-suggestions",
            "reset-connected-score",
            "set-connected-score",
            "set-scan-always-available",
            "set-verbose-logging",
            "set-wifi-enabled",
            "start-scan",
            "start-softap",
            "status",
            "stop-softap",
    };

    private static final Map<String, Pair<NetworkRequest, ConnectivityManager.NetworkCallback>>
            sActiveRequests = new ConcurrentHashMap<>();

    private final ActiveModeWarden mActiveModeWarden;
    private final WifiGlobals mWifiGlobals;
    private final WifiLockManager mWifiLockManager;
    private final WifiNetworkSuggestionsManager mWifiNetworkSuggestionsManager;
    private final WifiConfigManager mWifiConfigManager;
    private final WifiNative mWifiNative;
    private final CoexManager mCoexManager;
    private final WifiCountryCode mWifiCountryCode;
    private final WifiLastResortWatchdog mWifiLastResortWatchdog;
    private final WifiServiceImpl mWifiService;
    private final WifiContext mContext;
    private final ConnectivityManager mConnectivityManager;
    private final WifiCarrierInfoManager mWifiCarrierInfoManager;
    private final WifiNetworkFactory mWifiNetworkFactory;
    private final SelfRecovery mSelfRecovery;
    private final WifiThreadRunner mWifiThreadRunner;
    private final WifiApConfigStore mWifiApConfigStore;
    private int mSapState = WifiManager.WIFI_STATE_UNKNOWN;
    private final ScanRequestProxy mScanRequestProxy;

    /**
     * Used for shell command testing of scorer.
     */
    public static class WifiScorer extends IWifiConnectedNetworkScorer.Stub {
        private final WifiServiceImpl mWifiService;
        private final CountDownLatch mCountDownLatch;
        private Integer mSessionId;
        private IScoreUpdateObserver mScoreUpdateObserver;

        public WifiScorer(WifiServiceImpl wifiService, CountDownLatch countDownLatch) {
            mWifiService = wifiService;
            mCountDownLatch  = countDownLatch;
        }

        @Override
        public void onStart(WifiConnectedSessionInfo sessionInfo) {
            mSessionId = sessionInfo.getSessionId();
            mCountDownLatch.countDown();
        }
        @Override
        public void onStop(int sessionId) {
            // clear the external scorer on disconnect.
            mWifiService.clearWifiConnectedNetworkScorer();
        }
        @Override
        public void onSetScoreUpdateObserver(IScoreUpdateObserver observerImpl) {
            mScoreUpdateObserver = observerImpl;
            mCountDownLatch.countDown();
        }

        public Integer getSessionId() {
            return mSessionId;
        }

        public IScoreUpdateObserver getScoreUpdateObserver() {
            return mScoreUpdateObserver;
        }
    }

    WifiShellCommand(WifiInjector wifiInjector, WifiServiceImpl wifiService, WifiContext context,
            WifiGlobals wifiGlobals, WifiThreadRunner wifiThreadRunner) {
        mWifiGlobals = wifiGlobals;
        mWifiThreadRunner = wifiThreadRunner;
        mActiveModeWarden = wifiInjector.getActiveModeWarden();
        mWifiLockManager = wifiInjector.getWifiLockManager();
        mWifiNetworkSuggestionsManager = wifiInjector.getWifiNetworkSuggestionsManager();
        mWifiConfigManager = wifiInjector.getWifiConfigManager();
        mWifiNative = wifiInjector.getWifiNative();
        mCoexManager = wifiInjector.getCoexManager();
        mWifiCountryCode = wifiInjector.getWifiCountryCode();
        mWifiLastResortWatchdog = wifiInjector.getWifiLastResortWatchdog();
        mWifiService = wifiService;
        mContext = context;
        mConnectivityManager = context.getSystemService(ConnectivityManager.class);
        mWifiCarrierInfoManager = wifiInjector.getWifiCarrierInfoManager();
        mWifiNetworkFactory = wifiInjector.getWifiNetworkFactory();
        mSelfRecovery = wifiInjector.getSelfRecovery();
        mWifiApConfigStore = wifiInjector.getWifiApConfigStore();
        mScanRequestProxy = wifiInjector.getScanRequestProxy();
    }

    @Override
    public int onCommand(String cmd) {
        // Treat no command as help command.
        if (cmd == null || cmd.equals("")) {
            cmd = "help";
        }
        // Explicit exclusion from root permission
        if (ArrayUtils.indexOf(NON_PRIVILEGED_COMMANDS, cmd) == -1) {
            final int uid = Binder.getCallingUid();
            if (uid != Process.ROOT_UID) {
                throw new SecurityException(
                        "Uid " + uid + " does not have access to " + cmd + " wifi command "
                                + "(or such command doesn't exist)");
            }
        }

        final PrintWriter pw = getOutPrintWriter();
        try {
            switch (cmd) {
                case "set-ipreach-disconnect": {
                    boolean enabled = getNextArgRequiredTrueOrFalse("enabled", "disabled");
                    mWifiGlobals.setIpReachabilityDisconnectEnabled(enabled);
                    return 0;
                }
                case "get-ipreach-disconnect":
                    pw.println("IPREACH_DISCONNECT state is "
                            + mWifiGlobals.getIpReachabilityDisconnectEnabled());
                    return 0;
                case "set-poll-rssi-interval-msecs":
                    int newPollIntervalMsecs;
                    try {
                        newPollIntervalMsecs = Integer.parseInt(getNextArgRequired());
                    } catch (NumberFormatException e) {
                        pw.println(
                                "Invalid argument to 'set-poll-rssi-interval-msecs' "
                                        + "- must be a positive integer");
                        return -1;
                    }

                    if (newPollIntervalMsecs < 1) {
                        pw.println(
                                "Invalid argument to 'set-poll-rssi-interval-msecs' "
                                        + "- must be a positive integer");
                        return -1;
                    }

                    mWifiGlobals.setPollRssiIntervalMillis(newPollIntervalMsecs);
                    return 0;
                case "get-poll-rssi-interval-msecs":
                    pw.println("WifiGlobals.getPollRssiIntervalMillis() = "
                            + mWifiGlobals.getPollRssiIntervalMillis());
                    return 0;
                case "force-hi-perf-mode": {
                    boolean enabled = getNextArgRequiredTrueOrFalse("enabled", "disabled");
                    if (!mWifiLockManager.forceHiPerfMode(enabled)) {
                        pw.println("Command execution failed");
                    }
                    return 0;
                }
                case "force-low-latency-mode": {
                    boolean enabled = getNextArgRequiredTrueOrFalse("enabled", "disabled");
                    if (!mWifiLockManager.forceLowLatencyMode(enabled)) {
                        pw.println("Command execution failed");
                    }
                    return 0;
                }
                case "network-suggestions-set-user-approved": {
                    String packageName = getNextArgRequired();
                    boolean approved = getNextArgRequiredTrueOrFalse("yes", "no");
                    mWifiNetworkSuggestionsManager.setHasUserApprovedForApp(approved,
                            Binder.getCallingUid(), packageName);
                    return 0;
                }
                case "network-suggestions-has-user-approved": {
                    String packageName = getNextArgRequired();
                    boolean hasUserApproved =
                            mWifiNetworkSuggestionsManager.hasUserApprovedForApp(packageName);
                    pw.println(hasUserApproved ? "yes" : "no");
                    return 0;
                }
                case "imsi-protection-exemption-set-user-approved-for-carrier": {
                    String arg1 = getNextArgRequired();
                    int carrierId = -1;
                    try {
                        carrierId = Integer.parseInt(arg1);
                    } catch (NumberFormatException e) {
                        pw.println("Invalid argument to "
                                + "'imsi-protection-exemption-set-user-approved-for-carrier' "
                                + "- carrierId must be an Integer");
                        return -1;
                    }
                    boolean approved = getNextArgRequiredTrueOrFalse("yes", "no");
                    mWifiCarrierInfoManager
                            .setHasUserApprovedImsiPrivacyExemptionForCarrier(approved, carrierId);
                    return 0;
                }
                case "imsi-protection-exemption-has-user-approved-for-carrier": {
                    String arg1 = getNextArgRequired();
                    int carrierId = -1;
                    try {
                        carrierId = Integer.parseInt(arg1);
                    } catch (NumberFormatException e) {
                        pw.println("Invalid argument to "
                                + "'imsi-protection-exemption-has-user-approved-for-carrier' "
                                + "- 'carrierId' must be an Integer");
                        return -1;
                    }
                    boolean hasUserApproved = mWifiCarrierInfoManager
                            .hasUserApprovedImsiPrivacyExemptionForCarrier(carrierId);
                    pw.println(hasUserApproved ? "yes" : "no");
                    return 0;
                }
                case "imsi-protection-exemption-clear-user-approved-for-carrier": {
                    String arg1 = getNextArgRequired();
                    int carrierId = -1;
                    try {
                        carrierId = Integer.parseInt(arg1);
                    } catch (NumberFormatException e) {
                        pw.println("Invalid argument to "
                                + "'imsi-protection-exemption-clear-user-approved-for-carrier' "
                                + "- 'carrierId' must be an Integer");
                        return -1;
                    }
                    mWifiCarrierInfoManager.clearImsiPrivacyExemptionForCarrier(carrierId);
                    return 0;
                }
                case "network-requests-remove-user-approved-access-points": {
                    String packageName = getNextArgRequired();
                    mWifiNetworkFactory.removeUserApprovedAccessPointsForApp(packageName);
                    return 0;
                }
                case "clear-user-disabled-networks": {
                    mWifiConfigManager.clearUserTemporarilyDisabledList();
                    return 0;
                }
                case "send-link-probe": {
                    return sendLinkProbe(pw);
                }
                case "force-softap-band": {
                    boolean forceBandEnabled = getNextArgRequiredTrueOrFalse("enabled", "disabled");
                    if (forceBandEnabled) {
                        String forcedBand = getNextArgRequired();
                        if (forcedBand.equals("2")) {
                            mWifiApConfigStore.enableForceSoftApBandOrChannel(
                                    SoftApConfiguration.BAND_2GHZ, 0);
                        } else if (forcedBand.equals("5")) {
                            mWifiApConfigStore.enableForceSoftApBandOrChannel(
                                    SoftApConfiguration.BAND_5GHZ, 0);
                        } else if (forcedBand.equals("6")) {
                            mWifiApConfigStore.enableForceSoftApBandOrChannel(
                                    SoftApConfiguration.BAND_6GHZ, 0);
                        } else {
                            pw.println("Invalid argument to 'force-softap-band enabled' "
                                    + "- must be a valid band integer (2|5|6)");
                            return -1;
                        }
                        return 0;
                    } else {
                        mWifiApConfigStore.disableForceSoftApBandOrChannel();
                        return 0;
                    }

                }
                case "force-softap-channel": {
                    boolean enabled = getNextArgRequiredTrueOrFalse("enabled", "disabled");
                    if (enabled) {
                        int apChannelMHz;
                        try {
                            apChannelMHz = Integer.parseInt(getNextArgRequired());
                        } catch (NumberFormatException e) {
                            pw.println("Invalid argument to 'force-softap-channel enabled' "
                                    + "- must be a positive integer");
                            return -1;
                        }
                        int apChannel = ScanResult.convertFrequencyMhzToChannelIfSupported(
                                apChannelMHz);
                        int band = ApConfigUtil.convertFrequencyToBand(apChannelMHz);
                        pw.println("channel: " + apChannel + " band: " + band);
                        if (apChannel == -1 || band == -1) {
                            pw.println("Invalid argument to 'force-softap-channel enabled' "
                                    + "- must be a valid WLAN channel");
                            return -1;
                        }
                        boolean isTemporarilyEnablingWifiNeeded = mWifiService.getWifiEnabledState()
                                != WIFI_STATE_ENABLED;
                        if (isTemporarilyEnablingWifiNeeded) {
                            waitForWifiEnabled(true);
                        }
                        // Following calls will fail if wifi is not enabled
                        boolean isValidChannel = isApChannelMHzValid(pw, apChannelMHz);
                        if (isTemporarilyEnablingWifiNeeded) {
                            waitForWifiEnabled(false);
                        }
                        if (!isValidChannel
                                || (band == SoftApConfiguration.BAND_5GHZ
                                && !mWifiService.is5GHzBandSupported())
                                || (band == SoftApConfiguration.BAND_6GHZ
                                && !mWifiService.is6GHzBandSupported())
                                || (band == SoftApConfiguration.BAND_60GHZ
                                && !mWifiService.is60GHzBandSupported())) {
                            pw.println("Invalid argument to 'force-softap-channel enabled' "
                                    + "- must be a valid WLAN channel"
                                    + " in a band supported by the device");
                            return -1;
                        }
                        mWifiApConfigStore.enableForceSoftApBandOrChannel(band, apChannel);
                        return 0;
                    } else {
                        mWifiApConfigStore.disableForceSoftApBandOrChannel();
                        return 0;
                    }
                }
                case "start-softap": {
                    CountDownLatch countDownLatch = new CountDownLatch(1);
                    ISoftApCallback.Stub softApCallback = new ISoftApCallback.Stub() {
                        @Override
                        public void onStateChanged(int state, int failureReason) {
                            pw.println("onStateChanged with state: " + state
                                    + " failure reason: " + failureReason);
                            mSapState = state;
                            if (state == WifiManager.WIFI_AP_STATE_ENABLED) {
                                pw.println(" SAP is enabled successfully");
                                // Skip countDown() and wait for onInfoChanged() which has
                                // the confirmed softAp channel information
                            } else if (state == WifiManager.WIFI_AP_STATE_DISABLED) {
                                pw.println(" SAP is disabled");
                            } else if (state == WifiManager.WIFI_AP_STATE_FAILED) {
                                pw.println(" SAP failed to start");
                                countDownLatch.countDown();
                            }
                        }

                        @Override
                        public void onConnectedClientsOrInfoChanged(Map<String, SoftApInfo> infos,
                                Map<String, List<WifiClient>> clients, boolean isBridged,
                                boolean isRegistration) {
                            if (mSapState == WifiManager.WIFI_AP_STATE_ENABLED) {
                                countDownLatch.countDown();
                            }
                        }

                        @Override
                        public void onCapabilityChanged(SoftApCapability capability) {
                            pw.println("onCapabilityChanged " + capability);
                        }

                        @Override
                        public void onBlockedClientConnecting(WifiClient client, int reason) {
                        }

                    };
                    mWifiService.registerSoftApCallback(softApCallback);
                    SoftApConfiguration config = buildSoftApConfiguration(pw);
                    if (!mWifiService.startTetheredHotspot(config, SHELL_PACKAGE_NAME)) {
                        pw.println("Soft AP failed to start. Please check config parameters");
                    }
                    // Wait for softap to start and complete callback
                    countDownLatch.await(3000, TimeUnit.MILLISECONDS);
                    mWifiService.unregisterSoftApCallback(softApCallback);
                    return 0;
                }
                case "stop-softap": {
                    if (mWifiService.stopSoftAp()) {
                        pw.println("Soft AP stopped successfully");
                    } else {
                        pw.println("Soft AP failed to stop");
                    }
                    return 0;
                }
                case "reload-resources": {
                    mContext.resetResourceCache();
                    return 0;
                }
                case "force-country-code": {
                    boolean enabled = getNextArgRequiredTrueOrFalse("enabled", "disabled");
                    if (enabled) {
                        String countryCode = getNextArgRequired();
                        if (!WifiCountryCode.isValid(countryCode)) {
                            pw.println("Invalid argument: Country code must be a 2-Character"
                                    + " alphanumeric code. But got countryCode " + countryCode
                                    + " instead");
                            return -1;
                        }
                        mWifiCountryCode.setOverrideCountryCode(countryCode);
                        return 0;
                    } else {
                        mWifiCountryCode.clearOverrideCountryCode();
                        return 0;
                    }
                }
                case "get-country-code": {
                    pw.println("Wifi Country Code = "
                            + mWifiCountryCode.getCountryCode());
                    return 0;
                }
                case "set-wifi-watchdog": {
                    boolean enabled = getNextArgRequiredTrueOrFalse("enabled", "disabled");
                    mWifiLastResortWatchdog.setWifiWatchdogFeature(enabled);
                    return 0;
                }
                case "get-wifi-watchdog": {
                    pw.println("wifi watchdog state is "
                            + mWifiLastResortWatchdog.getWifiWatchdogFeature());
                    return 0;
                }
                case "set-wifi-enabled": {
                    boolean enabled = getNextArgRequiredTrueOrFalse("enabled", "disabled");
                    mWifiService.setWifiEnabled(SHELL_PACKAGE_NAME, enabled);
                    return 0;
                }
                case "set-scan-always-available": {
                    boolean enabled = getNextArgRequiredTrueOrFalse("enabled", "disabled");
                    mWifiService.setScanAlwaysAvailable(enabled, SHELL_PACKAGE_NAME);
                    return 0;
                }
                case "get-softap-supported-features":
                    // This command is used for vts to check softap supported features.
                    if (ApConfigUtil.isAcsSupported(mContext)) {
                        pw.println("wifi_softap_acs_supported");
                    }
                    if (ApConfigUtil.isWpa3SaeSupported(mContext)) {
                        pw.println("wifi_softap_wpa3_sae_supported");
                    }
                    if ((mWifiService.getSupportedFeatures()
                            & WifiManager.WIFI_FEATURE_BRIDGED_AP)
                            == WifiManager.WIFI_FEATURE_BRIDGED_AP) {
                        pw.println("wifi_softap_bridged_ap_supported");
                    }
                    if ((mWifiService.getSupportedFeatures()
                            & WifiManager.WIFI_FEATURE_STA_BRIDGED_AP)
                            == WifiManager.WIFI_FEATURE_STA_BRIDGED_AP) {
                        pw.println("wifi_softap_bridged_ap_with_sta_supported");
                    }
                    return 0;
                case "settings-reset":
                    mWifiNative.stopFakingScanDetails();
                    mWifiNative.resetFakeScanDetails();
                    mWifiService.factoryReset(SHELL_PACKAGE_NAME);
                    return 0;
                case "list-scan-results":
                    List<ScanResult> scanResults =
                            mWifiService.getScanResults(SHELL_PACKAGE_NAME, null);
                    if (scanResults.isEmpty()) {
                        pw.println("No scan results");
                    } else {
                        ScanResultUtil.dumpScanResults(pw, scanResults,
                                SystemClock.elapsedRealtime());
                    }
                    return 0;
                case "start-scan":
                    mWifiService.startScan(SHELL_PACKAGE_NAME, null);
                    return 0;
                case "list-networks":
                    ParceledListSlice<WifiConfiguration> networks =
                            mWifiService.getConfiguredNetworks(SHELL_PACKAGE_NAME, null, false);
                    if (networks == null || networks.getList().isEmpty()) {
                        pw.println("No networks");
                    } else {
                        pw.println("Network Id      SSID                         Security type");
                        for (WifiConfiguration network : networks.getList()) {
                            String securityType = network.getSecurityParamsList().stream()
                                    .map(p -> WifiConfiguration.getSecurityTypeName(
                                                    p.getSecurityType())
                                            + (p.isAddedByAutoUpgrade() ? "^" : ""))
                                    .collect(Collectors.joining("/"));
                            pw.println(String.format("%-12d %-32s %-4s",
                                    network.networkId, WifiInfo.sanitizeSsid(network.SSID),
                                    securityType));
                        }
                    }
                    return 0;
                case "connect-network": {
                    CountDownLatch countDownLatch = new CountDownLatch(1);
                    IActionListener.Stub actionListener = new IActionListener.Stub() {
                        @Override
                        public void onSuccess() throws RemoteException {
                            pw.println("Connection initiated ");
                            countDownLatch.countDown();
                        }

                        @Override
                        public void onFailure(int i) throws RemoteException {
                            pw.println("Connection failed");
                            countDownLatch.countDown();
                        }
                    };
                    WifiConfiguration config = buildWifiConfiguration(pw);
                    mWifiService.connect(config, -1, actionListener);
                    // wait for status.
                    countDownLatch.await(500, TimeUnit.MILLISECONDS);
                    setAutoJoin(pw, config.SSID, config.allowAutojoin);
                    return 0;
                }
                case "add-network": {
                    CountDownLatch countDownLatch = new CountDownLatch(1);
                    IActionListener.Stub actionListener = new IActionListener.Stub() {
                        @Override
                        public void onSuccess() throws RemoteException {
                            pw.println("Save successful");
                            countDownLatch.countDown();
                        }

                        @Override
                        public void onFailure(int i) throws RemoteException {
                            pw.println("Save failed");
                            countDownLatch.countDown();
                        }
                    };
                    WifiConfiguration config = buildWifiConfiguration(pw);
                    mWifiService.save(config, actionListener);
                    // wait for status.
                    countDownLatch.await(500, TimeUnit.MILLISECONDS);
                    setAutoJoin(pw, config.SSID, config.allowAutojoin);
                    return 0;
                }
                case "forget-network": {
                    String networkId = getNextArgRequired();
                    CountDownLatch countDownLatch = new CountDownLatch(1);
                    IActionListener.Stub actionListener = new IActionListener.Stub() {
                        @Override
                        public void onSuccess() throws RemoteException {
                            pw.println("Forget successful");
                            countDownLatch.countDown();
                        }

                        @Override
                        public void onFailure(int i) throws RemoteException {
                            pw.println("Forget failed");
                            countDownLatch.countDown();
                        }
                    };
                    mWifiService.forget(Integer.parseInt(networkId), actionListener);
                    // wait for status.
                    countDownLatch.await(500, TimeUnit.MILLISECONDS);
                    return 0;
                }
                case "pmksa-flush": {
                    String networkId = getNextArgRequired();
                    int netId = Integer.parseInt(networkId);
                    WifiConfiguration config = mWifiConfigManager.getConfiguredNetwork(netId);
                    if (config == null) {
                        pw.println("No Wifi config corresponding to networkId: " + netId);
                        return -1;
                    }
                    mWifiNative.removeNetworkCachedData(netId);
                    return 0;
                }
                case "status":
                    printStatus(pw);
                    return 0;
                case "set-verbose-logging": {
                    boolean enabled = getNextArgRequiredTrueOrFalse("enabled", "disabled");
                    mWifiService.enableVerboseLogging(enabled ? 1 : 0);
                    return 0;
                }
                case "is-verbose-logging": {
                    int enabled = mWifiService.getVerboseLoggingLevel();
                    pw.println(enabled > 0 ? "enabled" : "disabled");
                    return 0;
                }
                case "start-restricting-auto-join-to-subscription-id": {
                    if (!SdkLevel.isAtLeastS()) {
                        pw.println("This feature is only supported on SdkLevel S or later.");
                        return -1;
                    }
                    int subId = Integer.parseInt(getNextArgRequired());
                    mWifiService.startRestrictingAutoJoinToSubscriptionId(subId);
                    return 0;
                }
                case "stop-restricting-auto-join-to-subscription-id": {
                    if (!SdkLevel.isAtLeastS()) {
                        pw.println("This feature is only supported on SdkLevel S or later.");
                        return -1;
                    }
                    mWifiService.stopRestrictingAutoJoinToSubscriptionId();
                    return 0;
                }
                case "add-suggestion": {
                    WifiNetworkSuggestion suggestion = buildSuggestion(pw);
                    if (suggestion  == null) {
                        pw.println("Invalid network suggestion parameter");
                        return -1;
                    }
                    int errorCode = mWifiService.addNetworkSuggestions(
                            Arrays.asList(suggestion), SHELL_PACKAGE_NAME, null);
                    if (errorCode != WifiManager.STATUS_NETWORK_SUGGESTIONS_SUCCESS) {
                        pw.println("Add network suggestion failed with error code: " + errorCode);
                        return -1;
                    }
                    // untrusted/oem-paid networks need a corresponding NetworkRequest.
                    if (suggestion.isUntrusted()
                            || (SdkLevel.isAtLeastS()
                            && (suggestion.isOemPaid() || suggestion.isOemPrivate()))) {
                        NetworkRequest.Builder networkRequestBuilder =
                                new NetworkRequest.Builder()
                                        .addTransportType(TRANSPORT_WIFI);
                        if (suggestion.isUntrusted()) {
                            networkRequestBuilder.removeCapability(NET_CAPABILITY_TRUSTED);
                        }
                        if (SdkLevel.isAtLeastS()) {
                            if (suggestion.isOemPaid()) {
                                networkRequestBuilder.addCapability(NET_CAPABILITY_OEM_PAID);
                            }
                            if (suggestion.isOemPrivate()) {
                                networkRequestBuilder.addCapability(NET_CAPABILITY_OEM_PRIVATE);
                            }
                        }
                        NetworkRequest networkRequest = networkRequestBuilder.build();
                        ConnectivityManager.NetworkCallback networkCallback =
                                new ConnectivityManager.NetworkCallback();
                        pw.println("Adding request: " + networkRequest);
                        mConnectivityManager.requestNetwork(networkRequest, networkCallback);
                        sActiveRequests.put(
                                suggestion.getSsid(), Pair.create(networkRequest, networkCallback));
                    }
                    return 0;
                }
                case "remove-suggestion": {
                    String ssid = getNextArgRequired();
                    List<WifiNetworkSuggestion> suggestions =
                            mWifiService.getNetworkSuggestions(SHELL_PACKAGE_NAME);
                    WifiNetworkSuggestion suggestion = suggestions.stream()
                            .filter(s -> s.getSsid().equals(ssid))
                            .findAny()
                            .orElse(null);
                    if (suggestion == null) {
                        pw.println("No matching suggestion to remove");
                        return -1;
                    }
                    mWifiService.removeNetworkSuggestions(
                            Arrays.asList(suggestion), SHELL_PACKAGE_NAME);
                    // untrusted/oem-paid networks need a corresponding NetworkRequest.
                    if (suggestion.isUntrusted()
                            || (SdkLevel.isAtLeastS()
                            && (suggestion.isOemPaid() || suggestion.isOemPrivate()))) {
                        Pair<NetworkRequest, ConnectivityManager.NetworkCallback> nrAndNc =
                                sActiveRequests.remove(suggestion.getSsid());
                        if (nrAndNc == null) {
                            pw.println("No matching request to remove");
                            return -1;
                        }
                        pw.println("Removing request: " + nrAndNc.first);
                        mConnectivityManager.unregisterNetworkCallback(nrAndNc.second);
                    }
                    return 0;
                }
                case "remove-all-suggestions":
                    mWifiService.removeNetworkSuggestions(
                            Collections.emptyList(), SHELL_PACKAGE_NAME);
                    return 0;
                case "list-suggestions": {
                    List<WifiNetworkSuggestion> suggestions =
                            mWifiService.getNetworkSuggestions(SHELL_PACKAGE_NAME);
                    printWifiNetworkSuggestions(pw, suggestions);
                    return 0;
                }
                case "list-all-suggestions": {
                    Set<WifiNetworkSuggestion> suggestions =
                            mWifiNetworkSuggestionsManager.getAllNetworkSuggestions();
                    printWifiNetworkSuggestions(pw, suggestions);
                    return 0;
                }
                case "list-suggestions-from-app": {
                    String packageName = getNextArgRequired();
                    List<WifiNetworkSuggestion> suggestions =
                            mWifiService.getNetworkSuggestions(packageName);
                    printWifiNetworkSuggestions(pw, suggestions);
                    return 0;
                }
                case "add-request": {
                    NetworkRequest networkRequest = buildNetworkRequest(pw);
                    ConnectivityManager.NetworkCallback networkCallback =
                            new ConnectivityManager.NetworkCallback();
                    pw.println("Adding request: " + networkRequest);
                    mConnectivityManager.requestNetwork(networkRequest, networkCallback);
                    String ssid = getAllArgs()[1];
                    sActiveRequests.put(ssid, Pair.create(networkRequest, networkCallback));
                    return 0;
                }
                case "remove-request": {
                    String ssid = getNextArgRequired();
                    Pair<NetworkRequest, ConnectivityManager.NetworkCallback> nrAndNc =
                            sActiveRequests.remove(ssid);
                    if (nrAndNc == null) {
                        pw.println("No matching request to remove");
                        return -1;
                    }
                    pw.println("Removing request: " + nrAndNc.first);
                    mConnectivityManager.unregisterNetworkCallback(nrAndNc.second);
                    return 0;
                }
                case "remove-all-requests":
                    if (sActiveRequests.isEmpty()) {
                        pw.println("No active requests");
                        return -1;
                    }
                    for (Pair<NetworkRequest, ConnectivityManager.NetworkCallback> nrAndNc
                            : sActiveRequests.values()) {
                        pw.println("Removing request: " + nrAndNc.first);
                        mConnectivityManager.unregisterNetworkCallback(nrAndNc.second);
                    }
                    sActiveRequests.clear();
                    return 0;
                case "list-requests":
                    if (sActiveRequests.isEmpty()) {
                        pw.println("No active requests");
                    } else {
                        pw.println("SSID                         NetworkRequest");
                        for (Map.Entry<String,
                                Pair<NetworkRequest, ConnectivityManager.NetworkCallback>> entry :
                                sActiveRequests.entrySet()) {
                            pw.println(String.format("%-32s %-4s",
                                    entry.getKey(), entry.getValue().first));
                        }
                    }
                    return 0;
                case "network-requests-set-user-approved": {
                    String packageName = getNextArgRequired();
                    boolean approved = getNextArgRequiredTrueOrFalse("yes", "no");
                    mWifiNetworkFactory.setUserApprovedApp(packageName, approved);
                    return 0;
                }
                case "network-requests-has-user-approved": {
                    String packageName = getNextArgRequired();
                    boolean hasUserApproved = mWifiNetworkFactory.hasUserApprovedApp(packageName);
                    pw.println(hasUserApproved ? "yes" : "no");
                    return 0;
                }
                case "set-coex-cell-channels": {
                    if (!SdkLevel.isAtLeastS()) {
                        return handleDefaultCommands(cmd);
                    }
                    mCoexManager.setMockCellChannels(buildCoexCellChannels());
                    return 0;
                }
                case "reset-coex-cell-channels": {
                    if (!SdkLevel.isAtLeastS()) {
                        return handleDefaultCommands(cmd);
                    }
                    mCoexManager.resetMockCellChannels();
                    return 0;
                }
                case "get-coex-cell-channels": {
                    if (!SdkLevel.isAtLeastS()) {
                        return handleDefaultCommands(cmd);
                    }
                    pw.println("Cell channels: " + mCoexManager.getCellChannels());
                    return 0;
                }
                case "set-connected-score": {
                    int score = Integer.parseInt(getNextArgRequired());
                    CountDownLatch countDownLatch = new CountDownLatch(2);
                    mWifiService.clearWifiConnectedNetworkScorer(); // clear any previous scorer
                    WifiScorer connectedScorer = new WifiScorer(mWifiService, countDownLatch);
                    if (mWifiService.setWifiConnectedNetworkScorer(new Binder(), connectedScorer)) {
                        // wait for retrieving the session id & score observer.
                        countDownLatch.await(1000, TimeUnit.MILLISECONDS);
                    }
                    if (connectedScorer.getSessionId() == null
                            || connectedScorer.getScoreUpdateObserver() == null) {
                        pw.println("Did not receive session id and/or the score update observer. "
                                + "Is the device connected to a wifi network?");
                        mWifiService.clearWifiConnectedNetworkScorer();
                        return -1;
                    }
                    pw.println("Updating score: " + score + " for session id: "
                            + connectedScorer.getSessionId());
                    try {
                        connectedScorer.getScoreUpdateObserver().notifyScoreUpdate(
                                connectedScorer.getSessionId(), score);
                    } catch (RemoteException e) {
                        pw.println("Failed to send the score update");
                        mWifiService.clearWifiConnectedNetworkScorer();
                        return -1;
                    }
                    return 0;
                }
                case "reset-connected-score": {
                    mWifiService.clearWifiConnectedNetworkScorer(); // clear any previous scorer
                    return 0;
                }
                case "network-suggestions-set-as-carrier-provider": {
                    String packageName = getNextArgRequired();
                    boolean enabled = getNextArgRequiredTrueOrFalse("yes", "no");
                    mWifiNetworkSuggestionsManager
                            .setAppWorkingAsCrossCarrierProvider(packageName, enabled);
                    return 0;
                }
                case "is-network-suggestions-set-as-carrier-provider": {
                    String packageName = getNextArgRequired();
                    pw.println(mWifiNetworkSuggestionsManager
                            .isAppWorkingAsCrossCarrierProvider(packageName) ? "yes" : "no");
                    return 0;
                }
                case "remove-shell-app-from-suggestion_database <packageName>": {
                    String packageName = getNextArgRequired();
                    mWifiNetworkSuggestionsManager.removeApp(packageName);
                    return 0;
                }
                case "set-emergency-callback-mode": {
                    boolean enabled = getNextArgRequiredTrueOrFalse("enabled", "disabled");
                    mActiveModeWarden.emergencyCallbackModeChanged(enabled);
                    return 0;
                }
                case "set-emergency-call-state": {
                    boolean enabled = getNextArgRequiredTrueOrFalse("enabled", "disabled");
                    mActiveModeWarden.emergencyCallStateChanged(enabled);
                    return 0;
                }
                case "trigger-recovery": {
                    mSelfRecovery.trigger(REASON_API_CALL);
                    return 0;
                }
                case "add-fake-scan": {
                    String ssid = getNextArgRequired();
                    String bssid = getNextArgRequired();
                    String capabilities = getNextArgRequired();
                    int frequency;
                    int dbm;
                    String freqStr = getNextArgRequired();
                    try {
                        frequency = Integer.parseInt(freqStr);
                    } catch (NumberFormatException e) {
                        pw.println(
                                "Invalid frequency argument to 'add-fake-scan' "
                                        + "- must be an integer: " + freqStr);
                        return -1;
                    }
                    if (frequency <= 0) {
                        pw.println("Invalid frequency argument to 'add-fake-scan' - must be a "
                                + "positive integer: " + freqStr);
                    }
                    String dbmString = getNextArgRequired();
                    try {
                        dbm = Integer.parseInt(dbmString);
                    } catch (NumberFormatException e) {
                        pw.println(
                                "Invalid dbm argument to 'add-fake-scan' "
                                        + "- must be an integer: " + dbmString);
                        return -1;
                    }
                    ScanResult.InformationElement ieSSid = new ScanResult.InformationElement(
                            ScanResult.InformationElement.EID_SSID,
                            0,
                            ssid.getBytes(StandardCharsets.UTF_8));
                    ScanResult.InformationElement[] ies =
                            new ScanResult.InformationElement[]{ieSSid};
                    ScanDetail sd = new ScanDetail(new NetworkDetail(bssid, ies, null, frequency),
                            WifiSsid.createFromAsciiEncoded(ssid), bssid, capabilities, dbm,
                            frequency, SystemClock.elapsedRealtime() * 1000, ies, null, null);
                    mWifiNative.addFakeScanDetail(sd);
                    return 0;
                }
                case "reset-fake-scans":
                    mWifiNative.resetFakeScanDetails();
                    return 0;
                case "start-faking-scans":
                    mWifiNative.startFakingScanDetails();
                    mWifiService.startScan(SHELL_PACKAGE_NAME, null); // to trigger update
                    return 0;
                case "stop-faking-scans":
                    mWifiNative.stopFakingScanDetails();
                    return 0;
                case "enable-scanning":
                    boolean enabled = getNextArgRequiredTrueOrFalse("enabled", "disabled");
                    boolean hiddenEnabled = false;
                    String option = getNextOption();
                    if (option != null) {
                        if (option.equals("-h")) {
                            hiddenEnabled = true;
                        } else {
                            pw.println("Invalid argument to 'enable-scanning' "
                                    + "- only allowed option is '-h'");
                            return -1;
                        }
                    }
                    mScanRequestProxy.enableScanning(enabled, hiddenEnabled);
                    return 0;
                default:
                    return handleDefaultCommands(cmd);
            }
        } catch (IllegalArgumentException e) {
            pw.println("Invalid args for " + cmd + ": " + e);
            return -1;
        } catch (Exception e) {
            pw.println("Exception while executing WifiShellCommand: ");
            e.printStackTrace(pw);
            return -1;
        }
    }

    private boolean getNextArgRequiredTrueOrFalse(String trueString, String falseString)
            throws IllegalArgumentException {
        String nextArg = getNextArgRequired();
        if (trueString.equals(nextArg)) {
            return true;
        } else if (falseString.equals(nextArg)) {
            return false;
        } else {
            throw new IllegalArgumentException("Expected '" + trueString + "' or '" + falseString
                    + "' as next arg but got '" + nextArg + "'");
        }
    }

    private WifiConfiguration buildWifiConfiguration(PrintWriter pw) {
        String ssid = getNextArgRequired();
        String type = getNextArgRequired();
        WifiConfiguration configuration = new WifiConfiguration();
        configuration.SSID = "\"" + ssid + "\"";
        if (TextUtils.equals(type, "wpa3")) {
            configuration.setSecurityParams(WifiConfiguration.SECURITY_TYPE_SAE);
            configuration.preSharedKey = "\"" + getNextArgRequired() + "\"";
        } else if (TextUtils.equals(type, "wpa2")) {
            configuration.setSecurityParams(WifiConfiguration.SECURITY_TYPE_PSK);
            configuration.preSharedKey = "\"" + getNextArgRequired() + "\"";
        } else if (TextUtils.equals(type, "owe")) {
            configuration.setSecurityParams(WifiConfiguration.SECURITY_TYPE_OWE);
        } else if (TextUtils.equals(type, "open")) {
            configuration.setSecurityParams(WifiConfiguration.SECURITY_TYPE_OPEN);
        } else {
            throw new IllegalArgumentException("Unknown network type " + type);
        }
        String option = getNextOption();
        while (option != null) {
            if (option.equals("-m")) {
                configuration.meteredOverride = METERED_OVERRIDE_METERED;
            } else if (option.equals("-d")) {
                configuration.allowAutojoin = false;
            } else if (option.equals("-b")) {
                configuration.BSSID = getNextArgRequired();
            } else if (option.equals("-r")) {
                String macRandomizationScheme = getNextArgRequired();
                if (macRandomizationScheme.equals("auto")) {
                    configuration.macRandomizationSetting = WifiConfiguration.RANDOMIZATION_AUTO;
                } else if (macRandomizationScheme.equals("none")) {
                    configuration.macRandomizationSetting = WifiConfiguration.RANDOMIZATION_NONE;
                } else if (macRandomizationScheme.equals("persistent")) {
                    configuration.macRandomizationSetting =
                            WifiConfiguration.RANDOMIZATION_PERSISTENT;
                } else if (macRandomizationScheme.equals("non_persistent")) {
                    if (SdkLevel.isAtLeastS()) {
                        configuration.macRandomizationSetting =
                                WifiConfiguration.RANDOMIZATION_NON_PERSISTENT;
                    } else {
                        throw new IllegalArgumentException(
                                "-r non_persistent MAC randomization not supported before S");
                    }
                }
            } else if (option.equals("-h")) {
                configuration.hiddenSSID = true;
            } else if (option.equals("-p")) {
                configuration.shared = false;
            } else {
                pw.println("Ignoring unknown option " + option);
            }
            option = getNextOption();
        }
        return configuration;
    }

    private SoftApConfiguration buildSoftApConfiguration(PrintWriter pw) {
        String ssid = getNextArgRequired();
        String type = getNextArgRequired();
        SoftApConfiguration.Builder configBuilder = new SoftApConfiguration.Builder();
        configBuilder.setSsid(ssid);
        if (TextUtils.equals(type, "wpa2")) {
            configBuilder.setPassphrase(getNextArgRequired(),
                    SoftApConfiguration.SECURITY_TYPE_WPA2_PSK);
        } else if (TextUtils.equals(type, "wpa3")) {
            configBuilder.setPassphrase(getNextArgRequired(),
                    SoftApConfiguration.SECURITY_TYPE_WPA3_SAE);
        } else if (TextUtils.equals(type, "wpa3_transition")) {
            configBuilder.setPassphrase(getNextArgRequired(),
                    SoftApConfiguration.SECURITY_TYPE_WPA3_SAE_TRANSITION);
        } else if (TextUtils.equals(type, "open")) {
            configBuilder.setPassphrase(null, SoftApConfiguration.SECURITY_TYPE_OPEN);
        } else {
            throw new IllegalArgumentException("Unknown network type " + type);
        }
        String option = getNextOption();
        while (option != null) {
            if (option.equals("-b")) {
                String preferredBand = getNextArgRequired();
                if (preferredBand.equals("2")) {
                    configBuilder.setBand(SoftApConfiguration.BAND_2GHZ);
                } else if (preferredBand.equals("5")) {
                    configBuilder.setBand(SoftApConfiguration.BAND_5GHZ);
                } else if (preferredBand.equals("6")) {
                    configBuilder.setBand(SoftApConfiguration.BAND_6GHZ);
                } else if (preferredBand.equals("any")) {
                    configBuilder.setBand(SoftApConfiguration.BAND_2GHZ
                            | SoftApConfiguration.BAND_5GHZ | SoftApConfiguration.BAND_6GHZ);
                } else if (preferredBand.equals("bridged")) {
                    if (SdkLevel.isAtLeastS()) {
                        int[] dualBands = new int[] {
                                SoftApConfiguration.BAND_2GHZ, SoftApConfiguration.BAND_5GHZ};
                        configBuilder.setBands(dualBands);
                    } else {
                        throw new IllegalArgumentException(
                                "-b bridged option is not supported before S");
                    }
                } else {
                    throw new IllegalArgumentException("Invalid band option " + preferredBand);
                }
            } else {
                pw.println("Ignoring unknown option " + option);
            }
            option = getNextOption();
        }
        return configBuilder.build();
    }

    private WifiNetworkSuggestion buildSuggestion(PrintWriter pw) {
        String ssid = getNextArgRequired();
        String type = getNextArgRequired();
        WifiNetworkSuggestion.Builder suggestionBuilder =
                new WifiNetworkSuggestion.Builder();
        suggestionBuilder.setSsid(ssid);
        if (TextUtils.equals(type, "wpa3")) {
            suggestionBuilder.setWpa3Passphrase(getNextArgRequired());
        } else if (TextUtils.equals(type, "wpa2")) {
            suggestionBuilder.setWpa2Passphrase(getNextArgRequired());
        } else if (TextUtils.equals(type, "owe")) {
            suggestionBuilder.setIsEnhancedOpen(true);
        } else if (TextUtils.equals(type, "open")) {
            // nothing to do.
        } else {
            throw new IllegalArgumentException("Unknown network type " + type);
        }
        boolean isCarrierMerged = false;
        String option = getNextOption();
        while (option != null) {
            if (option.equals("-u")) {
                suggestionBuilder.setUntrusted(true);
            } else if (option.equals("-o")) {
                if (SdkLevel.isAtLeastS()) {
                    suggestionBuilder.setOemPaid(true);
                } else {
                    throw new IllegalArgumentException(
                            "-o OEM paid suggestions not supported before S");
                }
            } else if (option.equals("-p")) {
                if (SdkLevel.isAtLeastS()) {
                    suggestionBuilder.setOemPrivate(true);
                } else {
                    throw new IllegalArgumentException(
                            "-p OEM private suggestions not supported before S");
                }
            } else if (option.equals("-m")) {
                suggestionBuilder.setIsMetered(true);
            } else if (option.equals("-s")) {
                suggestionBuilder.setCredentialSharedWithUser(true);
            } else if (option.equals("-d")) {
                suggestionBuilder.setIsInitialAutojoinEnabled(false);
            } else if (option.equals("-b")) {
                suggestionBuilder.setBssid(MacAddress.fromString(getNextArgRequired()));
            } else if (option.equals("-r")) {
                if (SdkLevel.isAtLeastS()) {
                    suggestionBuilder.setMacRandomizationSetting(
                            WifiNetworkSuggestion.RANDOMIZATION_NON_PERSISTENT);
                } else {
                    throw new IllegalArgumentException(
                            "-r non_persistent MAC randomization not supported before S");
                }
            } else if (option.equals("-a")) {
                if (SdkLevel.isAtLeastS()) {
                    isCarrierMerged = true;
                } else {
                    throw new IllegalArgumentException("-a option is not supported before S");
                }
            } else if (option.equals("-i")) {
                if (SdkLevel.isAtLeastS()) {
                    int subId = Integer.parseInt(getNextArgRequired());
                    suggestionBuilder.setSubscriptionId(subId);
                } else {
                    throw new IllegalArgumentException(
                            "-i subscription ID option is not supported before S");
                }
            } else if (option.equals("-c")) {
                int carrierId = Integer.parseInt(getNextArgRequired());
                suggestionBuilder.setCarrierId(carrierId);
            } else if (option.equals("-h")) {
                suggestionBuilder.setIsHiddenSsid(true);
            } else {
                pw.println("Ignoring unknown option " + option);
            }
            option = getNextOption();
        }
        WifiNetworkSuggestion suggestion = suggestionBuilder.build();
        if (isCarrierMerged) {
            if (suggestion.wifiConfiguration.subscriptionId
                    == SubscriptionManager.INVALID_SUBSCRIPTION_ID) {
                pw.println("Carrier merged network must have valid subscription Id");
                return null;
            }
            suggestion.wifiConfiguration.carrierMerged = true;
        }
        return suggestion;
    }

    private NetworkRequest buildNetworkRequest(PrintWriter pw) {
        String ssid = getNextArgRequired();
        String type = getNextArgRequired();
        WifiNetworkSpecifier.Builder specifierBuilder =
                new WifiNetworkSpecifier.Builder();
        specifierBuilder.setSsid(ssid);
        if (TextUtils.equals(type, "wpa3")) {
            specifierBuilder.setWpa3Passphrase(getNextArgRequired());
        } else if (TextUtils.equals(type, "wpa3_transition")) {
            specifierBuilder.setWpa3Passphrase(getNextArgRequired());
        } else if (TextUtils.equals(type, "wpa2")) {
            specifierBuilder.setWpa2Passphrase(getNextArgRequired());
        } else if (TextUtils.equals(type, "owe")) {
            specifierBuilder.setIsEnhancedOpen(true);
        } else if (TextUtils.equals(type, "open")) {
            // nothing to do.
        } else {
            throw new IllegalArgumentException("Unknown network type " + type);
        }
        String bssid = null;
        String option = getNextOption();
        while (option != null) {
            if (option.equals("-b")) {
                bssid = getNextArgRequired();
            } else {
                pw.println("Ignoring unknown option " + option);
            }
            option = getNextOption();
        }

        // Permission approval bypass is only available to requests with both ssid & bssid set.
        // So, find scan result with the best rssi level to set in the request.
        if (bssid == null) {
            ScanResult matchingScanResult =
                    mWifiService.getScanResults(SHELL_PACKAGE_NAME, null)
                            .stream()
                            .filter(s -> s.SSID.equals(ssid))
                            .max(Comparator.comparingInt(s -> s.level))
                            .orElse(null);
            if (matchingScanResult != null) {
                bssid = matchingScanResult.BSSID;
            } else {
                pw.println("No matching bssid found, request will need UI approval");
            }
        }
        if (bssid != null) specifierBuilder.setBssid(MacAddress.fromString(bssid));
        return new NetworkRequest.Builder()
                .addTransportType(TRANSPORT_WIFI)
                .removeCapability(NET_CAPABILITY_INTERNET)
                .setNetworkSpecifier(specifierBuilder.build())
                .build();
    }

    @NonNull
    private List<CoexUtils.CoexCellChannel> buildCoexCellChannels() {
        List<CoexUtils.CoexCellChannel> cellChannels = new ArrayList<>();
        while (getRemainingArgsCount() > 0) {
            final @Annotation.NetworkType int rat;
            final String ratArg = getNextArgRequired();
            if (TextUtils.equals(ratArg, "lte")) {
                rat = TelephonyManager.NETWORK_TYPE_LTE;
            } else if (TextUtils.equals(ratArg, "nr")) {
                rat = TelephonyManager.NETWORK_TYPE_NR;
            } else {
                throw new IllegalArgumentException("Unknown rat type " + ratArg);
            }
            final int band = Integer.parseInt(getNextArgRequired());
            if (band < 1 || band > 261) {
                throw new IllegalArgumentException("Band is " + band
                        + " but should be a value from 1 to 261");
            }
            final int downlinkFreqKhz = Integer.parseInt(getNextArgRequired());
            if (downlinkFreqKhz < 0 && downlinkFreqKhz != PhysicalChannelConfig.FREQUENCY_UNKNOWN) {
                throw new IllegalArgumentException("Downlink frequency is " + downlinkFreqKhz
                        + " but should be >= 0 or UNKNOWN: "
                        + PhysicalChannelConfig.FREQUENCY_UNKNOWN);
            }
            final int downlinkBandwidthKhz = Integer.parseInt(getNextArgRequired());
            if (downlinkBandwidthKhz <= 0
                    && downlinkBandwidthKhz != PhysicalChannelConfig.CELL_BANDWIDTH_UNKNOWN) {
                throw new IllegalArgumentException("Downlink bandwidth is " + downlinkBandwidthKhz
                        + " but should be > 0 or UNKNOWN: "
                        + PhysicalChannelConfig.CELL_BANDWIDTH_UNKNOWN);
            }
            final int uplinkFreqKhz = Integer.parseInt(getNextArgRequired());
            if (uplinkFreqKhz < 0 && uplinkFreqKhz != PhysicalChannelConfig.FREQUENCY_UNKNOWN) {
                throw new IllegalArgumentException("Uplink frequency is " + uplinkFreqKhz
                        + " but should be >= 0 or UNKNOWN: "
                        + PhysicalChannelConfig.FREQUENCY_UNKNOWN);
            }
            final int uplinkBandwidthKhz = Integer.parseInt(getNextArgRequired());
            if (uplinkBandwidthKhz <= 0
                    && uplinkBandwidthKhz != PhysicalChannelConfig.CELL_BANDWIDTH_UNKNOWN) {
                throw new IllegalArgumentException("Uplink bandwidth is " + uplinkBandwidthKhz
                        + " but should be > 0 or UNKNOWN: "
                        + PhysicalChannelConfig.CELL_BANDWIDTH_UNKNOWN);
            }
            cellChannels.add(new CoexUtils.CoexCellChannel(rat, band,
                    downlinkFreqKhz, downlinkBandwidthKhz, uplinkFreqKhz, uplinkBandwidthKhz,
                    SubscriptionManager.INVALID_SUBSCRIPTION_ID));
        }
        return cellChannels;
    }

    private void setAutoJoin(PrintWriter pw, String ssid, boolean allowAutojoin) {
        // For suggestions, this will work only if the config has already been added
        // to WifiConfigManager.
        WifiConfiguration retrievedConfig =
                mWifiService.getPrivilegedConfiguredNetworks(SHELL_PACKAGE_NAME, null)
                        .getList()
                        .stream()
                        .filter(n -> n.SSID.equals(ssid))
                        .findAny()
                        .orElse(null);
        if (retrievedConfig == null) {
            pw.println("Cannot retrieve config, autojoin setting skipped.");
            return;
        }
        mWifiService.allowAutojoin(retrievedConfig.networkId, allowAutojoin);
    }

    private int sendLinkProbe(PrintWriter pw) throws InterruptedException {
        // Note: should match WifiNl80211Manager#SEND_MGMT_FRAME_TIMEOUT_MS
        final int sendMgmtFrameTimeoutMs = 1000;

        ArrayBlockingQueue<String> queue = new ArrayBlockingQueue<>(1);
        mWifiThreadRunner.post(() ->
                mActiveModeWarden.getPrimaryClientModeManager().probeLink(new LinkProbeCallback() {
                    @Override
                    public void onAck(int elapsedTimeMs) {
                        queue.offer("Link probe succeeded after " + elapsedTimeMs + " ms");
                    }

                    @Override
                    public void onFailure(int reason) {
                        queue.offer("Link probe failed with reason "
                                + LinkProbeCallback.failureReasonToString(reason));
                    }
                }, -1));

        // block until msg is received, or timed out
        String msg = queue.poll(sendMgmtFrameTimeoutMs + 1000, TimeUnit.MILLISECONDS);
        if (msg == null) {
            pw.println("Link probe timed out");
        } else {
            pw.println(msg);
        }
        return 0;
    }

    private boolean isApChannelMHzValid(PrintWriter pw, int apChannelMHz) {
        int[] allowed2gFreq = mWifiNative.getChannelsForBand(WifiScanner.WIFI_BAND_24_GHZ);
        int[] allowed5gFreq = mWifiNative.getChannelsForBand(WifiScanner.WIFI_BAND_5_GHZ);
        int[] allowed5gDfsFreq =
            mWifiNative.getChannelsForBand(WifiScanner.WIFI_BAND_5_GHZ_DFS_ONLY);
        int[] allowed6gFreq = mWifiNative.getChannelsForBand(WifiScanner.WIFI_BAND_6_GHZ);
        int[] allowed60gFreq = mWifiNative.getChannelsForBand(WifiScanner.WIFI_BAND_60_GHZ);
        if (allowed2gFreq == null) {
            allowed2gFreq = new int[0];
        }
        if (allowed5gFreq == null) {
            allowed5gFreq = new int[0];
        }
        if (allowed5gDfsFreq == null) {
            allowed5gDfsFreq = new int[0];
        }
        if (allowed6gFreq == null) {
            allowed6gFreq = new int[0];
        }
        if (allowed60gFreq == null) {
            allowed60gFreq = new int[0];
        }
        pw.println("2G freq: " + Arrays.toString(allowed2gFreq));
        pw.println("5G freq: " + Arrays.toString(allowed5gFreq));
        pw.println("5G DFS: " + Arrays.toString(allowed5gDfsFreq));
        pw.println("6G freq: " + Arrays.toString(allowed6gFreq));
        pw.println("60G freq: " + Arrays.toString(allowed60gFreq));
        return (Arrays.binarySearch(allowed2gFreq, apChannelMHz) >= 0
                || Arrays.binarySearch(allowed5gFreq, apChannelMHz) >= 0
                || Arrays.binarySearch(allowed5gDfsFreq, apChannelMHz) >= 0)
                || Arrays.binarySearch(allowed6gFreq, apChannelMHz) >= 0
                || Arrays.binarySearch(allowed60gFreq, apChannelMHz) >= 0;
    }

    private void waitForWifiEnabled(boolean enabled) throws InterruptedException {
        CountDownLatch countDownLatch = new CountDownLatch(1);
        BroadcastReceiver broadcastReceiver = new BroadcastReceiver() {
            @Override
            public void onReceive(Context context, Intent intent) {
                String action = intent.getAction();
                if (WifiManager.WIFI_STATE_CHANGED_ACTION.equals(action)) {
                    int state = mWifiService.getWifiEnabledState();
                    if ((enabled && state == WIFI_STATE_ENABLED)
                            || (!enabled && state == WIFI_STATE_DISABLED)) {
                        countDownLatch.countDown();
                    }
                }
            }
        };
        IntentFilter filter = new IntentFilter();
        filter.addAction(WifiManager.WIFI_STATE_CHANGED_ACTION);
        mContext.registerReceiver(broadcastReceiver, filter, Context.RECEIVER_NOT_EXPORTED);
        mWifiService.setWifiEnabled(SHELL_PACKAGE_NAME, enabled);
        countDownLatch.await(5000, TimeUnit.MILLISECONDS);
        mContext.unregisterReceiver(broadcastReceiver);
    }

    private void printWifiInfo(PrintWriter pw, WifiInfo info) {
        if (info.getSupplicantState() != SupplicantState.COMPLETED) {
            pw.println("Wifi is not connected");
            return;
        }
        pw.println("Wifi is connected to " + info.getSSID());
        pw.println("WifiInfo: " + info);
        // additional diagnostics not printed by WifiInfo.toString()
        pw.println("successfulTxPackets: " + info.txSuccess);
        pw.println("successfulTxPacketsPerSecond: " + info.getSuccessfulTxPacketsPerSecond());
        pw.println("retriedTxPackets: " + info.txRetries);
        pw.println("retriedTxPacketsPerSecond: " + info.getRetriedTxPacketsPerSecond());
        pw.println("lostTxPackets: " + info.txBad);
        pw.println("lostTxPacketsPerSecond: " + info.getLostTxPacketsPerSecond());
        pw.println("successfulRxPackets: " + info.rxSuccess);
        pw.println("successfulRxPacketsPerSecond: " + info.getSuccessfulRxPacketsPerSecond());
    }

    private void printStatus(PrintWriter pw) {
        boolean wifiEnabled = mWifiService.getWifiEnabledState() == WIFI_STATE_ENABLED;
        pw.println("Wifi is " + (wifiEnabled ? "enabled" : "disabled"));
        pw.println("Wifi scanning is "
                + (mWifiService.isScanAlwaysAvailable()
                ? "always available" : "only available when wifi is enabled"));
        if (!wifiEnabled) {
            return;
        }
        if (Binder.getCallingUid() != Process.ROOT_UID) {
            // not privileged, just dump the primary client mode manager manager status
            // (public API contents).
            pw.println("==== Primary ClientModeManager instance ====");
            printWifiInfo(pw, mWifiService.getConnectionInfo(SHELL_PACKAGE_NAME, null));
        } else {
            // privileged, dump out all the client mode manager manager statuses
            for (ClientModeManager cm : mActiveModeWarden.getClientModeManagers()) {
                pw.println("==== ClientModeManager instance: " + cm + " ====");
                WifiInfo info = cm.syncRequestConnectionInfo();
                printWifiInfo(pw, info);
                if (info.getSupplicantState() != SupplicantState.COMPLETED) {
                    continue;
                }
                Network network = cm.syncGetCurrentNetwork();
                NetworkCapabilities capabilities =
                        mConnectivityManager.getNetworkCapabilities(network);
                pw.println("NetworkCapabilities: " + capabilities);
            }
        }
    }

    private void onHelpNonPrivileged(PrintWriter pw) {
        pw.println("  get-country-code");
        pw.println("    Gets country code as a two-letter string");
        pw.println("  set-wifi-enabled enabled|disabled");
        pw.println("    Enables/disables Wifi on this device.");
        pw.println("  set-scan-always-available enabled|disabled");
        pw.println("    Sets whether scanning should be available even when wifi is off.");
        pw.println("  list-scan-results");
        pw.println("    Lists the latest scan results");
        pw.println("  start-scan");
        pw.println("    Start a new scan");
        pw.println("  list-networks");
        pw.println("    Lists the saved networks");
        pw.println("  connect-network <ssid> open|owe|wpa2|wpa3 [<passphrase>] [-m] [-d] "
                + "[-b <bssid>] [-r auto|none|persistent|non_persistent]");
        pw.println("    Connect to a network with provided params and add to saved networks list");
        pw.println("    <ssid> - SSID of the network");
        pw.println("    open|owe|wpa2|wpa3 - Security type of the network.");
        pw.println("        - Use 'open' or 'owe' for networks with no passphrase");
        pw.println("           - 'open' - Open networks (Most prevalent)");
        pw.println("           - 'owe' - Enhanced open networks");
        pw.println("        - Use 'wpa2' or 'wpa3' for networks with passphrase");
        pw.println("           - 'wpa2' - WPA-2 PSK networks (Most prevalent)");
        pw.println("           - 'wpa3' - WPA-3 PSK networks");
        pw.println("    -m - Mark the network metered.");
        pw.println("    -d - Mark the network autojoin disabled.");
        pw.println("    -h - Mark the network hidden.");
        pw.println("    -p - Mark the network private (not shared).");
        pw.println("    -b <bssid> - Set specific BSSID.");
        pw.println("    -r auto|none|persistent|non_persistent - MAC randomization scheme for the"
                + " network");
        pw.println("  add-network <ssid> open|owe|wpa2|wpa3 [<passphrase>] [-m] [-d] "
                + "[-b <bssid>] [-r auto|none|persistent|non_persistent]");
        pw.println("    Add/update saved network with provided params");
        pw.println("    <ssid> - SSID of the network");
        pw.println("    open|owe|wpa2|wpa3 - Security type of the network.");
        pw.println("        - Use 'open' or 'owe' for networks with no passphrase");
        pw.println("           - 'open' - Open networks (Most prevalent)");
        pw.println("           - 'owe' - Enhanced open networks");
        pw.println("        - Use 'wpa2' or 'wpa3' for networks with passphrase");
        pw.println("           - 'wpa2' - WPA-2 PSK networks (Most prevalent)");
        pw.println("           - 'wpa3' - WPA-3 PSK networks");
        pw.println("    -m - Mark the network metered.");
        pw.println("    -d - Mark the network autojoin disabled.");
        pw.println("    -h - Mark the network hidden.");
        pw.println("    -p - Mark the network private (not shared).");
        pw.println("    -b <bssid> - Set specific BSSID.");
        pw.println("    -r auto|none|persistent|non_persistent - MAC randomization scheme for the"
                + " network");
        pw.println("  forget-network <networkId>");
        pw.println("    Remove the network mentioned by <networkId>");
        pw.println("        - Use list-networks to retrieve <networkId> for the network");
        pw.println("  status");
        pw.println("    Current wifi status");
        pw.println("  set-verbose-logging enabled|disabled ");
        pw.println("    Set the verbose logging enabled or disabled");
        pw.println("  is-verbose-logging");
        pw.println("    Check whether verbose logging enabled or disabled");
        pw.println("  start-restricting-auto-join-to-subscription-id subId");
        pw.println("    temporarily disable all wifi networks except merged carrier networks with"
                + " the given subId");
        pw.println("  stop-restricting-auto-join-to-subscription-id");
        pw.println("    Undo the effects of "
                + "start-restricting-auto-join-to-subscription-id");
        pw.println("  add-suggestion <ssid> open|owe|wpa2|wpa3 [<passphrase>] [-u] [-o] [-p] [-m] "
                + " [-s] [-d] [-b <bssid>] [-e] [-i] [-a <carrierId>] [-c <subscriptionId>]");
        pw.println("    Add a network suggestion with provided params");
        pw.println("    Use 'network-suggestions-set-user-approved " + SHELL_PACKAGE_NAME + " yes'"
                +  " to approve suggestions added via shell (Needs root access)");
        pw.println("    <ssid> - SSID of the network");
        pw.println("    open|owe|wpa2|wpa3 - Security type of the network.");
        pw.println("        - Use 'open' or 'owe' for networks with no passphrase");
        pw.println("           - 'open' - Open networks (Most prevalent)");
        pw.println("           - 'owe' - Enhanced open networks");
        pw.println("        - Use 'wpa2' or 'wpa3' for networks with passphrase");
        pw.println("           - 'wpa2' - WPA-2 PSK networks (Most prevalent)");
        pw.println("           - 'wpa3' - WPA-3 PSK networks");
        pw.println("    -u - Mark the suggestion untrusted.");
        pw.println("    -o - Mark the suggestion oem paid.");
        pw.println("    -p - Mark the suggestion oem private.");
        pw.println("    -m - Mark the suggestion metered.");
        pw.println("    -h - Mark the network hidden.");
        pw.println("    -s - Share the suggestion with user.");
        pw.println("    -d - Mark the suggestion autojoin disabled.");
        pw.println("    -b <bssid> - Set specific BSSID.");
        pw.println("    -r - Enable non_persistent randomization (disabled by default)");
        pw.println("    -a - Mark the suggestion carrier merged");
        pw.println("    -c <carrierId> - set carrier Id");
        pw.println("    -i <subscriptionId> - set subscription Id, if -a is used, "
                + "this must be set");
        pw.println("  remove-suggestion <ssid>");
        pw.println("    Remove a network suggestion with provided SSID of the network");
        pw.println("  remove-all-suggestions");
        pw.println("    Removes all suggestions added via shell");
        pw.println("  list-suggestions");
        pw.println("    Lists the suggested networks added via shell");
        if (SdkLevel.isAtLeastS()) {
            pw.println("  set-coex-cell-channels [lte|nr <bandNumber 1-261> "
                    + "<downlinkFreqKhz or UNKNOWN: "
                    + PhysicalChannelConfig.FREQUENCY_UNKNOWN + "> "
                    + "<downlinkBandwidthKhz or UNKNOWN: "
                    + PhysicalChannelConfig.CELL_BANDWIDTH_UNKNOWN + "> "
                    + "<uplinkFreqKhz or UNKNOWN: "
                    + PhysicalChannelConfig.FREQUENCY_UNKNOWN + "> "
                    + "<uplinkBandwidthKhz or UNKNOWN: "
                    + PhysicalChannelConfig.CELL_BANDWIDTH_UNKNOWN + ">] ...");
            pw.println("    Sets a list of zero or more cell channels to use for coex calculations."
                    + " Actual device reported cell channels will be ignored until"
                    + " reset-coex-cell-channels is called.");
            pw.println("  reset-coex-cell-channels");
            pw.println("    Removes all cell channels set in set-coex-cell-channels and returns to "
                    + "listening on actual device reported cell channels");
            pw.println("  get-coex-cell-channels");
            pw.println("    Prints the cell channels being used for coex.");
        }
        pw.println("  set-connected-score <score>");
        pw.println("    Set connected wifi network score (to choose between LTE & Wifi for "
                + "default route).");
        pw.println("    This turns off the active connected scorer (default or external).");
        pw.println("    Only works while connected to a wifi network. This score will stay in "
                + "effect until you call reset-connected-score or the device disconnects from the "
                + "current network.");
        pw.println("    <score> - Integer score should be in the range of 0 - 60");
        pw.println("  reset-connected-score");
        pw.println("    Turns on the default connected scorer.");
        pw.println("    Note: Will clear any external scorer set.");
<<<<<<< HEAD
        pw.println("  start-softap <ssid> (open|wpa2|wpa3|wpa3_transition) <passphrase> "
                + "[-b 2|5|6|any]");
=======
        pw.println("  start-softap <ssid> (open|wpa2|wpa3|wpa3_transition|owe|owe_transition) "
                + "<passphrase> [-b 2|5|6|any|bridged]");
>>>>>>> 1d0dd33c
        pw.println("    Start softap with provided params");
        pw.println("    Note that the shell command doesn't activate internet tethering. In some "
                + "devices, internet sharing is possible when Wi-Fi STA is also enabled and is"
                + "associated to another AP with internet access.");
        pw.println("    <ssid> - SSID of the network");
        pw.println("    open|wpa2|wpa3|wpa3_transition - Security type of the network.");
        pw.println("        - Use 'open' for networks with no passphrase");
        pw.println("        - Use 'wpa2', 'wpa3', 'wpa3_transition' for networks with passphrase");
        pw.println("    -b 2|5|6|any|bridged - select the preferred band.");
        pw.println("        - Use '2' to select 2.4GHz band as the preferred band");
        pw.println("        - Use '5' to select 5GHz band as the preferred band");
        pw.println("        - Use '6' to select 6GHz band as the preferred band");
        pw.println("        - Use 'any' to indicate no band preference");
        pw.println("        - Use 'bridged' to indicate bridged AP which enables APs on both "
                + "2.4G + 5G");
        pw.println("    Note: If the band option is not provided, 2.4GHz is the preferred band.");
        pw.println("          The exact channel is auto-selected by FW unless overridden by "
                + "force-softap-channel command");
        pw.println("  stop-softap");
        pw.println("    Stop softap (hotspot)");
        pw.println("  pmksa-flush <networkId>");
        pw.println("        - Flush the local PMKSA cache associated with the network id."
                + " Use list-networks to retrieve <networkId> for the network");
        pw.println("  reload-resources");
        pw.println(
                "    Reset the WiFi resources cache which will cause them to be reloaded next "
                        + "time they are accessed. Necessary if overlays are manually modified.");
    }

    private void onHelpPrivileged(PrintWriter pw) {
        pw.println("  set-ipreach-disconnect enabled|disabled");
        pw.println("    Sets whether CMD_IP_REACHABILITY_LOST events should trigger disconnects.");
        pw.println("  get-ipreach-disconnect");
        pw.println("    Gets setting of CMD_IP_REACHABILITY_LOST events triggering disconnects.");
        pw.println("  set-poll-rssi-interval-msecs <int>");
        pw.println("    Sets the interval between RSSI polls to <int> milliseconds.");
        pw.println("  get-poll-rssi-interval-msecs");
        pw.println("    Gets current interval between RSSI polls, in milliseconds.");
        pw.println("  force-hi-perf-mode enabled|disabled");
        pw.println("    Sets whether hi-perf mode is forced or left for normal operation.");
        pw.println("  force-low-latency-mode enabled|disabled");
        pw.println("    Sets whether low latency mode is forced or left for normal operation.");
        pw.println("  network-suggestions-set-user-approved <package name> yes|no");
        pw.println("    Sets whether network suggestions from the app is approved or not.");
        pw.println("  network-suggestions-has-user-approved <package name>");
        pw.println("    Queries whether network suggestions from the app is approved or not.");
        pw.println("  imsi-protection-exemption-set-user-approved-for-carrier <carrier id> yes|no");
        pw.println("    Sets whether Imsi protection exemption for carrier is approved or not");
        pw.println("  imsi-protection-exemption-has-user-approved-for-carrier <carrier id>");
        pw.println("    Queries whether Imsi protection exemption for carrier is approved or not");
        pw.println("  imsi-protection-exemption-clear-user-approved-for-carrier <carrier id>");
        pw.println("    Clear the user choice on Imsi protection exemption for carrier");
        pw.println("  network-requests-remove-user-approved-access-points <package name>");
        pw.println("    Removes all user approved network requests for the app.");
        pw.println("  clear-user-disabled-networks");
        pw.println("    Clears the user disabled networks list.");
        pw.println("  send-link-probe");
        pw.println("    Manually triggers a link probe.");
        pw.println("  force-softap-band enabled <int> | disabled");
        pw.println("    Forces soft AP band to 2|5|6");
        pw.println("  force-softap-channel enabled <int> | disabled");
        pw.println("    Sets whether soft AP channel is forced to <int> MHz");
        pw.println("    or left for normal   operation.");
        pw.println("  force-country-code enabled <two-letter code> | disabled ");
        pw.println("    Sets country code to <two-letter code> or left for normal value");
        pw.println("  set-wifi-watchdog enabled|disabled");
        pw.println("    Sets whether wifi watchdog should trigger recovery");
        pw.println("  get-wifi-watchdog");
        pw.println("    Gets setting of wifi watchdog trigger recovery.");
        pw.println("  get-softap-supported-features");
        pw.println("    Gets softap supported features. Will print 'wifi_softap_acs_supported'");
        pw.println("    and/or 'wifi_softap_wpa3_sae_supported',");
        pw.println("    and/or 'wifi_softap_bridged_ap_supported',");
        pw.println("    and/or 'wifi_softap_bridged_ap_with_sta_supported',");
        pw.println("    each on a separate line.");
        pw.println("  settings-reset");
        pw.println("    Initiates wifi settings reset");
        pw.println("  add-request <ssid> open|owe|wpa2|wpa3 [<passphrase>] [-b <bssid>]");
        pw.println("    Add a network request with provided params");
        pw.println("    Use 'network-requests-set-user-approved android yes'"
                +  " to pre-approve requests added via rooted shell (Not persisted)");
        pw.println("    <ssid> - SSID of the network");
        pw.println("    open|owe|wpa2|wpa3 - Security type of the network.");
        pw.println("        - Use 'open' or 'owe' for networks with no passphrase");
        pw.println("           - 'open' - Open networks (Most prevalent)");
        pw.println("           - 'owe' - Enhanced open networks");
        pw.println("        - Use 'wpa2' or 'wpa3' for networks with passphrase");
        pw.println("           - 'wpa2' - WPA-2 PSK networks (Most prevalent)");
        pw.println("           - 'wpa3' - WPA-3 PSK networks");
        pw.println("    -b <bssid> - Set specific BSSID.");
        pw.println("  remove-request <ssid>");
        pw.println("    Remove a network request with provided SSID of the network");
        pw.println("  remove-all-requests");
        pw.println("    Removes all active requests added via shell");
        pw.println("  list-requests");
        pw.println("    Lists the requested networks added via shell");
        pw.println("  network-requests-set-user-approved <package name> yes|no");
        pw.println("    Sets whether network requests from the app is approved or not.");
        pw.println("    Note: Only 1 such app can be approved from the shell at a time");
        pw.println("  network-requests-has-user-approved <package name>");
        pw.println("    Queries whether network requests from the app is approved or not.");
        pw.println("    Note: This only returns whether the app was set via the "
                + "'network-requests-set-user-approved' shell command");
        pw.println("  list-all-suggestions");
        pw.println("    Lists all suggested networks on this device");
        pw.println("  list-suggestions-from-app <package name>");
        pw.println("    Lists the suggested networks from the app");
        pw.println("  set-emergency-callback-mode enabled|disabled");
        pw.println("    Sets whether Emergency Callback Mode (ECBM) is enabled.");
        pw.println("    Equivalent to receiving the "
                + "TelephonyManager.ACTION_EMERGENCY_CALLBACK_MODE_CHANGED broadcast.");
        pw.println("  set-emergency-call-state enabled|disabled");
        pw.println("    Sets whether we are in the middle of an emergency call.");
        pw.println("Equivalent to receiving the "
                + "TelephonyManager.ACTION_EMERGENCY_CALL_STATE_CHANGED broadcast.");
        pw.println("  network-suggestions-set-as-carrier-provider <packageName> yes|no");
        pw.println("    Set the <packageName> work as carrier provider or not.");
        pw.println("  is-network-suggestions-set-as-carrier-provider <packageName>");
        pw.println("    Queries whether the <packageName> is working as carrier provider or not.");
        pw.println("  remove-app-from-suggestion_database <packageName>");
        pw.println("    Remove <packageName> from the suggestion database, all suggestions and user"
                + " approval will be deleted, it is the same as uninstalling this app.");
        pw.println("  trigger-recovery");
        pw.println("    Trigger Wi-Fi subsystem restart.");
        pw.println("  start-faking-scans");
        pw.println("    Start faking scan results into the framework (configured with "
                + "'add-fake-scan'), stop with 'stop-faking-scans'.");
        pw.println("  stop-faking-scans");
        pw.println("    Stop faking scan results - started with 'start-faking-scans'.");
        pw.println("  add-fake-scan <ssid> <bssid> <capabilities> <frequency> <dbm>");
        pw.println("    Add a fake scan result to be used when enabled via `start-faking-scans'.");
        pw.println("    Example WPA2: add-fake-scan fakeWpa2 80:01:02:03:04:05 "
                + "\"[WPA2-PSK-CCMP][RSN-PSK-CCMP][ESS]\" 2412 -55");
        pw.println("    Example WPA3: add-fake-scan fakeWpa3 80:01:02:03:04:06 "
                + "\"[RSN-SAE+FT/SAE-CCMP][ESS]\" 2412 -55");
        pw.println(
                "    Example Open: add-fake-scan fakeOpen 80:01:02:03:04:07 \"[ESS]\" 2412 -55");
        pw.println("    Example OWE: add-fake-scan fakeOwe 80:01:02:03:04:08 \"[RSN-OWE-CCMP]\" "
                + "2412 -55");
        pw.println(
                "    Example WPA2/WPA3 transition mode: add-fake-scan fakeWpa2t3 80:01:02:03:04:09 "
                        + "\"[WPA2-PSK-CCMP][RSN-PSK+SAE-CCMP][ESS][MFPC]\" 2412 -55");
        pw.println(
                "    Example Open/OWE transition mode: add-fake-scan fakeOpenOwe 80:01:02:03:04:0A "
                        + "\"[RSN-OWE_TRANSITION-CCMP][ESS]\" 2412 -55");
        pw.println(
                "    Example Passpoint: add-fake-scan fakePasspoint 80:01:02:03:04:0B "
                        + "\"[WPA2-EAP/SHA1-CCMP][RSN-EAP/SHA1-CCMP][ESS][MFPR][MFPC]"
                        + "[PASSPOINT]\" 2412 -55");
        pw.println("  reset-fake-scans");
        pw.println("    Resets all fake scan results added by 'add-fake-scan'.");
        pw.println("  enable-scanning enabled|disabled [-h]");
        pw.println("    Sets whether all scanning should be enabled or disabled");
        pw.println("    -h - Enable scanning for hidden networks.");
    }

    @Override
    public void onHelp() {
        final PrintWriter pw = getOutPrintWriter();
        pw.println("Wi-Fi (wifi) commands:");
        pw.println("  help or -h");
        pw.println("    Print this help text.");
        onHelpNonPrivileged(pw);
        if (Binder.getCallingUid() == Process.ROOT_UID) {
            onHelpPrivileged(pw);
        }
        pw.println();
    }

    private void printWifiNetworkSuggestions(PrintWriter pw,
            Collection<WifiNetworkSuggestion> suggestions) {
        if (suggestions == null || suggestions.isEmpty()) {
            pw.println("No suggestions on this device");
        } else {
            pw.println("SSID                         Security type(s)");
            for (WifiNetworkSuggestion suggestion : suggestions) {
                pw.println(String.format("%-32s %-4s",
                        WifiInfo.sanitizeSsid(suggestion.getWifiConfiguration().SSID),
                        suggestion.getWifiConfiguration().getSecurityParamsList().stream()
                                .map(p -> WifiConfiguration.getSecurityTypeName(
                                        p.getSecurityType())
                                        + (p.isAddedByAutoUpgrade() ? "^" : ""))
                                .collect(Collectors.joining("/"))));
            }
        }
    }
}<|MERGE_RESOLUTION|>--- conflicted
+++ resolved
@@ -22,21 +22,32 @@
 import static android.net.NetworkCapabilities.NET_CAPABILITY_TRUSTED;
 import static android.net.NetworkCapabilities.TRANSPORT_WIFI;
 import static android.net.wifi.WifiConfiguration.METERED_OVERRIDE_METERED;
+import static android.net.wifi.WifiManager.ACTION_REMOVE_SUGGESTION_DISCONNECT;
+import static android.net.wifi.WifiManager.ACTION_REMOVE_SUGGESTION_LINGER;
+import static android.net.wifi.WifiManager.LocalOnlyHotspotCallback.REQUEST_REGISTERED;
 import static android.net.wifi.WifiManager.WIFI_STATE_DISABLED;
 import static android.net.wifi.WifiManager.WIFI_STATE_ENABLED;
 
+import static com.android.server.wifi.HalDeviceManager.HDM_CREATE_IFACE_AP;
+import static com.android.server.wifi.HalDeviceManager.HDM_CREATE_IFACE_AP_BRIDGE;
+import static com.android.server.wifi.HalDeviceManager.HDM_CREATE_IFACE_NAN;
+import static com.android.server.wifi.HalDeviceManager.HDM_CREATE_IFACE_P2P;
+import static com.android.server.wifi.HalDeviceManager.HDM_CREATE_IFACE_STA;
 import static com.android.server.wifi.SelfRecovery.REASON_API_CALL;
 
 import android.content.BroadcastReceiver;
 import android.content.Context;
 import android.content.Intent;
 import android.content.IntentFilter;
+import android.hardware.display.DisplayManager;
 import android.net.ConnectivityManager;
 import android.net.MacAddress;
 import android.net.Network;
 import android.net.NetworkCapabilities;
 import android.net.NetworkRequest;
 import android.net.wifi.IActionListener;
+import android.net.wifi.ILocalOnlyHotspotCallback;
+import android.net.wifi.IPnoScanResultsCallback;
 import android.net.wifi.IScoreUpdateObserver;
 import android.net.wifi.ISoftApCallback;
 import android.net.wifi.IWifiConnectedNetworkScorer;
@@ -48,24 +59,35 @@
 import android.net.wifi.WifiClient;
 import android.net.wifi.WifiConfiguration;
 import android.net.wifi.WifiConnectedSessionInfo;
+import android.net.wifi.WifiContext;
 import android.net.wifi.WifiInfo;
 import android.net.wifi.WifiManager;
 import android.net.wifi.WifiNetworkSpecifier;
 import android.net.wifi.WifiNetworkSuggestion;
 import android.net.wifi.WifiScanner;
 import android.net.wifi.WifiSsid;
+import android.net.wifi.util.ScanResultUtil;
 import android.os.Binder;
+import android.os.Build;
+import android.os.Bundle;
+import android.os.PatternMatcher;
 import android.os.Process;
 import android.os.RemoteException;
 import android.os.SystemClock;
+import android.os.WorkSource;
 import android.telephony.Annotation;
 import android.telephony.PhysicalChannelConfig;
 import android.telephony.SubscriptionManager;
 import android.telephony.TelephonyManager;
 import android.text.TextUtils;
+import android.util.Log;
 import android.util.Pair;
+import android.util.SparseArray;
+import android.view.Display;
 
 import androidx.annotation.NonNull;
+import androidx.annotation.Nullable;
+import androidx.annotation.RequiresApi;
 
 import com.android.internal.annotations.VisibleForTesting;
 import com.android.modules.utils.BasicShellCommandHandler;
@@ -77,7 +99,8 @@
 import com.android.server.wifi.hotspot2.NetworkDetail;
 import com.android.server.wifi.util.ApConfigUtil;
 import com.android.server.wifi.util.ArrayUtils;
-import com.android.server.wifi.util.ScanResultUtil;
+
+import libcore.util.HexEncoding;
 
 import java.io.PrintWriter;
 import java.nio.charset.StandardCharsets;
@@ -114,8 +137,6 @@
     // However, these do perform permission checks in the corresponding WifiService methods.
     private static final String[] NON_PRIVILEGED_COMMANDS = {
             "add-suggestion",
-            "add-network",
-            "connect-network",
             "forget-network",
             "get-country-code",
             "help",
@@ -131,10 +152,14 @@
             "set-scan-always-available",
             "set-verbose-logging",
             "set-wifi-enabled",
+            "set-passpoint-enabled",
+            "set-multi-internet-state",
             "start-scan",
             "start-softap",
             "status",
             "stop-softap",
+            "query-interface",
+            "interface-priority-interactive-mode",
     };
 
     private static final Map<String, Pair<NetworkRequest, ConnectivityManager.NetworkCallback>>
@@ -159,6 +184,57 @@
     private final WifiApConfigStore mWifiApConfigStore;
     private int mSapState = WifiManager.WIFI_STATE_UNKNOWN;
     private final ScanRequestProxy mScanRequestProxy;
+    private final @NonNull WifiDialogManager mWifiDialogManager;
+    private final HalDeviceManager mHalDeviceManager;
+    private final InterfaceConflictManager mInterfaceConflictManager;
+
+    private class SoftApCallbackProxy extends ISoftApCallback.Stub {
+        private final PrintWriter mPrintWriter;
+        private final CountDownLatch mCountDownLatch;
+
+        SoftApCallbackProxy(PrintWriter printWriter, CountDownLatch countDownLatch) {
+            mPrintWriter = printWriter;
+            mCountDownLatch = countDownLatch;
+        }
+
+        @Override
+        public void onStateChanged(int state, int failureReason) {
+            mPrintWriter.println("onStateChanged with state: " + state
+                    + " failure reason: " + failureReason);
+            mSapState = state;
+            if (state == WifiManager.WIFI_AP_STATE_ENABLED) {
+                mPrintWriter.println(" SAP is enabled successfully");
+                // Skip countDown() and wait for onInfoChanged() which has
+                // the confirmed softAp channel information
+            } else if (state == WifiManager.WIFI_AP_STATE_DISABLED) {
+                mPrintWriter.println(" SAP is disabled");
+            } else if (state == WifiManager.WIFI_AP_STATE_FAILED) {
+                mPrintWriter.println(" SAP failed to start");
+                mCountDownLatch.countDown();
+            }
+        }
+
+        @Override
+        public void onConnectedClientsOrInfoChanged(Map<String, SoftApInfo> infos,
+                Map<String, List<WifiClient>> clients, boolean isBridged,
+                boolean isRegistration) {
+            mPrintWriter.println("onConnectedClientsOrInfoChanged, infos: " + infos
+                    + ", clients: " + clients + ", isBridged: " + isBridged);
+            if (mSapState == WifiManager.WIFI_AP_STATE_ENABLED && infos.size() != 0) {
+                mCountDownLatch.countDown();
+            }
+        }
+
+        @Override
+        public void onCapabilityChanged(SoftApCapability capability) {
+            mPrintWriter.println("onCapabilityChanged " + capability);
+        }
+
+        @Override
+        public void onBlockedClientConnecting(WifiClient client, int reason) {
+        }
+    }
+
 
     /**
      * Used for shell command testing of scorer.
@@ -219,6 +295,9 @@
         mSelfRecovery = wifiInjector.getSelfRecovery();
         mWifiApConfigStore = wifiInjector.getWifiApConfigStore();
         mScanRequestProxy = wifiInjector.getScanRequestProxy();
+        mWifiDialogManager = wifiInjector.getWifiDialogManager();
+        mHalDeviceManager = wifiInjector.getHalDeviceManager();
+        mInterfaceConflictManager = wifiInjector.getInterfaceConflictManager();
     }
 
     @Override
@@ -236,7 +315,6 @@
                                 + "(or such command doesn't exist)");
             }
         }
-
         final PrintWriter pw = getOutPrintWriter();
         try {
             switch (cmd) {
@@ -433,53 +511,120 @@
                         return 0;
                     }
                 }
+                case "set-pno-request": {
+                    if (!SdkLevel.isAtLeastT()) {
+                        pw.println("This feature is only supported on SdkLevel T or later.");
+                        return -1;
+                    }
+                    String ssid = getNextArgRequired();
+                    int frequency = -1;
+                    WifiSsid wifiSsid = WifiSsid.fromString("\"" + ssid + "\"");
+                    String option = getNextOption();
+                    if (option != null) {
+                        if (option.equals("-f")) {
+                            frequency = Integer.parseInt(getNextArgRequired());
+                        } else {
+                            pw.println("Invalid argument to 'set-pno-request' "
+                                    + "- only allowed option is '-f'");
+                            return -1;
+                        }
+                    }
+                    int[] frequencies = frequency == -1 ? new int[0] : new int[] {frequency};
+                    IPnoScanResultsCallback.Stub callback = new IPnoScanResultsCallback.Stub() {
+                        @Override
+                        public void onScanResultsAvailable(List<ScanResult> scanResults) {
+                            Log.v(TAG, "PNO scan results available:");
+                            for (ScanResult result : scanResults) {
+                                Log.v(TAG, result.getWifiSsid().toString());
+                            }
+                        }
+                        @Override
+                        public void onRegisterSuccess() {
+                            Log.v(TAG, "PNO scan request register success");
+                        }
+
+                        @Override
+                        public void onRegisterFailed(int reason) {
+                            Log.v(TAG, "PNO scan request register failed reason=" + reason);
+                        }
+
+                        @Override
+                        public void onRemoved(int reason) {
+                            Log.v(TAG, "PNO scan request callback removed reason=" + reason);
+                        }
+                    };
+                    pw.println("requesting PNO scan for: " + wifiSsid);
+                    mWifiService.setExternalPnoScanRequest(new Binder(), callback,
+                            Arrays.asList(wifiSsid), frequencies, mContext.getOpPackageName(),
+                            mContext.getAttributionTag());
+                    return 0;
+                }
+                case "clear-pno-request": {
+                    if (!SdkLevel.isAtLeastT()) {
+                        pw.println("This feature is only supported on SdkLevel T or later.");
+                        return -1;
+                    }
+                    mWifiService.clearExternalPnoScanRequest();
+                    return 0;
+                }
+                case "start-lohs": {
+                    CountDownLatch countDownLatch = new CountDownLatch(2);
+                    SoftApConfiguration config = buildSoftApConfiguration(pw);
+                    ILocalOnlyHotspotCallback.Stub lohsCallback =
+                            new ILocalOnlyHotspotCallback.Stub() {
+                        @Override
+                        public void onHotspotStarted(SoftApConfiguration config) {
+                            pw.println("Lohs onStarted, config = " + config);
+                            countDownLatch.countDown();
+                        }
+
+                        @Override
+                        public void onHotspotStopped() {
+                            pw.println("Lohs onStopped");
+                            countDownLatch.countDown();
+                        }
+
+                        @Override
+                        public void onHotspotFailed(int reason) {
+                            pw.println("Lohs onFailed: " + reason);
+                            countDownLatch.countDown();
+                        }
+                    };
+                    SoftApCallbackProxy softApCallback =
+                            new SoftApCallbackProxy(pw, countDownLatch);
+                    Bundle extras = new Bundle();
+                    if (SdkLevel.isAtLeastS()) {
+                        extras.putParcelable(WifiManager.EXTRA_PARAM_KEY_ATTRIBUTION_SOURCE,
+                                mContext.getAttributionSource());
+                    }
+                    mWifiService.registerLocalOnlyHotspotSoftApCallback(softApCallback, extras);
+                    if (REQUEST_REGISTERED != mWifiService.startLocalOnlyHotspot(
+                              lohsCallback, SHELL_PACKAGE_NAME, null /* featureId */,
+                              config, extras)) {
+                        pw.println("Lohs failed to start. Please check config parameters");
+                    }
+                    // Wait for lohs to start and complete callback
+                    countDownLatch.await(10000, TimeUnit.MILLISECONDS);
+                    mWifiService.unregisterLocalOnlyHotspotSoftApCallback(softApCallback, extras);
+                    return 0;
+                }
                 case "start-softap": {
                     CountDownLatch countDownLatch = new CountDownLatch(1);
-                    ISoftApCallback.Stub softApCallback = new ISoftApCallback.Stub() {
-                        @Override
-                        public void onStateChanged(int state, int failureReason) {
-                            pw.println("onStateChanged with state: " + state
-                                    + " failure reason: " + failureReason);
-                            mSapState = state;
-                            if (state == WifiManager.WIFI_AP_STATE_ENABLED) {
-                                pw.println(" SAP is enabled successfully");
-                                // Skip countDown() and wait for onInfoChanged() which has
-                                // the confirmed softAp channel information
-                            } else if (state == WifiManager.WIFI_AP_STATE_DISABLED) {
-                                pw.println(" SAP is disabled");
-                            } else if (state == WifiManager.WIFI_AP_STATE_FAILED) {
-                                pw.println(" SAP failed to start");
-                                countDownLatch.countDown();
-                            }
-                        }
-
-                        @Override
-                        public void onConnectedClientsOrInfoChanged(Map<String, SoftApInfo> infos,
-                                Map<String, List<WifiClient>> clients, boolean isBridged,
-                                boolean isRegistration) {
-                            if (mSapState == WifiManager.WIFI_AP_STATE_ENABLED) {
-                                countDownLatch.countDown();
-                            }
-                        }
-
-                        @Override
-                        public void onCapabilityChanged(SoftApCapability capability) {
-                            pw.println("onCapabilityChanged " + capability);
-                        }
-
-                        @Override
-                        public void onBlockedClientConnecting(WifiClient client, int reason) {
-                        }
-
-                    };
+                    SoftApConfiguration config = buildSoftApConfiguration(pw);
+                    SoftApCallbackProxy softApCallback =
+                            new SoftApCallbackProxy(pw, countDownLatch);
                     mWifiService.registerSoftApCallback(softApCallback);
-                    SoftApConfiguration config = buildSoftApConfiguration(pw);
                     if (!mWifiService.startTetheredHotspot(config, SHELL_PACKAGE_NAME)) {
                         pw.println("Soft AP failed to start. Please check config parameters");
                     }
                     // Wait for softap to start and complete callback
-                    countDownLatch.await(3000, TimeUnit.MILLISECONDS);
+                    countDownLatch.await(10000, TimeUnit.MILLISECONDS);
                     mWifiService.unregisterSoftApCallback(softApCallback);
+                    return 0;
+                }
+                case "stop-lohs": {
+                    mWifiService.stopLocalOnlyHotspot();
+                    pw.println("Lohs stopped successfully");
                     return 0;
                 }
                 case "stop-softap": {
@@ -529,6 +674,16 @@
                 case "set-wifi-enabled": {
                     boolean enabled = getNextArgRequiredTrueOrFalse("enabled", "disabled");
                     mWifiService.setWifiEnabled(SHELL_PACKAGE_NAME, enabled);
+                    return 0;
+                }
+                case "set-passpoint-enabled": {
+                    boolean enabled = getNextArgRequiredTrueOrFalse("enabled", "disabled");
+                    mWifiService.setWifiPasspointEnabled(enabled);
+                    return 0;
+                }
+                case "set-multi-internet-mode": {
+                    int mode = Integer.parseInt(getNextArgRequired());
+                    mWifiService.setStaConcurrencyForMultiInternetMode(mode);
                     return 0;
                 }
                 case "set-scan-always-available": {
@@ -740,6 +895,11 @@
                 }
                 case "remove-suggestion": {
                     String ssid = getNextArgRequired();
+                    String action = getNextArg();
+                    int actionCode = ACTION_REMOVE_SUGGESTION_DISCONNECT;
+                    if (action != null && action.equals("lingering")) {
+                        actionCode = ACTION_REMOVE_SUGGESTION_LINGER;
+                    }
                     List<WifiNetworkSuggestion> suggestions =
                             mWifiService.getNetworkSuggestions(SHELL_PACKAGE_NAME);
                     WifiNetworkSuggestion suggestion = suggestions.stream()
@@ -751,7 +911,7 @@
                         return -1;
                     }
                     mWifiService.removeNetworkSuggestions(
-                            Arrays.asList(suggestion), SHELL_PACKAGE_NAME);
+                            Arrays.asList(suggestion), SHELL_PACKAGE_NAME, actionCode);
                     // untrusted/oem-paid networks need a corresponding NetworkRequest.
                     if (suggestion.isUntrusted()
                             || (SdkLevel.isAtLeastS()
@@ -769,7 +929,8 @@
                 }
                 case "remove-all-suggestions":
                     mWifiService.removeNetworkSuggestions(
-                            Collections.emptyList(), SHELL_PACKAGE_NAME);
+                            Collections.emptyList(), SHELL_PACKAGE_NAME,
+                            WifiManager.ACTION_REMOVE_SUGGESTION_DISCONNECT);
                     return 0;
                 case "list-suggestions": {
                     List<WifiNetworkSuggestion> suggestions =
@@ -935,7 +1096,11 @@
                     return 0;
                 }
                 case "add-fake-scan": {
-                    String ssid = getNextArgRequired();
+                    String option = getNextOption();
+                    boolean isHex = (option != null && option.equals("-x"));
+                    WifiSsid wifiSsid = WifiSsid.fromBytes(isHex
+                            ? HexEncoding.decode(getNextArgRequired())
+                            : getNextArgRequired().getBytes(StandardCharsets.UTF_8));
                     String bssid = getNextArgRequired();
                     String capabilities = getNextArgRequired();
                     int frequency;
@@ -965,11 +1130,11 @@
                     ScanResult.InformationElement ieSSid = new ScanResult.InformationElement(
                             ScanResult.InformationElement.EID_SSID,
                             0,
-                            ssid.getBytes(StandardCharsets.UTF_8));
+                            wifiSsid.getBytes());
                     ScanResult.InformationElement[] ies =
                             new ScanResult.InformationElement[]{ieSSid};
                     ScanDetail sd = new ScanDetail(new NetworkDetail(bssid, ies, null, frequency),
-                            WifiSsid.createFromAsciiEncoded(ssid), bssid, capabilities, dbm,
+                            wifiSsid, bssid, capabilities, dbm,
                             frequency, SystemClock.elapsedRealtime() * 1000, ies, null, null);
                     mWifiNative.addFakeScanDetail(sd);
                     return 0;
@@ -984,7 +1149,7 @@
                 case "stop-faking-scans":
                     mWifiNative.stopFakingScanDetails();
                     return 0;
-                case "enable-scanning":
+                case "enable-scanning": {
                     boolean enabled = getNextArgRequiredTrueOrFalse("enabled", "disabled");
                     boolean hiddenEnabled = false;
                     String option = getNextOption();
@@ -999,6 +1164,313 @@
                     }
                     mScanRequestProxy.enableScanning(enabled, hiddenEnabled);
                     return 0;
+                }
+                case "launch-dialog-simple":
+                    String title = null;
+                    String message = null;
+                    String messageUrl = null;
+                    int messageUrlStart = 0;
+                    int messageUrlEnd = 0;
+                    String positiveButtonText = null;
+                    String negativeButtonText = null;
+                    String neutralButtonText = null;
+                    String dialogOption = getNextOption();
+                    boolean simpleTimeoutSpecified = false;
+                    long simpleTimeoutMs = 0;
+                    while (dialogOption != null) {
+                        switch (dialogOption) {
+                            case "-t":
+                                title = getNextArgRequired();
+                                break;
+                            case "-m":
+                                message = getNextArgRequired();
+                                break;
+                            case "-l":
+                                messageUrl = getNextArgRequired();
+                                messageUrlStart = Integer.valueOf(getNextArgRequired());
+                                messageUrlEnd = Integer.valueOf(getNextArgRequired());
+                                break;
+                            case "-y":
+                                positiveButtonText = getNextArgRequired();
+                                break;
+                            case "-n":
+                                negativeButtonText = getNextArgRequired();
+                                break;
+                            case "-x":
+                                neutralButtonText = getNextArgRequired();
+                                break;
+                            case "-c":
+                                simpleTimeoutMs = Integer.parseInt(getNextArgRequired());
+                                simpleTimeoutSpecified = true;
+                                break;
+                            default:
+                                pw.println("Ignoring unknown option " + dialogOption);
+                                break;
+                        }
+                        dialogOption = getNextOption();
+                    }
+                    ArrayBlockingQueue<String> simpleQueue = new ArrayBlockingQueue<>(1);
+                    WifiDialogManager.SimpleDialogCallback wifiEnableRequestCallback =
+                            new WifiDialogManager.SimpleDialogCallback() {
+                                @Override
+                                public void onPositiveButtonClicked() {
+                                    simpleQueue.offer("Positive button was clicked.");
+                                }
+
+                                @Override
+                                public void onNegativeButtonClicked() {
+                                    simpleQueue.offer("Negative button was clicked.");
+                                }
+
+                                @Override
+                                public void onNeutralButtonClicked() {
+                                    simpleQueue.offer("Neutral button was clicked.");
+                                }
+
+                                @Override
+                                public void onCancelled() {
+                                    simpleQueue.offer("Dialog was cancelled.");
+                                }
+                            };
+                    WifiDialogManager.DialogHandle simpleDialogHandle =
+                            mWifiDialogManager.createSimpleDialogWithUrl(
+                                    title,
+                                    message,
+                                    messageUrl,
+                                    messageUrlStart,
+                                    messageUrlEnd,
+                                    positiveButtonText,
+                                    negativeButtonText,
+                                    neutralButtonText,
+                                    wifiEnableRequestCallback,
+                                    mWifiThreadRunner);
+                    if (simpleTimeoutSpecified) {
+                        simpleDialogHandle.launchDialog(simpleTimeoutMs);
+                        pw.println("Launched dialog with " + simpleTimeoutMs + " millisecond"
+                                + " timeout. Waiting for user response...");
+                        pw.flush();
+                        String dialogResponse = simpleQueue.take();
+                        if (dialogResponse == null) {
+                            pw.println("No response received.");
+                        } else {
+                            pw.println(dialogResponse);
+                        }
+                    } else {
+                        simpleDialogHandle.launchDialog();
+                        pw.println("Launched dialog. Waiting up to 15 seconds for user response"
+                                + " before dismissing...");
+                        pw.flush();
+                        String dialogResponse = simpleQueue.poll(15, TimeUnit.SECONDS);
+                        if (dialogResponse == null) {
+                            pw.println("No response received. Dismissing dialog.");
+                            simpleDialogHandle.dismissDialog();
+                        } else {
+                            pw.println(dialogResponse);
+                        }
+                    }
+                    return 0;
+                case "launch-dialog-p2p-invitation-sent": {
+                    int displayId = Display.DEFAULT_DISPLAY;
+                    String deviceName = getNextArgRequired();
+                    String displayPin = getNextArgRequired();
+                    String cmdOption = getNextOption();
+                    if (cmdOption != null && cmdOption.equals("-i")) {
+                        String displayIdStr = getNextArgRequired();
+                        try {
+                            displayId = Integer.parseInt(displayIdStr);
+                        } catch (NumberFormatException e) {
+                            pw.println("Invalid <display-id> argument to "
+                                    + "'launch-dialog-p2p-invitation-sent' "
+                                    + "- must be an integer: "
+                                    + displayIdStr);
+                            return -1;
+                        }
+                        DisplayManager dm = mContext.getSystemService(DisplayManager.class);
+                        Display[] displays = dm.getDisplays();
+                        for (Display display : displays) {
+                            pw.println("Display: id=" + display.getDisplayId() + ", info="
+                                    + display.getDeviceProductInfo());
+                        }
+                    }
+                    mWifiDialogManager.createP2pInvitationSentDialog(deviceName, displayPin,
+                            displayId).launchDialog();
+                    pw.println("Launched dialog.");
+                    return 0;
+                }
+                case "launch-dialog-p2p-invitation-received": {
+                    String deviceName = getNextArgRequired();
+                    boolean isPinRequested = false;
+                    String displayPin = null;
+                    String pinOption = getNextOption();
+                    int displayId = Display.DEFAULT_DISPLAY;
+                    boolean p2pInvRecTimeoutSpecified = false;
+                    long p2pInvRecTimeout = 0;
+                    while (pinOption != null) {
+                        if (pinOption.equals("-p")) {
+                            isPinRequested = true;
+                        } else if (pinOption.equals("-d")) {
+                            displayPin = getNextArgRequired();
+                        } else if (pinOption.equals("-i")) {
+                            String displayIdStr = getNextArgRequired();
+                            try {
+                                displayId = Integer.parseInt(displayIdStr);
+                            } catch (NumberFormatException e) {
+                                pw.println("Invalid <display-id> argument to "
+                                        + "'launch-dialog-p2p-invitation-received' "
+                                        + "- must be an integer: "
+                                        + displayIdStr);
+                                return -1;
+                            }
+                            DisplayManager dm = mContext.getSystemService(DisplayManager.class);
+                            Display[] displays = dm.getDisplays();
+                            for (Display display : displays) {
+                                pw.println("Display: id=" + display.getDisplayId() + ", info="
+                                        + display.getDeviceProductInfo());
+                            }
+                        } else if (pinOption.equals("-c")) {
+                            p2pInvRecTimeout = Integer.parseInt(getNextArgRequired());
+                            p2pInvRecTimeoutSpecified = true;
+                        } else {
+                            pw.println("Ignoring unknown option " + pinOption);
+                        }
+                        pinOption = getNextOption();
+                    }
+                    ArrayBlockingQueue<String> p2pInvRecQueue = new ArrayBlockingQueue<>(1);
+                    WifiDialogManager.P2pInvitationReceivedDialogCallback callback =
+                            new WifiDialogManager.P2pInvitationReceivedDialogCallback() {
+                        @Override
+                        public void onAccepted(@Nullable String optionalPin) {
+                            p2pInvRecQueue.offer("Invitation accepted with optionalPin="
+                                    + optionalPin);
+                        }
+
+                        @Override
+                        public void onDeclined() {
+                            p2pInvRecQueue.offer("Invitation declined");
+                        }
+                    };
+                    WifiDialogManager.DialogHandle p2pInvitationReceivedDialogHandle =
+                            mWifiDialogManager.createP2pInvitationReceivedDialog(
+                                    deviceName,
+                                    isPinRequested,
+                                    displayPin,
+                                    displayId,
+                                    callback,
+                                    mWifiThreadRunner);
+                    if (p2pInvRecTimeoutSpecified) {
+                        p2pInvitationReceivedDialogHandle.launchDialog(p2pInvRecTimeout);
+                        pw.println("Launched dialog with " + p2pInvRecTimeout + " millisecond"
+                                + " timeout. Waiting for user response...");
+                        pw.flush();
+                        String dialogResponse = p2pInvRecQueue.take();
+                        if (dialogResponse == null) {
+                            pw.println("No response received.");
+                        } else {
+                            pw.println(dialogResponse);
+                        }
+                    } else {
+                        p2pInvitationReceivedDialogHandle.launchDialog();
+                        pw.println("Launched dialog. Waiting up to 15 seconds for user response"
+                                + " before dismissing...");
+                        pw.flush();
+                        String dialogResponse = p2pInvRecQueue.poll(15, TimeUnit.SECONDS);
+                        if (dialogResponse == null) {
+                            pw.println("No response received. Dismissing dialog.");
+                            p2pInvitationReceivedDialogHandle.dismissDialog();
+                        } else {
+                            pw.println(dialogResponse);
+                        }
+                    }
+                    return 0;
+                }
+                case "query-interface": {
+                    String uidArg = getNextArgRequired();
+                    int uid = 0;
+                    try {
+                        uid = Integer.parseInt(uidArg);
+                    } catch (NumberFormatException e) {
+                        pw.println(
+                                "Invalid UID specified, can't convert to an integer - " + uidArg);
+                        return -1;
+                    }
+                    String packageName = getNextArgRequired();
+
+                    String interfaceTypeArg = getNextArgRequired();
+                    int interfaceType;
+                    switch (interfaceTypeArg) {
+                        case "STA":
+                            interfaceType = HDM_CREATE_IFACE_STA;
+                            break;
+                        case "AP":
+                            interfaceType = HDM_CREATE_IFACE_AP;
+                            break;
+                        case "AWARE":
+                            interfaceType = HDM_CREATE_IFACE_NAN;
+                            break;
+                        case "DIRECT":
+                            interfaceType = HDM_CREATE_IFACE_P2P;
+                            break;
+                        default:
+                            pw.println("Invalid interface type - expected STA|AP|AWARE|DIRECT: "
+                                    + interfaceTypeArg);
+                            return -1;
+                    }
+                    boolean queryForNewInterface = false;
+                    String optArg = getNextArg();
+                    if (optArg != null) {
+                        if (TextUtils.equals("-new", optArg)) {
+                            queryForNewInterface = true;
+                        } else {
+                            pw.println("Unknown extra arg --- " + optArg);
+                            return -1;
+                        }
+                    }
+                    List<Pair<Integer, WorkSource>> details =
+                            mHalDeviceManager.reportImpactToCreateIface(interfaceType,
+                                    queryForNewInterface, new WorkSource(uid, packageName));
+                    final SparseArray<String> ifaceMap = new SparseArray<String>() {{
+                            put(HDM_CREATE_IFACE_STA, "STA");
+                            put(HDM_CREATE_IFACE_AP, "AP");
+                            put(HDM_CREATE_IFACE_AP_BRIDGE, "AP");
+                            put(HDM_CREATE_IFACE_P2P, "DIRECT");
+                            put(HDM_CREATE_IFACE_NAN, "AWARE");
+                        }};
+                    if (details == null) {
+                        pw.println("Can't create interface: " + interfaceTypeArg);
+                    } else if (details.size() == 0) {
+                        pw.println("Interface " + interfaceTypeArg
+                                + " can be created without destroying any other interfaces");
+                    } else {
+                        pw.println("Interface " + interfaceTypeArg
+                                + " can be created. Following interfaces will be destroyed:");
+                        for (Pair<Integer, WorkSource> detail : details) {
+                            pw.println("    Type=" + ifaceMap.get(detail.first) + ", WS="
+                                    + detail.second);
+                        }
+                    }
+                    return 0;
+                }
+                case "interface-priority-interactive-mode": {
+                    String flag = getNextArgRequired(); // enable|disable|default
+                    switch (flag) {
+                        case "enable":
+                            mInterfaceConflictManager.setUserApprovalNeededOverride(true, true);
+                            break;
+                        case "disable":
+                            mInterfaceConflictManager.setUserApprovalNeededOverride(true, false);
+                            break;
+                        case "default":
+                            mInterfaceConflictManager.setUserApprovalNeededOverride(
+                                    false, /* don't care */ false);
+                            break;
+                        default:
+                            pw.println(
+                                    "Invalid argument to `interface-priority-interactive-mode` - "
+                                            + flag);
+                            return -1;
+                    }
+                    return 0;
+                }
                 default:
                     return handleDefaultCommands(cmd);
             }
@@ -1029,6 +1501,8 @@
         String ssid = getNextArgRequired();
         String type = getNextArgRequired();
         WifiConfiguration configuration = new WifiConfiguration();
+        // Wrap the SSID in double quotes for UTF-8. The quotes may be removed if the SSID is in
+        // hexadecimal digits, specified by the [-x] option below.
         configuration.SSID = "\"" + ssid + "\"";
         if (TextUtils.equals(type, "wpa3")) {
             configuration.setSecurityParams(WifiConfiguration.SECURITY_TYPE_SAE);
@@ -1045,7 +1519,9 @@
         }
         String option = getNextOption();
         while (option != null) {
-            if (option.equals("-m")) {
+            if (option.equals("-x")) {
+                configuration.SSID = ssid;
+            } else if (option.equals("-m")) {
                 configuration.meteredOverride = METERED_OVERRIDE_METERED;
             } else if (option.equals("-d")) {
                 configuration.allowAutojoin = false;
@@ -1082,10 +1558,10 @@
     }
 
     private SoftApConfiguration buildSoftApConfiguration(PrintWriter pw) {
-        String ssid = getNextArgRequired();
+        String ssidStr = getNextArgRequired();
         String type = getNextArgRequired();
         SoftApConfiguration.Builder configBuilder = new SoftApConfiguration.Builder();
-        configBuilder.setSsid(ssid);
+        configBuilder.setSsid(ssidStr);
         if (TextUtils.equals(type, "wpa2")) {
             configBuilder.setPassphrase(getNextArgRequired(),
                     SoftApConfiguration.SECURITY_TYPE_WPA2_PSK);
@@ -1097,6 +1573,12 @@
                     SoftApConfiguration.SECURITY_TYPE_WPA3_SAE_TRANSITION);
         } else if (TextUtils.equals(type, "open")) {
             configBuilder.setPassphrase(null, SoftApConfiguration.SECURITY_TYPE_OPEN);
+        } else if (TextUtils.equals(type, "owe_transition")) {
+            configBuilder.setPassphrase(null,
+                    SoftApConfiguration.SECURITY_TYPE_WPA3_OWE_TRANSITION);
+        } else if (TextUtils.equals(type, "owe")) {
+            configBuilder.setPassphrase(null,
+                    SoftApConfiguration.SECURITY_TYPE_WPA3_OWE);
         } else {
             throw new IllegalArgumentException("Unknown network type " + type);
         }
@@ -1125,6 +1607,8 @@
                 } else {
                     throw new IllegalArgumentException("Invalid band option " + preferredBand);
                 }
+            } else if (SdkLevel.isAtLeastT() && option.equals("-x")) {
+                configBuilder.setWifiSsid(WifiSsid.fromString(ssidStr));
             } else {
                 pw.println("Ignoring unknown option " + option);
             }
@@ -1222,38 +1706,71 @@
     }
 
     private NetworkRequest buildNetworkRequest(PrintWriter pw) {
-        String ssid = getNextArgRequired();
-        String type = getNextArgRequired();
+        String firstOpt = getNextOption();
+        boolean isGlob = "-g".equals(firstOpt);
+        boolean noSsid = "-s".equals(firstOpt);
+        String ssid = noSsid ? null : getNextArgRequired();
+        String type = noSsid ? null : getNextArgRequired();
         WifiNetworkSpecifier.Builder specifierBuilder =
                 new WifiNetworkSpecifier.Builder();
-        specifierBuilder.setSsid(ssid);
-        if (TextUtils.equals(type, "wpa3")) {
-            specifierBuilder.setWpa3Passphrase(getNextArgRequired());
-        } else if (TextUtils.equals(type, "wpa3_transition")) {
-            specifierBuilder.setWpa3Passphrase(getNextArgRequired());
-        } else if (TextUtils.equals(type, "wpa2")) {
-            specifierBuilder.setWpa2Passphrase(getNextArgRequired());
-        } else if (TextUtils.equals(type, "owe")) {
-            specifierBuilder.setIsEnhancedOpen(true);
-        } else if (TextUtils.equals(type, "open")) {
-            // nothing to do.
+        if (isGlob) {
+            specifierBuilder.setSsidPattern(
+                    new PatternMatcher(ssid, PatternMatcher.PATTERN_ADVANCED_GLOB));
         } else {
-            throw new IllegalArgumentException("Unknown network type " + type);
+            if (ssid != null) specifierBuilder.setSsid(ssid);
+        }
+        if (type != null) {
+            if (TextUtils.equals(type, "wpa3")) {
+                specifierBuilder.setWpa3Passphrase(getNextArgRequired());
+            } else if (TextUtils.equals(type, "wpa3_transition")) {
+                specifierBuilder.setWpa3Passphrase(getNextArgRequired());
+            } else if (TextUtils.equals(type, "wpa2")) {
+                specifierBuilder.setWpa2Passphrase(getNextArgRequired());
+            } else if (TextUtils.equals(type, "owe")) {
+                specifierBuilder.setIsEnhancedOpen(true);
+            } else if (TextUtils.equals(type, "open")) {
+                // nothing to do.
+            } else {
+                throw new IllegalArgumentException("Unknown network type " + type);
+            }
         }
         String bssid = null;
         String option = getNextOption();
+        boolean nullBssid = false;
+        boolean hasInternet = false;
         while (option != null) {
             if (option.equals("-b")) {
                 bssid = getNextArgRequired();
+            } else if (option.equals("-n")) {
+                nullBssid = true;
+            } else if (option.equals("-d")) {
+                String band = getNextArgRequired();
+                if (band.equals("2")) {
+                    specifierBuilder.setBand(ScanResult.WIFI_BAND_24_GHZ);
+                } else if (band.equals("5")) {
+                    specifierBuilder.setBand(ScanResult.WIFI_BAND_5_GHZ);
+                } else if (band.equals("6")) {
+                    specifierBuilder.setBand(ScanResult.WIFI_BAND_6_GHZ);
+                } else if (band.equals("60")) {
+                    specifierBuilder.setBand(ScanResult.WIFI_BAND_60_GHZ);
+                } else {
+                    throw new IllegalArgumentException("Unknown band " + band);
+                }
+            } else if (option.equals("-i")) {
+                hasInternet = true;
             } else {
                 pw.println("Ignoring unknown option " + option);
             }
             option = getNextOption();
         }
+        if (bssid != null && nullBssid) {
+            throw new IllegalArgumentException("Invalid option combination: "
+                    + "Should not use both -b and -n at the same time.");
+        }
 
         // Permission approval bypass is only available to requests with both ssid & bssid set.
         // So, find scan result with the best rssi level to set in the request.
-        if (bssid == null) {
+        if (bssid == null && !nullBssid) {
             ScanResult matchingScanResult =
                     mWifiService.getScanResults(SHELL_PACKAGE_NAME, null)
                             .stream()
@@ -1266,14 +1783,18 @@
                 pw.println("No matching bssid found, request will need UI approval");
             }
         }
-        if (bssid != null) specifierBuilder.setBssid(MacAddress.fromString(bssid));
-        return new NetworkRequest.Builder()
-                .addTransportType(TRANSPORT_WIFI)
-                .removeCapability(NET_CAPABILITY_INTERNET)
-                .setNetworkSpecifier(specifierBuilder.build())
-                .build();
+        if (bssid != null && !nullBssid) specifierBuilder.setBssid(MacAddress.fromString(bssid));
+        NetworkRequest.Builder builder = new NetworkRequest.Builder()
+                .addTransportType(TRANSPORT_WIFI);
+        if (hasInternet) {
+            builder.addCapability(NET_CAPABILITY_INTERNET);
+        } else {
+            builder.removeCapability(NET_CAPABILITY_INTERNET);
+        }
+        return builder.setNetworkSpecifier(specifierBuilder.build()).build();
     }
 
+    @RequiresApi(Build.VERSION_CODES.S)
     @NonNull
     private List<CoexUtils.CoexCellChannel> buildCoexCellChannels() {
         List<CoexUtils.CoexCellChannel> cellChannels = new ArrayList<>();
@@ -1328,8 +1849,13 @@
     private void setAutoJoin(PrintWriter pw, String ssid, boolean allowAutojoin) {
         // For suggestions, this will work only if the config has already been added
         // to WifiConfigManager.
+        Bundle extras = new Bundle();
+        if (SdkLevel.isAtLeastS()) {
+            extras.putParcelable(WifiManager.EXTRA_PARAM_KEY_ATTRIBUTION_SOURCE,
+                    mContext.getAttributionSource());
+        }
         WifiConfiguration retrievedConfig =
-                mWifiService.getPrivilegedConfiguredNetworks(SHELL_PACKAGE_NAME, null)
+                mWifiService.getPrivilegedConfiguredNetworks(SHELL_PACKAGE_NAME, null, extras)
                         .getList()
                         .stream()
                         .filter(n -> n.SSID.equals(ssid))
@@ -1490,42 +2016,6 @@
         pw.println("    Start a new scan");
         pw.println("  list-networks");
         pw.println("    Lists the saved networks");
-        pw.println("  connect-network <ssid> open|owe|wpa2|wpa3 [<passphrase>] [-m] [-d] "
-                + "[-b <bssid>] [-r auto|none|persistent|non_persistent]");
-        pw.println("    Connect to a network with provided params and add to saved networks list");
-        pw.println("    <ssid> - SSID of the network");
-        pw.println("    open|owe|wpa2|wpa3 - Security type of the network.");
-        pw.println("        - Use 'open' or 'owe' for networks with no passphrase");
-        pw.println("           - 'open' - Open networks (Most prevalent)");
-        pw.println("           - 'owe' - Enhanced open networks");
-        pw.println("        - Use 'wpa2' or 'wpa3' for networks with passphrase");
-        pw.println("           - 'wpa2' - WPA-2 PSK networks (Most prevalent)");
-        pw.println("           - 'wpa3' - WPA-3 PSK networks");
-        pw.println("    -m - Mark the network metered.");
-        pw.println("    -d - Mark the network autojoin disabled.");
-        pw.println("    -h - Mark the network hidden.");
-        pw.println("    -p - Mark the network private (not shared).");
-        pw.println("    -b <bssid> - Set specific BSSID.");
-        pw.println("    -r auto|none|persistent|non_persistent - MAC randomization scheme for the"
-                + " network");
-        pw.println("  add-network <ssid> open|owe|wpa2|wpa3 [<passphrase>] [-m] [-d] "
-                + "[-b <bssid>] [-r auto|none|persistent|non_persistent]");
-        pw.println("    Add/update saved network with provided params");
-        pw.println("    <ssid> - SSID of the network");
-        pw.println("    open|owe|wpa2|wpa3 - Security type of the network.");
-        pw.println("        - Use 'open' or 'owe' for networks with no passphrase");
-        pw.println("           - 'open' - Open networks (Most prevalent)");
-        pw.println("           - 'owe' - Enhanced open networks");
-        pw.println("        - Use 'wpa2' or 'wpa3' for networks with passphrase");
-        pw.println("           - 'wpa2' - WPA-2 PSK networks (Most prevalent)");
-        pw.println("           - 'wpa3' - WPA-3 PSK networks");
-        pw.println("    -m - Mark the network metered.");
-        pw.println("    -d - Mark the network autojoin disabled.");
-        pw.println("    -h - Mark the network hidden.");
-        pw.println("    -p - Mark the network private (not shared).");
-        pw.println("    -b <bssid> - Set specific BSSID.");
-        pw.println("    -r auto|none|persistent|non_persistent - MAC randomization scheme for the"
-                + " network");
         pw.println("  forget-network <networkId>");
         pw.println("    Remove the network mentioned by <networkId>");
         pw.println("        - Use list-networks to retrieve <networkId> for the network");
@@ -1567,8 +2057,10 @@
         pw.println("    -c <carrierId> - set carrier Id");
         pw.println("    -i <subscriptionId> - set subscription Id, if -a is used, "
                 + "this must be set");
-        pw.println("  remove-suggestion <ssid>");
+        pw.println("  remove-suggestion <ssid> [-l]");
         pw.println("    Remove a network suggestion with provided SSID of the network");
+        pw.println("    -l - Remove suggestion with lingering, if not set will disconnect "
+                + "immediately ");
         pw.println("  remove-all-suggestions");
         pw.println("    Removes all suggestions added via shell");
         pw.println("  list-suggestions");
@@ -1603,20 +2095,16 @@
         pw.println("  reset-connected-score");
         pw.println("    Turns on the default connected scorer.");
         pw.println("    Note: Will clear any external scorer set.");
-<<<<<<< HEAD
-        pw.println("  start-softap <ssid> (open|wpa2|wpa3|wpa3_transition) <passphrase> "
-                + "[-b 2|5|6|any]");
-=======
         pw.println("  start-softap <ssid> (open|wpa2|wpa3|wpa3_transition|owe|owe_transition) "
                 + "<passphrase> [-b 2|5|6|any|bridged]");
->>>>>>> 1d0dd33c
         pw.println("    Start softap with provided params");
         pw.println("    Note that the shell command doesn't activate internet tethering. In some "
                 + "devices, internet sharing is possible when Wi-Fi STA is also enabled and is"
                 + "associated to another AP with internet access.");
         pw.println("    <ssid> - SSID of the network");
-        pw.println("    open|wpa2|wpa3|wpa3_transition - Security type of the network.");
-        pw.println("        - Use 'open' for networks with no passphrase");
+        pw.println("    open|wpa2|wpa3|wpa3_transition|owe|owe_transition - Security type of the "
+                + "network.");
+        pw.println("        - Use 'open', 'owe', 'owe_transition' for networks with no passphrase");
         pw.println("        - Use 'wpa2', 'wpa3', 'wpa3_transition' for networks with passphrase");
         pw.println("    -b 2|5|6|any|bridged - select the preferred band.");
         pw.println("        - Use '2' to select 2.4GHz band as the preferred band");
@@ -1628,6 +2116,7 @@
         pw.println("    Note: If the band option is not provided, 2.4GHz is the preferred band.");
         pw.println("          The exact channel is auto-selected by FW unless overridden by "
                 + "force-softap-channel command");
+        pw.println("    -x - Specifies the SSID as hex digits instead of plain text (T and above)");
         pw.println("  stop-softap");
         pw.println("    Stop softap (hotspot)");
         pw.println("  pmksa-flush <networkId>");
@@ -1637,9 +2126,80 @@
         pw.println(
                 "    Reset the WiFi resources cache which will cause them to be reloaded next "
                         + "time they are accessed. Necessary if overlays are manually modified.");
+        pw.println("  launch-dialog-simple [-t <title>] [-m <message>]"
+                + " [-l <url> <url_start> <url_end>] [-y <positive_button_text>]"
+                + " [-n <negative_button_text>] [-x <neutral_button_text>] [-c <timeout_millis>]");
+        pw.println("    Launches a simple dialog and waits up to 15 seconds to"
+                + " print the response.");
+        pw.println("    -t - Title");
+        pw.println("    -m - Message");
+        pw.println("    -l - URL of the message, with the start and end index inside the message");
+        pw.println("    -y - Positive Button Text");
+        pw.println("    -n - Negative Button Text");
+        pw.println("    -x - Neutral Button Text");
+        pw.println("    -c - Optional timeout in milliseconds");
+        pw.println("  launch-dialog-p2p-invitation-sent <device_name> <pin> [-i <display_id>]");
+        pw.println("    Launches a P2P Invitation Sent dialog.");
+        pw.println("    <device_name> - Name of the device the invitation was sent to");
+        pw.println("    <pin> - PIN for the invited device to input");
+        pw.println("  launch-dialog-p2p-invitation-received <device_name> [-p] [-d <pin>] "
+                + "[-i <display_id>] [-c <timeout_millis>]");
+        pw.println("    Launches a P2P Invitation Received dialog and waits up to 15 seconds to"
+                + " print the response.");
+        pw.println("    <device_name> - Name of the device sending the invitation");
+        pw.println("    -p - Show PIN input");
+        pw.println("    -d - Display PIN <pin>");
+        pw.println("    -i - Display ID");
+        pw.println("    -c - Optional timeout in milliseconds");
+        pw.println("  query-interface <uid> <package_name> STA|AP|AWARE|DIRECT [-new]");
+        pw.println(
+                "    Query whether the specified could be created for the specified UID and "
+                        + "package name, and if so - what other interfaces would be destroyed");
+        pw.println("    -new - query for a new interfaces (otherwise an existing interface is ok");
+        pw.println("  interface-priority-interactive-mode enable|disable|default");
+        pw.println("    Enable or disable asking the user when there's an interface priority "
+                + "conflict, |default| implies using the device default behavior.");
     }
 
     private void onHelpPrivileged(PrintWriter pw) {
+        pw.println("  connect-network <ssid> open|owe|wpa2|wpa3 [<passphrase>] [-x] [-m] [-d] "
+                + "[-b <bssid>] [-r auto|none|persistent|non_persistent]");
+        pw.println("    Connect to a network with provided params and add to saved networks list");
+        pw.println("    <ssid> - SSID of the network");
+        pw.println("    open|owe|wpa2|wpa3 - Security type of the network.");
+        pw.println("        - Use 'open' or 'owe' for networks with no passphrase");
+        pw.println("           - 'open' - Open networks (Most prevalent)");
+        pw.println("           - 'owe' - Enhanced open networks");
+        pw.println("        - Use 'wpa2' or 'wpa3' for networks with passphrase");
+        pw.println("           - 'wpa2' - WPA-2 PSK networks (Most prevalent)");
+        pw.println("           - 'wpa3' - WPA-3 PSK networks");
+        pw.println("    -x - Specifies the SSID as hex digits instead of plain text");
+        pw.println("    -m - Mark the network metered.");
+        pw.println("    -d - Mark the network autojoin disabled.");
+        pw.println("    -h - Mark the network hidden.");
+        pw.println("    -p - Mark the network private (not shared).");
+        pw.println("    -b <bssid> - Set specific BSSID.");
+        pw.println("    -r auto|none|persistent|non_persistent - MAC randomization scheme for the"
+                + " network");
+        pw.println("  add-network <ssid> open|owe|wpa2|wpa3 [<passphrase>] [-x] [-m] [-d] "
+                + "[-b <bssid>] [-r auto|none|persistent|non_persistent]");
+        pw.println("    Add/update saved network with provided params");
+        pw.println("    <ssid> - SSID of the network");
+        pw.println("    open|owe|wpa2|wpa3 - Security type of the network.");
+        pw.println("        - Use 'open' or 'owe' for networks with no passphrase");
+        pw.println("           - 'open' - Open networks (Most prevalent)");
+        pw.println("           - 'owe' - Enhanced open networks");
+        pw.println("        - Use 'wpa2' or 'wpa3' for networks with passphrase");
+        pw.println("           - 'wpa2' - WPA-2 PSK networks (Most prevalent)");
+        pw.println("           - 'wpa3' - WPA-3 PSK networks");
+        pw.println("    -x - Specifies the SSID as hex digits instead of plain text");
+        pw.println("    -m - Mark the network metered.");
+        pw.println("    -d - Mark the network autojoin disabled.");
+        pw.println("    -h - Mark the network hidden.");
+        pw.println("    -p - Mark the network private (not shared).");
+        pw.println("    -b <bssid> - Set specific BSSID.");
+        pw.println("    -r auto|none|persistent|non_persistent - MAC randomization scheme for the"
+                + " network");
         pw.println("  set-ipreach-disconnect enabled|disabled");
         pw.println("    Sets whether CMD_IP_REACHABILITY_LOST events should trigger disconnects.");
         pw.println("  get-ipreach-disconnect");
@@ -1687,11 +2247,13 @@
         pw.println("    each on a separate line.");
         pw.println("  settings-reset");
         pw.println("    Initiates wifi settings reset");
-        pw.println("  add-request <ssid> open|owe|wpa2|wpa3 [<passphrase>] [-b <bssid>]");
+        pw.println("  add-request [-g] [-i] [-n] [-s] <ssid> open|owe|wpa2|wpa3 [<passphrase>]"
+                + " [-b <bssid>] [-d <band=2|5|6|60>]");
         pw.println("    Add a network request with provided params");
         pw.println("    Use 'network-requests-set-user-approved android yes'"
                 +  " to pre-approve requests added via rooted shell (Not persisted)");
-        pw.println("    <ssid> - SSID of the network");
+        pw.println("    -g - Marks the following SSID as a glob pattern");
+        pw.println("    <ssid> - SSID of the network, or glob pattern if -g is present");
         pw.println("    open|owe|wpa2|wpa3 - Security type of the network.");
         pw.println("        - Use 'open' or 'owe' for networks with no passphrase");
         pw.println("           - 'open' - Open networks (Most prevalent)");
@@ -1700,6 +2262,11 @@
         pw.println("           - 'wpa2' - WPA-2 PSK networks (Most prevalent)");
         pw.println("           - 'wpa3' - WPA-3 PSK networks");
         pw.println("    -b <bssid> - Set specific BSSID.");
+        pw.println("    -i Set internet capability.");
+        pw.println("    -d Specify the band of access point: 2, 5, 6, or 60");
+        pw.println("    -s No SSID provided, to be chosen by network selection.");
+        pw.println("    -n - Prevent auto-selection of BSSID and force it to be null so that the "
+                + "request matches all BSSIDs.");
         pw.println("  remove-request <ssid>");
         pw.println("    Remove a network request with provided SSID of the network");
         pw.println("  remove-all-requests");
@@ -1739,7 +2306,7 @@
                 + "'add-fake-scan'), stop with 'stop-faking-scans'.");
         pw.println("  stop-faking-scans");
         pw.println("    Stop faking scan results - started with 'start-faking-scans'.");
-        pw.println("  add-fake-scan <ssid> <bssid> <capabilities> <frequency> <dbm>");
+        pw.println("  add-fake-scan [-x] <ssid> <bssid> <capabilities> <frequency> <dbm>");
         pw.println("    Add a fake scan result to be used when enabled via `start-faking-scans'.");
         pw.println("    Example WPA2: add-fake-scan fakeWpa2 80:01:02:03:04:05 "
                 + "\"[WPA2-PSK-CCMP][RSN-PSK-CCMP][ESS]\" 2412 -55");
@@ -1759,11 +2326,38 @@
                 "    Example Passpoint: add-fake-scan fakePasspoint 80:01:02:03:04:0B "
                         + "\"[WPA2-EAP/SHA1-CCMP][RSN-EAP/SHA1-CCMP][ESS][MFPR][MFPC]"
                         + "[PASSPOINT]\" 2412 -55");
+        pw.println("    -x - Specifies the SSID as hex digits instead of plain text");
         pw.println("  reset-fake-scans");
         pw.println("    Resets all fake scan results added by 'add-fake-scan'.");
         pw.println("  enable-scanning enabled|disabled [-h]");
         pw.println("    Sets whether all scanning should be enabled or disabled");
         pw.println("    -h - Enable scanning for hidden networks.");
+        pw.println("  set-passpoint-enabled enabled|disabled");
+        pw.println("    Sets whether Passpoint should be enabled or disabled");
+        pw.println("  start-lohs <ssid> (open|wpa2|wpa3|wpa3_transition|owe|owe_transition) "
+                + "<passphrase> [-b 2|5|6|any]");
+        pw.println("    Start local only softap (hotspot) with provided params");
+        pw.println("    <ssid> - SSID of the network");
+        pw.println("    open|wpa2|wpa3|wpa3_transition|owe|owe_transition - Security type of the "
+                + "network.");
+        pw.println("        - Use 'open', 'owe', 'owe_transition' for networks with no passphrase");
+        pw.println("        - Use 'wpa2', 'wpa3', 'wpa3_transition' for networks with passphrase");
+        pw.println("    -b 2|5|6|any|bridged - select the preferred band.");
+        pw.println("        - Use '2' to select 2.4GHz band as the preferred band");
+        pw.println("        - Use '5' to select 5GHz band as the preferred band");
+        pw.println("        - Use '6' to select 6GHz band as the preferred band");
+        pw.println("        - Use 'any' to indicate no band preference");
+        pw.println("        - Use 'bridged' to indicate bridged AP which enables APs on both "
+                + "2.4G + 5G");
+        pw.println("    Note: If the band option is not provided, 2.4GHz is the preferred band.");
+        pw.println("  stop-lohs");
+        pw.println("    Stop local only softap (hotspot)");
+        pw.println("  set-multi-internet-mode 0|1|2");
+        pw.println("    Sets Multi Internet use case mode. 0-disabled 1-dbs 2-multi ap");
+        pw.println("  set-pno-request <ssid> [-f <frequency>]");
+        pw.println("    Requests to include a non-quoted UTF-8 SSID in PNO scans");
+        pw.println("  clear-pno-request");
+        pw.println("    Clear the PNO scan request.");
     }
 
     @Override
