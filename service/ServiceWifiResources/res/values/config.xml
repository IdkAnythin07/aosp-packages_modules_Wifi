--- conflicted
+++ resolved
@@ -36,11 +36,17 @@
     <!-- boolean indicating whether the WiFi chipset has 60GHz band support -->
     <bool translatable="false" name ="config_wifi60ghzSupport">false</bool>
 
-      <!-- Indicates that 11ax mode is supported on this device
+    <!-- Indicates that 11ax mode is supported on this device
            Note that if this flag is set to true, then 11ax is assumed to be supported.
            However, if it is left to the default value of false, the 11ax support will
            be checked via NL80211 interface -->
     <bool translatable="false" name="config_wifi11axSupportOverride">false</bool>
+
+    <!-- Indicates that 11be mode is supported on this device
+           Note that if this flag is set to true, then 11be is assumed to be supported.
+           However, if it is left to the default value of false, the 11be support will
+           be checked via NL80211 interface -->
+    <bool translatable="false" name="config_wifi11beSupportOverride">false</bool>
 
     <!-- Indicates whether to enable overriding the max number of spatial stream supported by the device
          If true, config_wifiFrameworkMaxNumSpatialStreamDeviceOverrideValue
@@ -163,6 +169,9 @@
     <!-- boolean indicating whether or not to reset max client setting configuration during cloud configuration restore -->
     <bool translatable="false" name ="config_wifiSoftapResetMaxClientSettingConfig">true</bool>
 
+    <!-- boolean indicating whether or not to auto-upgrade band setting configuration to dual bands during cloud configuration restore when device supported -->
+    <bool translatable="false" name ="config_wifiSoftapAutoUpgradeToBridgedConfigWhenSupported">true</bool>
+
     <!-- List of allowed channels in 2GHz band for softap. If the device doesn't want to restrict
          channels this should be empty. Values is a comma separated channel string and/or channel
          range string like '1-6,11'. -->
@@ -261,6 +270,9 @@
     <!-- Wifi driver supports IEEE80211AX for softap -->
     <bool translatable="false" name="config_wifiSoftapIeee80211axSupported">false</bool>
 
+    <!-- Wifi driver supports IEEE80211BE for softap -->
+    <bool translatable="false" name="config_wifiSoftapIeee80211beSupported">false</bool>
+
     <!-- Wifi driver supports IEEE80211AX single user beamformer for softap -->
     <bool translatable="false" name="config_wifiSoftapHeSuBeamformerSupported">false</bool>
 
@@ -295,12 +307,16 @@
          PackageManager#FEATURE_AUTOMOTIVE) -->
     <bool translatable="false" name="config_wifi_local_only_hotspot_5ghz">false</bool>
 
+    <!-- Set to "true" to always use the factory MAC saved in WifiConfigStore when available.
+         Set to "false" to get the factory MAC from vendor HAL every time it's needed. -->
+    <bool translatable="false" name="config_wifiSaveFactoryMacToWifiConfigStore">true</bool>
+
     <!-- Indicates that connected MAC randomization is supported on this device -->
     <bool translatable="false" name="config_wifi_connected_mac_randomization_supported">false</bool>
 
-    <!-- Indicates that enhanced MAC randomization is allowed on open networks that do not
+    <!-- Indicates that non-persistent MAC randomization is allowed on open networks that do not
      use captive portals -->
-    <bool translatable="false" name="config_wifiAllowEnhancedMacRandomizationOnOpenSsids">false</bool>
+    <bool translatable="false" name="config_wifiAllowNonPersistentMacRandomizationOnOpenSsids">false</bool>
 
     <!-- Indicates that p2p MAC randomization is supported on this device -->
     <bool translatable="false" name="config_wifi_p2p_mac_randomization_supported">false</bool>
@@ -317,17 +333,17 @@
     <!-- Indicates that dynamic country code update in AP mode is supported on this device -->
     <bool translatable="false" name="config_wifiSoftApDynamicCountryCodeUpdateSupported">false</bool>
 
-    <!-- list of SSIDs to enable aggressive MAC randomization on -->
-    <string-array translatable="false" name="config_wifi_aggressive_randomization_ssid_allowlist">
+    <!-- list of SSIDs to enable non-persistent MAC randomization on -->
+    <string-array translatable="false" name="config_wifi_non_persistent_randomization_ssid_allowlist">
         <!-- SSIDs are expected in quoted format:
         <item>\"SSID_1\"</item>
         <item>\"SSID_2\"</item>
         -->
     </string-array>
 
-    <!-- list of SSIDs to disable aggressive MAC randomization on. If a SSID is in both the
-    allowlist and blocklist, then aggressive MAC randomization will still be disabled. -->
-    <string-array translatable="false" name="config_wifi_aggressive_randomization_ssid_blocklist">
+    <!-- list of SSIDs to disable non-persistent MAC randomization on. If a SSID is in both the
+    allowlist and blocklist, then non-persistent MAC randomization will still be disabled. -->
+    <string-array translatable="false" name="config_wifi_non_persistent_randomization_ssid_blocklist">
         <!-- SSIDs are expected in quoted format:
         <item>\"SSID_1\"</item>
         <item>\"SSID_2\"</item>
@@ -427,6 +443,60 @@
         <item>160</item>
     </integer-array>
 
+    <!-- Array describing scanning schedule in seconds when device is connected and screen is on
+     and the connected network is the only saved network.
+     When this array is set to an empty array, the normal connected scan schedule defined
+     in config_wifiConnectedScanIntervalScheduleSec will be used -->
+    <integer-array translatable="false" name="config_wifiSingleSavedNetworkConnectedScanIntervalScheduleSec">
+    </integer-array>
+
+    <!-- This controls the scan type when config_wifiDisconnectedScanIntervalScheduleSec is being
+    used as the scan schedule.
+
+    Valid values: a non-empty list of WifiAnnotations#ScanType of variable length.
+    For example, if this is programmed as
+        <item>2</item>
+        <item>2</item>
+        <item>1</item>
+    then the first 2 periodic scan will be of type WifiScanner.SCAN_TYPE_HIGH_ACCURACY, and from
+    the 3rd scan onward, the scan type will be WifiScanner.SCAN_TYPE_LOW_POWER.
+    -->
+    <integer-array translatable="false" name="config_wifiDisconnectedScanType">
+        <item>2</item>
+    </integer-array>
+
+    <!-- This controls the scan type when config_wifiConnectedScanIntervalScheduleSec is being
+    used as the scan schedule.
+
+    Valid values: a non-empty list of WifiAnnotations#ScanType of variable length.
+    For example, if this is programmed as
+        <item>2</item>
+        <item>2</item>
+        <item>1</item>
+    then the first 2 periodic scan will be of type WifiScanner.SCAN_TYPE_HIGH_ACCURACY, and from
+    the 3rd scan onward, the scan type will be WifiScanner.SCAN_TYPE_LOW_POWER.
+    -->
+    <integer-array translatable="false" name="config_wifiConnectedScanType">
+        <item>2</item>
+    </integer-array>
+
+    <!-- This controls the scan type when config_wifiSingleSavedNetworkConnectedScanIntervalScheduleSec
+    is being used as the scan schedule.
+
+    Valid values: Leave as empty, or a list of WifiAnnotations#ScanType of variable length.
+    For example, if this is programmed as
+        <item>2</item>
+        <item>2</item>
+        <item>1</item>
+    then the first 2 periodic scan will be of type WifiScanner.SCAN_TYPE_HIGH_ACCURACY, and from
+    the 3rd scan onward, the scan type will be WifiScanner.SCAN_TYPE_LOW_POWER.
+
+    When this array is set to an empty array, the normal scan type defined in
+    config_wifiConnectedScanType will be used.
+    -->
+    <integer-array translatable="false" name="config_wifiSingleSavedNetworkConnectedScanType">
+    </integer-array>
+
     <!-- Integer specifying minimum wait time in seconds for next PNO scan when a network is found
     by PNO scan but gets rejected by Wifi Network Selector due to its low RSSI value-->
     <integer translatable="false" name="config_wifiPnoScanLowRssiNetworkRetryStartDelaySec"> 20 </integer>
@@ -438,13 +508,6 @@
     <!-- Integer for minimum time between the last network selection and next high RSSI scan
          in seconds when device is connected and screen is on -->
     <integer translatable="false" name="config_wifiConnectedHighRssiScanMinimumWindowSizeSec"> 600 </integer>
-
-    <!-- Array describing scanning schedule in seconds when device is connected and screen is on
-         and the connected network is the only saved network.
-         When this array is set to an empty array, the noraml connected scan schedule defined
-         in config_wifiConnectedScanIntervalScheduleSec will be used -->
-    <integer-array translatable="false" name="config_wifiSingleSavedNetworkConnectedScanIntervalScheduleSec">
-    </integer-array>
 
     <!-- List of constants to indicate how many failures are needed to temporarily disable a network
     from auto-connect -->
@@ -605,6 +668,9 @@
     <!-- Enable concurrent restricted connectivity + internet connectivity
          Note: this is conditional on the device supporting dual concurrent STAs. -->
     <bool translatable="false" name="config_wifiMultiStaRestrictedConcurrencyEnabled">false</bool>
+    <!-- Enable concurrent internet connectivity + internet connectivity
+         Note: this is conditional on the device supporting dual concurrent STAs. -->
+    <bool translatable="false" name="config_wifiMultiStaMultiInternetConcurrencyEnabled">false</bool>
     <!-- Enable the default coex channel avoidance algorithm and disable the functionality of
          WifiManager#setCoexUnsafeChannels. -->
     <bool translatable="false" name="config_wifiDefaultCoexAlgorithmEnabled">false</bool>
@@ -626,6 +692,16 @@
      -->
     <bool translatable="false" name="config_wifiAllowMultipleNetworksOnSameAwareNdi">false</bool>
 
+    <!-- A boolean indicate if device supports ser channel on the Aware data-path setup. If the
+    value is false, channel setting on the data-path request will be ignored.
+    -->
+    <bool translatable="false" name="config_wifiSupportChannelOnDataPath">false</bool>
+
+    <!-- A value indicate the duration of Wi-Fi Aware Instant Communication Mode for a single
+    session. When duration is finished, framework will disable the Instant Communication Mode.
+    -->
+    <integer translatable="false" name="config_wifiAwareInstantCommunicationModeDurationMillis">30000</integer>
+
     <!-- Integer threshold for minimum packets required to notify clients of data activity -->
     <integer translatable="false" name="config_wifiTrafficPollerTxPacketThreshold">0</integer>
     <integer translatable="false" name="config_wifiTrafficPollerRxPacketThreshold">0</integer>
@@ -674,8 +750,6 @@
 
     <!-- Indicate max number of log records for WifiClientModeImpl -->
     <integer translatable="false" name="config_wifiClientModeImplNumLogRecs">100</integer>
-<<<<<<< HEAD
-=======
 
     <!-- Indicates whether or not the WLAN driver supports the NL80211_CMD_REG_CHANGE or
          NL80211_CMD_WIPHY_REG_CHANGE events which indicate the current country code which is
@@ -734,5 +808,4 @@
         <item>com.company2.example.test.name2</item>
         -->
     </string-array>
->>>>>>> d173370a
 </resources>