--- conflicted
+++ resolved
@@ -2065,8 +2065,6 @@
     return ret;
 }
 
-<<<<<<< HEAD
-=======
 static jobject android_net_wifi_get_wlan_wake_reason_count(JNIEnv *env, jclass cls, jint iface) {
 
     JNIHelper helper(env);
@@ -2135,7 +2133,6 @@
     return stats.detach();
 }
 
->>>>>>> 0247c018
 static jbyteArray android_net_wifi_readKernelLog(JNIEnv *env, jclass cls) {
     JNIHelper helper(env);
     ALOGV("Reading kernel logs");
